--- conflicted
+++ resolved
@@ -130,12 +130,9 @@
         <mariadb.java.client.version>2.7.2</mariadb.java.client.version>
         <mssql.jdbc.version>9.2.1.jre8</mssql.jdbc.version>
         <org.mybatis.spring.boot.version>2.2.0</org.mybatis.spring.boot.version>
-<<<<<<< HEAD
         <netty.http.version>4.1.48.Final</netty.http.version>
         <micronaut.http.server.netty.version>1.3.4</micronaut.http.server.netty.version>
-=======
         <thrift.libthrift.version>0.15.0</thrift.libthrift.version>
->>>>>>> e72b7ce1
     </properties>
 
 
@@ -709,7 +706,8 @@
                 <version>${jetbrains.annotations.version}</version>
                 <scope>test</scope>
             </dependency>
-<<<<<<< HEAD
+          
+            <!-- micronaut support -->
             <dependency>
                 <groupId>io.netty</groupId>
                 <artifactId>netty-all</artifactId>
@@ -722,7 +720,6 @@
                 <version>${micronaut.http.server.netty.version}</version>
                 <scope>test</scope>
             </dependency>
-=======
 
             <!-- RPC-->
             <dependency>
@@ -730,8 +727,6 @@
                 <artifactId>libthrift</artifactId>
                 <version>${thrift.libthrift.version}</version>
             </dependency>
-
->>>>>>> e72b7ce1
         </dependencies>
     </dependencyManagement>
 
