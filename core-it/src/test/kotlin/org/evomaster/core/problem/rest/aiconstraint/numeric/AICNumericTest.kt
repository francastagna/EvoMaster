package org.evomaster.core.problem.rest.aiconstraint.numeric

import bar.examples.it.spring.aiconstraint.numeric.AICNumericController
import bar.examples.it.spring.cleanupcreate.CleanUpDeleteApplication
import org.evomaster.core.problem.enterprise.SampleType
import org.evomaster.core.problem.rest.IntegrationTestRestBase
import org.evomaster.core.problem.rest.data.RestCallAction
import org.evomaster.core.problem.rest.data.RestCallResult
import org.junit.jupiter.api.Assertions.*
import org.junit.jupiter.api.BeforeAll
import org.junit.jupiter.api.BeforeEach
import org.junit.jupiter.api.Test
<<<<<<< HEAD
import kotlin.random.Random
=======
import kotlin.math.*
import java.util.Random
>>>>>>> 4c8936e4


class AICNumericTest : IntegrationTestRestBase() {

    companion object {
        @BeforeAll
        @JvmStatic
        fun init() {
            initClass(AICNumericController())
        }
    }

    @BeforeEach
    fun initializeTest() {
    }

    @Test
    fun testNumeric() {


        val pirTest = getPirToRest()
        val get = pirTest.fromVerbPath("get", "/api/numeric", mapOf("x" to "5"))!!

        val individual0 = createIndividual(listOf(get), SampleType.RANDOM)
        val evaluatedAction = individual0.evaluatedMainActions()[0]
        val action = evaluatedAction.action as RestCallAction
        val result = evaluatedAction.result as RestCallResult
        assertEquals(200, result.getStatusCode())
    }

    @Test
    fun testGaussianModel() {
        val model = NaiveGaussianModel1D(initialMean = 1950.0, initialVariance = 1000.0)
        val checker = CriteriaChecker()

        repeat(100) {
            val valList = model.generateRandomNumbers(1)
            val value = valList[0]
            if (checker.check(value) == 400) {
                println("The sample is Invalid.")
            } else {
                println("The sample is valid.")
                model.update(value)
                println(model.values)
                println("The model is updated.")
            }
        }
    }

    class NaiveGaussianModel1D(initialMean: Double = 0.0, initialVariance: Double = 1.0) {
        private var n: Int = 1
        private var mu: Double = initialMean
        private var M2: Double = initialVariance
        val values: MutableList<Double> = mutableListOf(initialMean)

        fun update(x: Double) {
            values.add(x)
            n += 1
            val delta = x - mu
            mu += delta / n
            val delta2 = x - mu
            M2 += delta * delta2
        }

        fun posteriorMean(): Double = mu

        fun posteriorVariance(): Double = if (n > 1) M2 / (n - 1) else 1e-6

        fun generateRandomNumbers(numberOfSamples: Int = 1): List<Double> {
            val mean = posteriorMean()
            val stddev = sqrt(posteriorVariance())
            return List(numberOfSamples) {
                val random = Random()
                random.nextGaussian() * stddev + mean
            }
        }
    }

    class CriteriaChecker {
        fun check(x: Double): Int {
            return if (x in 1925.0..2025.0) 200 else 400
        }
    }

    @Test
    fun learnValidNumberRangeUsingNaiveGaussian() {
        val pirTest = getPirToRest()
        val initialMean = Random.nextDouble(0.0, 1000.0)
        val model = NaiveGaussianModel1D(initialMean = initialMean, initialVariance = 10.0)
        val numIterations = 5000
        var result: Int? = 0;
        repeat(numIterations) {
            val sample = model.sample()
            val xValue = sample.toInt().coerceIn(0, 1000)

            val get = pirTest.fromVerbPath("get", "/api/numeric", mapOf("x" to xValue.toString()))!!
            val individual = createIndividual(listOf(get), SampleType.RANDOM)
            result = (individual.evaluatedMainActions()[0].result as RestCallResult).getStatusCode()

            println("Sampled x=$xValue, got status=$result")

            if (result == 200) {
                model.updateAccepted(xValue.toDouble())
            } else if (result == 400) {
                model.updateRejected(xValue.toDouble())
            }
        }

        println("Final mean: ${model.mean()}, variance: ${model.variance()}")
        assertEquals(result, 200)
    }

}<|MERGE_RESOLUTION|>--- conflicted
+++ resolved
@@ -10,12 +10,8 @@
 import org.junit.jupiter.api.BeforeAll
 import org.junit.jupiter.api.BeforeEach
 import org.junit.jupiter.api.Test
-<<<<<<< HEAD
 import kotlin.random.Random
-=======
 import kotlin.math.*
-import java.util.Random
->>>>>>> 4c8936e4
 
 
 class AICNumericTest : IntegrationTestRestBase() {
@@ -47,69 +43,15 @@
     }
 
     @Test
-    fun testGaussianModel() {
-        val model = NaiveGaussianModel1D(initialMean = 1950.0, initialVariance = 1000.0)
-        val checker = CriteriaChecker()
-
-        repeat(100) {
-            val valList = model.generateRandomNumbers(1)
-            val value = valList[0]
-            if (checker.check(value) == 400) {
-                println("The sample is Invalid.")
-            } else {
-                println("The sample is valid.")
-                model.update(value)
-                println(model.values)
-                println("The model is updated.")
-            }
-        }
-    }
-
-    class NaiveGaussianModel1D(initialMean: Double = 0.0, initialVariance: Double = 1.0) {
-        private var n: Int = 1
-        private var mu: Double = initialMean
-        private var M2: Double = initialVariance
-        val values: MutableList<Double> = mutableListOf(initialMean)
-
-        fun update(x: Double) {
-            values.add(x)
-            n += 1
-            val delta = x - mu
-            mu += delta / n
-            val delta2 = x - mu
-            M2 += delta * delta2
-        }
-
-        fun posteriorMean(): Double = mu
-
-        fun posteriorVariance(): Double = if (n > 1) M2 / (n - 1) else 1e-6
-
-        fun generateRandomNumbers(numberOfSamples: Int = 1): List<Double> {
-            val mean = posteriorMean()
-            val stddev = sqrt(posteriorVariance())
-            return List(numberOfSamples) {
-                val random = Random()
-                random.nextGaussian() * stddev + mean
-            }
-        }
-    }
-
-    class CriteriaChecker {
-        fun check(x: Double): Int {
-            return if (x in 1925.0..2025.0) 200 else 400
-        }
-    }
-
-    @Test
     fun learnValidNumberRangeUsingNaiveGaussian() {
         val pirTest = getPirToRest()
-        val initialMean = Random.nextDouble(0.0, 1000.0)
+        val initialMean = Random.nextDouble(0.0, 5000.0)
         val model = NaiveGaussianModel1D(initialMean = initialMean, initialVariance = 10.0)
         val numIterations = 5000
         var result: Int? = 0;
         repeat(numIterations) {
             val sample = model.sample()
-            val xValue = sample.toInt().coerceIn(0, 1000)
+            val xValue = sample.toInt().coerceIn(0, 5000)
 
             val get = pirTest.fromVerbPath("get", "/api/numeric", mapOf("x" to xValue.toString()))!!
             val individual = createIndividual(listOf(get), SampleType.RANDOM)
@@ -128,4 +70,57 @@
         assertEquals(result, 200)
     }
 
+
+//    fun testGaussianModel() {
+//        val model = NaiveGaussianModel1D(initialMean = 1950.0, initialVariance = 1000.0)
+//        val checker = CriteriaChecker()
+//
+//        repeat(100) {
+//            val valList = model.generateRandomNumbers(1)
+//            val value = valList[0]
+//            if (checker.check(value) == 400) {
+//                println("The sample is Invalid.")
+//            } else {
+//                println("The sample is valid.")
+//                model.update(value)
+//                println(model.values)
+//                println("The model is updated.")
+//            }
+//        }
+//    }
+//
+//    class NaiveGaussianModel1D(initialMean: Double = 0.0, initialVariance: Double = 1.0) {
+//        private var n: Int = 1
+//        private var mu: Double = initialMean
+//        private var M2: Double = initialVariance
+//        val values: MutableList<Double> = mutableListOf(initialMean)
+//
+//        fun update(x: Double) {
+//            values.add(x)
+//            n += 1
+//            val delta = x - mu
+//            mu += delta / n
+//            val delta2 = x - mu
+//            M2 += delta * delta2
+//        }
+//
+//        fun posteriorMean(): Double = mu
+//
+//        fun posteriorVariance(): Double = if (n > 1) M2 / (n - 1) else 1e-6
+//
+//        fun generateRandomNumbers(numberOfSamples: Int = 1): List<Double> {
+//            val mean = posteriorMean()
+//            val stddev = sqrt(posteriorVariance())
+//            return List(numberOfSamples) {
+//                val random = Random()
+//                random.nextGaussian() * stddev + mean
+//            }
+//        }
+//    }
+//
+//    class CriteriaChecker {
+//        fun check(x: Double): Int {
+//            return if (x in 1925.0..2025.0) 200 else 400
+//        }
+//    }
 }