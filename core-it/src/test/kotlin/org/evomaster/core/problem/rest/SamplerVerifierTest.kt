package org.evomaster.core.problem.rest

import com.google.inject.AbstractModule
import com.google.inject.Injector
import com.google.inject.Provides
import com.google.inject.Singleton
import com.netflix.governator.guice.LifecycleInjector
import org.evomaster.client.java.controller.api.dto.*
import org.evomaster.client.java.controller.api.dto.database.operations.DatabaseCommandDto
import org.evomaster.client.java.controller.api.dto.database.operations.InsertionResultsDto
import org.evomaster.client.java.controller.api.dto.database.operations.QueryResultDto
import org.evomaster.client.java.controller.api.dto.problem.RestProblemDto
import org.evomaster.core.BaseModule
import org.evomaster.core.problem.rest.service.ResourceRestModule
import org.evomaster.core.problem.rest.service.ResourceSampler
import org.evomaster.core.remote.service.RemoteController
import org.evomaster.core.search.Individual
<<<<<<< HEAD
import org.junit.jupiter.api.*
import org.junit.jupiter.api.Assertions.assertEquals
=======
import org.evomaster.core.search.gene.Gene
>>>>>>> 54bb226b
import org.junit.jupiter.api.Assertions.assertTrue
import org.junit.jupiter.api.parallel.Execution
import org.junit.jupiter.api.parallel.ExecutionMode
import java.io.File
import java.time.Duration
import java.time.temporal.TemporalUnit
import java.util.concurrent.TimeUnit


class SamplerVerifierTest {


    @Test
    fun testBase() {

        val resourcePath = "swagger/sut/news.json"

        val sutInfo = SutInfoDto()
        sutInfo.restProblem = RestProblemDto()
        sutInfo.restProblem.openApiSchema = this::class.java.classLoader.getResource(resourcePath).readText()
        sutInfo.defaultOutputFormat = SutInfoDto.OutputFormat.JAVA_JUNIT_4

        val controllerInfo = ControllerInfoDto()

        val injector = getInjector(sutInfo, controllerInfo)

        val sampler = injector.getInstance(ResourceSampler::class.java)

        sampler.sample() //should not crash
    }

    //@Timeout(10, unit = TimeUnit.SECONDS) // this timeout is not working
   // @Execution(ExecutionMode.CONCURRENT) //issues with shared caches
    @TestFactory
    fun testSamplingFromAllSchemasUnderResources(): Collection<DynamicTest> {

        return scanForSchemas().sorted().map {
            DynamicTest.dynamicTest(it) {
                assertTimeoutPreemptively(Duration.ofSeconds(5)) {
                    runInvariantCheck(it, 100)
                }
            }
        }.toList()
    }

    private fun scanForSchemas() : List<String>{
        val relativePath = "./src/test/resources/APIs_guru"
        val target = File(relativePath)
        if (!target.exists()) {
            throw IllegalStateException("Swagger resource folder does not exist: ${target.absolutePath}")
        }

        return target.walk()
                .filter { it.isFile }
                .filter { !it.name.endsWith("features_service_null.json") } //issue with parser
                .filter { !it.name.endsWith("trace_v2.json") } // no actions are parsed
                .map {
                    val s = it.path.replace("\\", "/")
                            //.replace(relativePath, "swagger")
                            .replace(relativePath, "APIs_guru")
                    s
                }.toList()
    }

    private fun runInvariantCheck(resourcePath: String, iterations: Int){

        val sutInfo = SutInfoDto()
        sutInfo.restProblem = RestProblemDto()
        sutInfo.restProblem.openApiSchema = this::class.java.classLoader.getResource(resourcePath).readText()
        sutInfo.defaultOutputFormat = SutInfoDto.OutputFormat.JAVA_JUNIT_4

        val controllerInfo = ControllerInfoDto()

        val injector = getInjector(sutInfo, controllerInfo, listOf("--seed","42"))

        val sampler = injector.getInstance(ResourceSampler::class.java)

<<<<<<< HEAD
        if(sampler.numberOfDistinctActions() == 0){
            throw IllegalStateException("No actions for schema")
        }
=======
>>>>>>> 54bb226b

        for(i in 0..iterations) {
            val ind = sampler.sample()
            checkInvariant(ind)
        }
    }

    private fun checkInvariant(ind: Individual){

        assertTrue(ind.isInitialized(), "Sampled individual is not initialized")

        val actions = ind.seeActions()

        for(a in actions){

            val topGenes = a.seeTopGenes()
            for(tg in topGenes) {
                assertTrue(tg.isLocallyValid())
                assertTrue(tg.parent !is Gene)
            }
        }

        //TODO check global validity

        //TODO more checks, eg validity
    }

    private fun getInjector(
            sutInfoDto: SutInfoDto?,
            controllerInfoDto: ControllerInfoDto?,
            args: List<String> = listOf()): Injector {

        val base = BaseModule(args.toTypedArray())
        val problemModule = ResourceRestModule(false)
        val faker = FakeModule(sutInfoDto, controllerInfoDto)

        return LifecycleInjector.builder()
                .withModules(base, problemModule, faker)
                .build()
                .createInjector()
    }

    private class FakeModule(val sutInfoDto: SutInfoDto?,
                             val controllerInfoDto: ControllerInfoDto?) : AbstractModule() {
        //        override fun configure() {
//            bind(RemoteController::class.java)
//                    .to(FakeRemoteController::class.java)
//                    .asEagerSingleton()
//        }
        @Provides
        @Singleton
        fun getRemoteController(): RemoteController {
            return FakeRemoteController(sutInfoDto, controllerInfoDto)
        }
    }

    private class FakeRemoteController(
            val sutInfoDto: SutInfoDto?,
            val controllerInfoDto: ControllerInfoDto?) : RemoteController {
        override fun executeDatabaseCommand(dto: DatabaseCommandDto): Boolean {
            return true
        }

        override fun executeDatabaseCommandAndGetQueryResults(dto: DatabaseCommandDto): QueryResultDto? {
            return null
        }

        override fun executeDatabaseInsertionsAndGetIdMapping(dto: DatabaseCommandDto): InsertionResultsDto? {
            return null
        }

        override fun getSutInfo(): SutInfoDto? {
            return sutInfoDto
        }

        override fun getControllerInfo(): ControllerInfoDto? {
            return controllerInfoDto
        }

        override fun startSUT(): Boolean {
            return true
        }

        override fun stopSUT(): Boolean {
            return true
        }

        override fun resetSUT(): Boolean {
            return true
        }

        override fun checkConnection() {
        }

        override fun startANewSearch(): Boolean {
            return true
        }

        override fun getTestResults(ids: Set<Int>, ignoreKillSwitch: Boolean): TestResultsDto? {
            return null
        }

        override fun executeNewRPCActionAndGetResponse(actionDto: ActionDto): ActionResponseDto? {
            return null
        }

        override fun postSearchAction(postSearchActionDto: PostSearchActionDto): Boolean {
            return true
        }

        override fun registerNewAction(actionDto: ActionDto): Boolean {
            return true
        }

        override fun address(): String {
            return "localhost:40100"
        }

        override fun close() {
        }
    }
}<|MERGE_RESOLUTION|>--- conflicted
+++ resolved
@@ -15,12 +15,9 @@
 import org.evomaster.core.problem.rest.service.ResourceSampler
 import org.evomaster.core.remote.service.RemoteController
 import org.evomaster.core.search.Individual
-<<<<<<< HEAD
 import org.junit.jupiter.api.*
 import org.junit.jupiter.api.Assertions.assertEquals
-=======
 import org.evomaster.core.search.gene.Gene
->>>>>>> 54bb226b
 import org.junit.jupiter.api.Assertions.assertTrue
 import org.junit.jupiter.api.parallel.Execution
 import org.junit.jupiter.api.parallel.ExecutionMode
@@ -67,7 +64,7 @@
     }
 
     private fun scanForSchemas() : List<String>{
-        val relativePath = "./src/test/resources/APIs_guru"
+        val relativePath = "../core/src/test/resources/swagger"
         val target = File(relativePath)
         if (!target.exists()) {
             throw IllegalStateException("Swagger resource folder does not exist: ${target.absolutePath}")
@@ -98,12 +95,9 @@
 
         val sampler = injector.getInstance(ResourceSampler::class.java)
 
-<<<<<<< HEAD
         if(sampler.numberOfDistinctActions() == 0){
             throw IllegalStateException("No actions for schema")
         }
-=======
->>>>>>> 54bb226b
 
         for(i in 0..iterations) {
             val ind = sampler.sample()
