--- conflicted
+++ resolved
@@ -20,12 +20,9 @@
         <module>spring-rest-openapi-v3</module>
         <module>spring-graphql</module>
         <module>spring-rest-mysql</module>
-<<<<<<< HEAD
         <module>micronaut-rest-api</module>
         <module>micronaut-patio-api-version</module>
-=======
         <module>spring-rpc</module>
->>>>>>> e72b7ce1
     </modules>
 
 
