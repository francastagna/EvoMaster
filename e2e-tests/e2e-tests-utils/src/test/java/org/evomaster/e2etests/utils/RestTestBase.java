--- conflicted
+++ resolved
@@ -6,24 +6,11 @@
 import org.evomaster.core.StaticCounter;
 import org.evomaster.core.logging.TestLoggingUtil;
 import org.evomaster.core.problem.rest.*;
-<<<<<<< HEAD
-import org.evomaster.core.remote.service.RemoteController;
-import org.evomaster.core.search.*;
-import org.junit.jupiter.api.AfterAll;
-import org.junit.jupiter.api.BeforeEach;
-import org.junit.platform.launcher.listeners.TestExecutionSummary;
-
-import java.io.File;
-import java.io.PrintWriter;
-import java.io.StringWriter;
-import java.time.Duration;
-=======
 import org.evomaster.core.search.Action;
 import org.evomaster.core.search.EvaluatedIndividual;
 import org.evomaster.core.search.Individual;
 import org.evomaster.core.search.Solution;
 
->>>>>>> 02d6e623
 import java.util.ArrayList;
 import java.util.Arrays;
 import java.util.List;
@@ -95,7 +82,7 @@
     protected List<Integer> getIndexOfHttpCalls(Individual ind, HttpVerb verb) {
 
         List<Integer> indices = new ArrayList<>();
-        List<Action> actions = ind.seeActions(ActionFilter.NO_INIT);
+        List<Action> actions = ind.seeActions();
 
         for (int i = 0; i < actions.size(); i++) {
             if (actions.get(i) instanceof RestCallAction) {
@@ -131,7 +118,7 @@
                                     String path,
                                     String inResponse) {
 
-        List<RestAction> actions = ind.getIndividual().seeRestAction();
+        List<RestAction> actions = ind.getIndividual().seeActions();
 
         boolean stopped = false;
 
