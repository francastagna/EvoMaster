--- conflicted
+++ resolved
@@ -43,58 +43,6 @@
             responseDto.valid = false;
         }
 
-        if (responseCode == 200) {
-            return new ResponseEntity<>(responseDto, HttpStatus.OK);
-        } else {
-            return new ResponseEntity<>(responseDto, HttpStatus.INTERNAL_SERVER_ERROR);
-        }
-    }
-
-    @RequestMapping(
-            value = "/external/get",
-            method = RequestMethod.GET,
-            produces = MediaType.APPLICATION_JSON
-    )
-    public ResponseEntity<ResponseDto> secondDummyExternalCall() {
-        ResponseDto responseDto = new ResponseDto();
-        int responseCode = 500;
-
-        try {
-            URL url = new URL("http://fooz.bar:8080/api/echo/bar");
-            HttpURLConnection connection = (HttpURLConnection) url.openConnection();
-            connection.setRequestProperty("accept", "application/json");
-            responseCode = connection.getResponseCode();
-            if (responseCode == 200) {
-                responseDto.valid = true;
-            }
-        } catch (IOException e) {
-            responseDto.valid = false;
-        }
-
-<<<<<<< HEAD
-        return new ResponseEntity<>(responseDto, HttpStatus.OK);
-    }
-
-    @RequestMapping(
-            value = "/external/post",
-            method = RequestMethod.POST,
-            produces = MediaType.APPLICATION_JSON
-    )
-    public ResponseEntity<ResponseDto> thirdDummyExternalCall() {
-        ResponseDto responseDto = new ResponseDto();
-        int responseCode = 500;
-        try {
-            URL url = new URL("http://fooz.bar:8080/api/echo/bar");
-            HttpURLConnection connection = (HttpURLConnection) url.openConnection();
-            connection.setRequestProperty("accept", "application/json");
-            connection.setRequestMethod("POST");
-            responseCode = connection.getResponseCode();
-            if (responseCode == 200) {
-                responseDto.valid = true;
-            }
-        } catch (IOException e) {
-            responseDto.valid = false;
-=======
         // Note: Response will not be useful at this, since there is no mutation happening
         // inside ExternalServiceAction.
 
@@ -163,7 +111,52 @@
                 return new ResponseEntity<>(responseDto, HttpStatus.INTERNAL_SERVER_ERROR);
             default:
                 return new ResponseEntity<>(responseDto, HttpStatus.INTERNAL_SERVER_ERROR);
->>>>>>> 05407199
+        }
+    }
+
+    @RequestMapping(
+            value = "/external/get",
+            method = RequestMethod.GET,
+            produces = MediaType.APPLICATION_JSON
+    )
+    public ResponseEntity<ResponseDto> secondDummyExternalCall() {
+        ResponseDto responseDto = new ResponseDto();
+        int responseCode = 500;
+
+        try {
+            URL url = new URL("http://fooz.bar:8080/api/echo/bar");
+            HttpURLConnection connection = (HttpURLConnection) url.openConnection();
+            connection.setRequestProperty("accept", "application/json");
+            responseCode = connection.getResponseCode();
+            if (responseCode == 200) {
+                responseDto.valid = true;
+            }
+        } catch (IOException e) {
+            responseDto.valid = false;
+        }
+
+        return new ResponseEntity<>(responseDto, HttpStatus.OK);
+    }
+
+    @RequestMapping(
+            value = "/external/post",
+            method = RequestMethod.POST,
+            produces = MediaType.APPLICATION_JSON
+    )
+    public ResponseEntity<ResponseDto> thirdDummyExternalCall() {
+        ResponseDto responseDto = new ResponseDto();
+        int responseCode = 500;
+        try {
+            URL url = new URL("http://fooz.bar:8080/api/echo/bar");
+            HttpURLConnection connection = (HttpURLConnection) url.openConnection();
+            connection.setRequestProperty("accept", "application/json");
+            connection.setRequestMethod("POST");
+            responseCode = connection.getResponseCode();
+            if (responseCode == 200) {
+                responseDto.valid = true;
+            }
+        } catch (IOException e) {
+            responseDto.valid = false;
         }
 
 
