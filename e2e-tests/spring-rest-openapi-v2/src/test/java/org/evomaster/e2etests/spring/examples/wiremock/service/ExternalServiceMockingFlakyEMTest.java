package org.evomaster.e2etests.spring.examples.wiremock.service;

import com.foo.rest.examples.spring.wiremock.service.ServiceController;
import org.evomaster.ci.utils.CIUtils;
import org.evomaster.core.EMConfig;
import org.evomaster.core.problem.rest.HttpVerb;
import org.evomaster.core.problem.rest.RestIndividual;
import org.evomaster.core.problem.rest.resource.RestResourceCalls;
import org.evomaster.core.search.action.Action;
import org.evomaster.core.search.action.ActionFilter;
import org.evomaster.core.search.EvaluatedIndividual;
import org.evomaster.core.search.Solution;
import org.evomaster.e2etests.spring.examples.SpringTestBase;
import org.junit.jupiter.api.BeforeAll;
import org.junit.jupiter.api.Disabled;
import org.junit.jupiter.api.Test;

import java.util.ArrayList;
import java.util.List;

import static org.junit.jupiter.api.Assertions.assertEquals;
import static org.junit.jupiter.api.Assertions.assertTrue;

public class ExternalServiceMockingFlakyEMTest extends SpringTestBase {

    @BeforeAll
    public static void initClass() throws Exception {
        ServiceController serviceController = new ServiceController();
        EMConfig config = new EMConfig();
        config.setInstrumentMR_NET(true);
        SpringTestBase.initClass(serviceController, config);
    }

    @Disabled
    @Test
    public void externalServiceMockingTest() throws Throwable {
        runTestHandlingFlakyAndCompilation(
                "ExternalServiceMockingEMGeneratedTest",
                "org.bar.ExternalServiceMockingEMGeneratedTest",
                1500,
<<<<<<< HEAD
                true,//!CIUtils.isRunningGA(),
=======
                true,
>>>>>>> cc68eded
                (args) -> {

                    // IP set to 127.0.0.5 to confirm the test failure
                    // Use USER for external service IP selection strategy
                    // when running on a personal computer if it's macOS
                    // Note: When running parallel tests it's always good select
                    //  Random as strategy.
                    args.add("--externalServiceIPSelectionStrategy");
                    args.add("USER");
                    args.add("--externalServiceIP");
                    args.add("127.0.0.5");
                    args.add("--minimize");
                    args.add("false");


                    Solution<RestIndividual> solution = initAndRun(args);

                    // The below block of code is an experiment
                    // The value 13 is decided by looking at the generated actions count
                    // manually.
                    List<Action> actions = new ArrayList<>();
                    for (EvaluatedIndividual<RestIndividual> individual : solution.getIndividuals()) {
//                        for (RestResourceCalls call : individual.getIndividual().getResourceCalls()) {
//                            actions.addAll(call.seeActions(ActionFilter.ONLY_EXTERNAL_SERVICE));
//                        }
                        actions.addAll(individual.getIndividual().seeExternalServiceActions());
                    }
                    //assertEquals(actions.size(), 13);
                    //Andrea: there should be clear reason for hardcoded numbers like 13. otherwise, when we get a new
                    // value (like 12 in my case) how do we know it is a bug and not just a harmless change in the search process?
                    assertTrue(actions.size() > 0);

                    assertHasAtLeastOne(solution, HttpVerb.GET, 200, "/api/wiremock/external", "true");
                    assertHasAtLeastOne(solution, HttpVerb.GET, 200, "/api/wiremock/external/complex", "true");
                },
                3);
    }
}<|MERGE_RESOLUTION|>--- conflicted
+++ resolved
@@ -38,11 +38,7 @@
                 "ExternalServiceMockingEMGeneratedTest",
                 "org.bar.ExternalServiceMockingEMGeneratedTest",
                 1500,
-<<<<<<< HEAD
-                true,//!CIUtils.isRunningGA(),
-=======
                 true,
->>>>>>> cc68eded
                 (args) -> {
 
                     // IP set to 127.0.0.5 to confirm the test failure
