package org.evomaster.e2etests.spring.examples.wiremock.service;

import com.foo.rest.examples.spring.wiremock.service.ServiceController;
import org.evomaster.core.EMConfig;
import org.evomaster.core.problem.rest.HttpVerb;
import org.evomaster.core.problem.rest.RestIndividual;
import org.evomaster.core.problem.rest.resource.RestResourceCalls;
import org.evomaster.core.search.Action;
import org.evomaster.core.search.ActionFilter;
import org.evomaster.core.search.EvaluatedIndividual;
import org.evomaster.core.search.Solution;
import org.evomaster.e2etests.spring.examples.SpringTestBase;
import org.junit.jupiter.api.BeforeAll;
import org.junit.jupiter.api.Disabled;
import org.junit.jupiter.api.Test;

import java.util.ArrayList;
import java.util.List;

import static org.junit.jupiter.api.Assertions.assertEquals;

@Disabled("Need update code after refactoring")
public class ExternalServiceMockingFlakyEMTest extends SpringTestBase {

    @BeforeAll
    public static void initClass() throws Exception {
        ServiceController serviceController = new ServiceController();
        EMConfig config = new EMConfig();
        config.setInstrumentMR_NET(true);
        SpringTestBase.initClass(serviceController,config);
    }

    @Test
    public void externalServiceMockingTest() throws Throwable {
        runTestHandlingFlaky(
                "ExternalServiceMockingEMGeneratedTest",
                "org.bar.ExternalServiceMockingEMGeneratedTest",
                1000,
                true,
                (args) -> {

                    // IP set to 127.0.0.5 to confirm the test failure
                    // Use USER for external service IP selection strategy
                    // when running on a personal computer if it's macOS
                    // Note: When running parallel tests it's always good select
                    //  Random as strategy.
                    args.add("--externalServiceIPSelectionStrategy");
                    args.add("USER");
                    args.add("--externalServiceIP");
                    args.add("127.0.0.5");

                    Solution<RestIndividual> solution = initAndRun(args);

                    // The below block of code is an experiment: Ignore
                    List<Action> actions = new ArrayList<>();
                    for (EvaluatedIndividual<RestIndividual> individual : solution.getIndividuals()) {
                        for (RestResourceCalls call : individual.getIndividual().getResourceCalls()) {
                            actions.addAll(call.seeActions(ActionFilter.ONLY_EXTERNAL_SERVICE));
                        }
                    }
                    assertEquals(actions.size(), 14);
                    // End block

                    // TODO: Multiple calls to the same service test casuses problems. Will be implmented
                    //  separatley.

                    assertHasAtLeastOne(solution, HttpVerb.GET, 200, "/api/wiremock/external", "true");
<<<<<<< HEAD
                    assertHasAtLeastOne(solution, HttpVerb.GET, 200, "/api/wiremock/external/get", "true");
                    assertHasAtLeastOne(solution, HttpVerb.POST, 200, "/api/wiremock/external/post", "true");
=======
                    assertHasAtLeastOne(solution, HttpVerb.GET, 500, "/api/wiremock/external", "false");

                    assertHasAtLeastOne(solution, HttpVerb.GET, 200, "/api/wiremock/external/complex", "true");
                    assertHasAtLeastOne(solution, HttpVerb.GET, 500, "/api/wiremock/external/complex", "false");
>>>>>>> 05407199
                    // TODO: Disabled till the Jackson method replacement handled to unmarshall the JSON
//                    assertHasAtLeastOne(solution, HttpVerb.GET, 200, "/api/wiremock/external/json", "false");
                });
    }
}<|MERGE_RESOLUTION|>--- conflicted
+++ resolved
@@ -65,15 +65,10 @@
                     //  separatley.
 
                     assertHasAtLeastOne(solution, HttpVerb.GET, 200, "/api/wiremock/external", "true");
-<<<<<<< HEAD
-                    assertHasAtLeastOne(solution, HttpVerb.GET, 200, "/api/wiremock/external/get", "true");
-                    assertHasAtLeastOne(solution, HttpVerb.POST, 200, "/api/wiremock/external/post", "true");
-=======
                     assertHasAtLeastOne(solution, HttpVerb.GET, 500, "/api/wiremock/external", "false");
 
                     assertHasAtLeastOne(solution, HttpVerb.GET, 200, "/api/wiremock/external/complex", "true");
                     assertHasAtLeastOne(solution, HttpVerb.GET, 500, "/api/wiremock/external/complex", "false");
->>>>>>> 05407199
                     // TODO: Disabled till the Jackson method replacement handled to unmarshall the JSON
 //                    assertHasAtLeastOne(solution, HttpVerb.GET, 200, "/api/wiremock/external/json", "false");
                 });
