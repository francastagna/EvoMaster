package org.evomaster.e2etests.spring.openapi.v3.wiremock.harveststrategy

import com.alibaba.dcm.DnsCacheManipulator
import com.foo.rest.examples.spring.openapi.v3.wiremock.harveststrategy.HarvestStrategyController
import com.github.tomakehurst.wiremock.WireMockServer
import com.github.tomakehurst.wiremock.client.WireMock
import com.github.tomakehurst.wiremock.core.WireMockConfiguration
import com.github.tomakehurst.wiremock.extension.responsetemplating.ResponseTemplateTransformer
import org.evomaster.core.EMConfig
import org.evomaster.core.problem.rest.HttpVerb
import org.evomaster.e2etests.spring.openapi.v3.SpringTestBase
import org.junit.jupiter.api.Assertions.assertTrue
import org.junit.jupiter.api.BeforeAll
import org.junit.jupiter.api.Test

class HarvestingStrategyTest : SpringTestBase() {

    companion object {
        @BeforeAll
        @JvmStatic
        fun init() {
            val config = EMConfig()
            config.instrumentMR_NET = true
            initClass(HarvestStrategyController(), config)
        }
    }

    @Test
    fun testExactResponse() {
        val wmConfig = WireMockConfiguration()
            .bindAddress("127.0.0.10")
            .port(13579)
            .extensions(ResponseTemplateTransformer(false))

        val wm = WireMockServer(wmConfig)
        wm.start()
        wm.stubFor(
            WireMock.get(
                WireMock.urlEqualTo("/api/mock")
            )
                .atPriority(1)
                .willReturn(WireMock.aResponse().withStatus(200).withBody("{\"message\" : \"Working\"}"))
        )

        DnsCacheManipulator.setDnsCache("mock.int", "127.0.0.10")

        runTestHandlingFlakyAndCompilation(
            "HarvestStrategyExactEMTest",
            "org.foo.HarvestStrategyExactEMTest",
            100,
            true,
            { args: MutableList<String> ->

                args.add("--externalServiceIPSelectionStrategy")
                args.add("USER")
                args.add("--externalServiceIP")
<<<<<<< HEAD
                args.add("127.0.0.45")
=======
                args.add("127.0.0.20")
>>>>>>> 233914db
                args.add("--probOfHarvestingResponsesFromActualExternalServices")
                args.add("0.9")
                args.add("--probOfMutatingResponsesBasedOnActualResponse")
                args.add("0.1")
                args.add("--externalRequestResponseSelectionStrategy")
                args.add("EXACT")

                val solution = initAndRun(args)

                assertTrue(solution.individuals.size >= 1)
                assertHasAtLeastOne(solution, HttpVerb.GET, 200, "/api/harvest/strategy/exact", "Working")
            },
            3
        )

        wm.shutdown()
        DnsCacheManipulator.clearDnsCache()
    }

    @Test
    fun testClosestResponse() {
        // For /api/harvest/strategy/closest/second WireMock will response with 500
        // so the core will select the nearest with the response status code 200.
        val wmConfig = WireMockConfiguration()
            .bindAddress("127.0.0.13")
            .port(13578)
            .extensions(ResponseTemplateTransformer(false))

        val wm = WireMockServer(wmConfig)
        wm.start()
        wm.stubFor(
            WireMock.get(
                WireMock.urlEqualTo("/api/mock")
            )
                .atPriority(1)
                .willReturn(WireMock.aResponse().withStatus(200).withBody("{\"message\" : \"Working\"}"))
        )
        wm.stubFor(
            WireMock.any(WireMock.anyUrl())
                .atPriority(2)
                .willReturn(WireMock.aResponse().withStatus(500).withBody("Internal Server Error"))
        )

        DnsCacheManipulator.setDnsCache("mock.int", "127.0.0.13")

        runTestHandlingFlakyAndCompilation(
            "HarvestStrategyClosestSameDomainEMTest",
            "org.foo.HarvestStrategyClosestEMTest",
            100,
            true,
            { args: MutableList<String> ->

                args.add("--externalServiceIPSelectionStrategy")
                args.add("USER")
                args.add("--externalServiceIP")
<<<<<<< HEAD
                args.add("127.0.0.60")
=======
                args.add("127.0.0.30")
>>>>>>> 233914db
                args.add("--probOfHarvestingResponsesFromActualExternalServices")
                args.add("0.9")
                args.add("--probOfMutatingResponsesBasedOnActualResponse")
                args.add("0.1")
                args.add("--externalRequestResponseSelectionStrategy")
                args.add("CLOSEST_SAME_DOMAIN")

                val solution = initAndRun(args)

                assertTrue(solution.individuals.size >= 1)
                assertHasAtLeastOne(solution, HttpVerb.GET, 200, "/api/harvest/strategy/closest", "Working")
            },
            3
        )

        wm.shutdown()
        DnsCacheManipulator.clearDnsCache()
    }
}<|MERGE_RESOLUTION|>--- conflicted
+++ resolved
@@ -54,11 +54,7 @@
                 args.add("--externalServiceIPSelectionStrategy")
                 args.add("USER")
                 args.add("--externalServiceIP")
-<<<<<<< HEAD
                 args.add("127.0.0.45")
-=======
-                args.add("127.0.0.20")
->>>>>>> 233914db
                 args.add("--probOfHarvestingResponsesFromActualExternalServices")
                 args.add("0.9")
                 args.add("--probOfMutatingResponsesBasedOnActualResponse")
@@ -114,11 +110,7 @@
                 args.add("--externalServiceIPSelectionStrategy")
                 args.add("USER")
                 args.add("--externalServiceIP")
-<<<<<<< HEAD
                 args.add("127.0.0.60")
-=======
-                args.add("127.0.0.30")
->>>>>>> 233914db
                 args.add("--probOfHarvestingResponsesFromActualExternalServices")
                 args.add("0.9")
                 args.add("--probOfMutatingResponsesBasedOnActualResponse")
