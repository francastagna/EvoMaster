package org.evomaster.e2etests.spring.openapi.v3.security.ssrf.header

import com.foo.rest.examples.spring.openapi.v3.security.ssrf.header.SSRFHeaderController
import org.evomaster.core.EMConfig
import org.evomaster.core.problem.rest.data.HttpVerb
import org.evomaster.e2etests.spring.openapi.v3.SpringTestBase
import org.junit.jupiter.api.Assertions
import org.junit.jupiter.api.BeforeAll
import org.junit.jupiter.api.Disabled
import org.junit.jupiter.api.Test

class SSRFHeaderEMTest: SpringTestBase() {

    companion object {
        @BeforeAll
        @JvmStatic
        fun init() {
            val config = EMConfig()
            config.instrumentMR_NET = false
            initClass(SSRFHeaderController(), config)
        }
    }

    @Disabled("Fails to capture SSRF test, need to investigate.")
    @Test
    fun testSSRFHeader() {
        runTestHandlingFlakyAndCompilation(
<<<<<<< HEAD
            "SSRFHeaderEMTest",
            100,
=======
            "SSRFEMTest",
            80,
>>>>>>> 862f84e1
        ) { args: MutableList<String> ->

            // If mocking enabled, it'll spin new services each time when there is a valid URL.
            setOption(args, "externalServiceIPSelectionStrategy", "NONE")

            setOption(args, "security", "true")
            setOption(args, "ssrf", "true")
            setOption(args, "vulnerableInputClassificationStrategy", "MANUAL")
            setOption(args, "schemaOracles", "false")

            val solution = initAndRun(args)

            Assertions.assertTrue(solution.individuals.isNotEmpty())

            // TODO: Need to modify this to test for executed calls inside [SSRFAnalyser]
            assertHasAtLeastOne(solution, HttpVerb.GET, 200, "/api/header", "OK")
        }
    }
}<|MERGE_RESOLUTION|>--- conflicted
+++ resolved
@@ -25,13 +25,8 @@
     @Test
     fun testSSRFHeader() {
         runTestHandlingFlakyAndCompilation(
-<<<<<<< HEAD
             "SSRFHeaderEMTest",
-            100,
-=======
-            "SSRFEMTest",
             80,
->>>>>>> 862f84e1
         ) { args: MutableList<String> ->
 
             // If mocking enabled, it'll spin new services each time when there is a valid URL.
