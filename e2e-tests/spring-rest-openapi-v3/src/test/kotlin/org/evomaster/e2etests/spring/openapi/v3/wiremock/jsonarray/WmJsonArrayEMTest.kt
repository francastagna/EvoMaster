package org.evomaster.e2etests.spring.openapi.v3.wiremock.jsonarray

import com.foo.rest.examples.spring.openapi.v3.wiremock.jsonarray.WmJsonArrayController
import org.evomaster.ci.utils.CIUtils

import org.evomaster.core.EMConfig
import org.evomaster.core.problem.rest.HttpVerb
import org.evomaster.e2etests.spring.openapi.v3.SpringTestBase
import org.junit.jupiter.api.Assertions.assertTrue
import org.junit.jupiter.api.BeforeAll
import org.junit.jupiter.api.Test

/**
 *
 */

class WmJsonArrayEMTest : SpringTestBase() {

    companion object {
        @BeforeAll
        @JvmStatic
        fun init() {
            val config = EMConfig()
            config.instrumentMR_NET = true
            initClass(WmJsonArrayController(), config)
        }
    }


    @Test
    fun testRunEM() {

        runTestHandlingFlakyAndCompilation(
            "WmJsonArrayEM",
            "org.foo.WmJsonArrayEM",
<<<<<<< HEAD
                1000
        ) { args: MutableList<String> ->

            args.add("--externalServiceIPSelectionStrategy")
            args.add("USER")
            args.add("--externalServiceIP")
            args.add("127.0.0.46")

            val solution = initAndRun(args)

            assertTrue(solution.individuals.size >= 1)

            if(!CIUtils.isRunningGA()) {
                //FIXME same issue as other WM tests... pass locally. Maybe should try again on CircleCI
                assertHasAtLeastOne(solution, HttpVerb.GET, 200, "/api/wm/jsonarray", "OK X")
                assertHasAtLeastOne(solution, HttpVerb.GET, 200, "/api/wm/jsonarray", "OK X and Y")
            }
        }
=======
            500,
                !CIUtils.isRunningGA(), //TODO skip test generation due to https://github.com/alibaba/java-dns-cache-manipulator/issues/115
            { args: MutableList<String> ->

                args.add("--externalServiceIPSelectionStrategy")
                args.add("USER")
                args.add("--externalServiceIP")
                args.add("127.0.0.46")

                val solution = initAndRun(args)

                assertTrue(solution.individuals.size >= 1)

                if(!CIUtils.isRunningGA()) {
                    //FIXME same issue as other WM tests... pass locally. Maybe should try again on CircleCI
                    assertHasAtLeastOne(solution, HttpVerb.GET, 200, "/api/wm/jsonarray", "OK")
                }
            },
            3
        )
>>>>>>> 86eae5d9
    }

}<|MERGE_RESOLUTION|>--- conflicted
+++ resolved
@@ -33,27 +33,7 @@
         runTestHandlingFlakyAndCompilation(
             "WmJsonArrayEM",
             "org.foo.WmJsonArrayEM",
-<<<<<<< HEAD
-                1000
-        ) { args: MutableList<String> ->
-
-            args.add("--externalServiceIPSelectionStrategy")
-            args.add("USER")
-            args.add("--externalServiceIP")
-            args.add("127.0.0.46")
-
-            val solution = initAndRun(args)
-
-            assertTrue(solution.individuals.size >= 1)
-
-            if(!CIUtils.isRunningGA()) {
-                //FIXME same issue as other WM tests... pass locally. Maybe should try again on CircleCI
-                assertHasAtLeastOne(solution, HttpVerb.GET, 200, "/api/wm/jsonarray", "OK X")
-                assertHasAtLeastOne(solution, HttpVerb.GET, 200, "/api/wm/jsonarray", "OK X and Y")
-            }
-        }
-=======
-            500,
+            1000,
                 !CIUtils.isRunningGA(), //TODO skip test generation due to https://github.com/alibaba/java-dns-cache-manipulator/issues/115
             { args: MutableList<String> ->
 
@@ -69,11 +49,12 @@
                 if(!CIUtils.isRunningGA()) {
                     //FIXME same issue as other WM tests... pass locally. Maybe should try again on CircleCI
                     assertHasAtLeastOne(solution, HttpVerb.GET, 200, "/api/wm/jsonarray", "OK")
+                    assertHasAtLeastOne(solution, HttpVerb.GET, 200, "/api/wm/jsonarray", "OK X and Y")
                 }
             },
-            3
-        )
->>>>>>> 86eae5d9
+                3
+                )
+        }
     }
 
 }