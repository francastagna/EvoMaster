--- conflicted
+++ resolved
@@ -28,11 +28,7 @@
         runTestHandlingFlakyAndCompilation(
             "WmAuth0EM",
             "org.foo.WmAuth0EM",
-<<<<<<< HEAD
-            200,
-=======
             500,
->>>>>>> 233914db
             true,
             { args: MutableList<String> ->
 
