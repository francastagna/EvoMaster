package com.foo.rest.examples.spring.openapi.v3.security.ssrf.query

import io.swagger.v3.oas.annotations.Operation
import io.swagger.v3.oas.annotations.responses.ApiResponse
import io.swagger.v3.oas.annotations.responses.ApiResponses
import org.springframework.boot.SpringApplication
import org.springframework.boot.autoconfigure.SpringBootApplication
import org.springframework.boot.autoconfigure.security.servlet.SecurityAutoConfiguration
import org.springframework.http.ResponseEntity
import org.springframework.web.bind.annotation.GetMapping
import org.springframework.web.bind.annotation.RequestMapping
import org.springframework.web.bind.annotation.RequestParam
import org.springframework.web.bind.annotation.RestController
import java.net.HttpURLConnection
import java.net.URL

@SpringBootApplication(exclude = [SecurityAutoConfiguration::class])
@RequestMapping(path = ["/api"])
@RestController
open class SSRFQueryApplication {

    companion object {
        @JvmStatic
        fun main(args: Array<String>) {
            SpringApplication.run(SSRFQueryApplication::class.java, *args)
        }
    }

    @Operation(
        summary = "GET endpoint to fetch data from remote source",
        description = "Can be used to fetch data from remote source."
    )
    @ApiResponses(
        value = [
            ApiResponse(responseCode = "200", description = "Successful response"),
            ApiResponse(responseCode = "204", description = "No data to fetch"),
            ApiResponse(responseCode = "400", description = "Invalid request"),
            ApiResponse(responseCode = "500", description = "Invalid server error")
        ]
    )
    @GetMapping(path = ["/query"])
    open fun queryValue(@RequestParam dataSource: String): ResponseEntity<String> {
        if (dataSource != null) {
            return try {
                val url = URL(dataSource)
                val connection = url.openConnection() as HttpURLConnection
                connection.requestMethod = "GET"
                connection.connectTimeout = 1000

                if (connection.responseCode == 200) {
                    return ResponseEntity.status(200).body("OK")
                }
                ResponseEntity.status(204).body("Unable to fetch.")
            } catch (e: Exception) {
<<<<<<< HEAD
                ResponseEntity.status(204).body("Unable to fetch remote image.")
=======
                ResponseEntity.status(204).body("Unable to fetch.")
>>>>>>> 2b4aff74
            }
        }

        return ResponseEntity.badRequest().body("Invalid request")
    }
}<|MERGE_RESOLUTION|>--- conflicted
+++ resolved
@@ -52,11 +52,7 @@
                 }
                 ResponseEntity.status(204).body("Unable to fetch.")
             } catch (e: Exception) {
-<<<<<<< HEAD
-                ResponseEntity.status(204).body("Unable to fetch remote image.")
-=======
                 ResponseEntity.status(204).body("Unable to fetch.")
->>>>>>> 2b4aff74
             }
         }
 
