--- conflicted
+++ resolved
@@ -15,10 +15,7 @@
     fun get() : ResponseEntity<String> {
 
         try {
-<<<<<<< HEAD
-=======
             //issue with default 443 on GA
->>>>>>> 233914db
             val domain = "www.doesnotexistfoo.org:6789"
             val audience = String.format("https://%s/api/v2/", domain)
             val authClient = AuthAPI(domain, "foo", "123")
