# Command-Line Options

_EvoMaster_ has several options that can be configured. 
Those can be set on the command-line when _EvoMaster_ is started.

There are 3 types of options:

* __Important__: those are the main options that most users will need to set
                and know about.

* __Internal__: these are low-level tuning options, which most users do not need
                to modify. These were mainly introduced when experimenting with 
                different configurations to maximize the performance of _EvoMaster_.
                
* __Experimental__: these are work-in-progress options, for features still under development
                    and testing.        
         

 The list of available options can also be displayed by using `--help`, e.g.:

 `java -jar evomaster.jar --help`
  
  Options might also have *constraints*, e.g., a numeric value within a defined range,
  or a string being an URL.
  In some cases, strings might only be chosen within a specific set of possible values (i.e., an Enum).
  If any constraint is not satisfied, _EvoMaster_ will fail with an error message.
  
  When used, all options need to be prefixed with a `--`, e.g., `--maxTime`.
  
## Important Command-Line Options

|Options|Description|
|---|---|
|`maxTime`| __String__. Maximum amount of time allowed for the search.  The time is expressed with a string where hours (`h`), minutes (`m`) and seconds (`s`) can be specified, e.g., `1h10m120s` and `72m` are both valid and equivalent. Each component (i.e., `h`, `m` and `s`) is optional, but at least one must be specified.  In other words, if you need to run the search for just `30` seconds, you can write `30s`  instead of `0h0m30s`. **The more time is allowed, the better results one can expect**. But then of course the test generation will take longer. For how long should _EvoMaster_ be left run? The default 1 _minute_ is just for demonstration. __We recommend to run it between 1 and 24 hours__, depending on the size and complexity  of the tested application. *Constraints*: `regex (\s*)((?=(\S+))(\d+h)?(\d+m)?(\d+s)?)(\s*)`. *Default value*: `60s`.|
|`outputFolder`| __String__. The path directory of where the generated test classes should be saved to. *Default value*: `src/em`.|
|`outputFormat`| __Enum__. Specify in which format the tests should be outputted. If left on `DEFAULT`, then the value specified in the _EvoMaster Driver_ will be used. But a different value must be chosen if doing Black-Box testing. *Valid values*: `DEFAULT, JAVA_JUNIT_5, JAVA_JUNIT_4, KOTLIN_JUNIT_4, KOTLIN_JUNIT_5, JS_JEST`. *Default value*: `DEFAULT`.|
|`testSuiteFileName`| __String__. The name of generated file with the test cases, without file type extension. In JVM languages, if the name contains '.', folders will be created to represent the given package structure. Also, in JVM languages, should not use '-' in the file name, as not valid symbol for class identifiers. *Constraints*: `regex [-a-zA-Z$_][-0-9a-zA-Z$_]*(.[-a-zA-Z$_][-0-9a-zA-Z$_]*)*`. *Default value*: `EvoMasterTest`.|
|`blackBox`| __Boolean__. Use EvoMaster in black-box mode. This does not require an EvoMaster Driver up and running. However, you will need to provide further option to specify how to connect to the SUT. *Default value*: `false`.|
|`bbSwaggerUrl`| __String__. When in black-box mode for REST APIs, specify where the Swagger schema can be downloaded from. *Constraints*: `URL`. *Default value*: `""`.|
|`bbTargetUrl`| __String__. When in black-box mode, specify the URL of where the SUT can be reached. If this is missing, the URL will be inferred from Swagger. *Constraints*: `URL`. *Default value*: `""`.|

## Internal Command-Line Options

|Options|Description|
|---|---|
|`adaptiveGeneSelectionMethod`| __Enum__. Specify a strategy to select genes for mutation adaptively. *Valid values*: `NONE, AWAY_NOIMPACT, APPROACH_IMPACT, APPROACH_LATEST_IMPACT, APPROACH_LATEST_IMPROVEMENT, BALANCE_IMPACT_NOIMPACT, BALANCE_IMPACT_NOIMPACT_WITH_E, ALL_FIXED_RAND`. *Default value*: `APPROACH_IMPACT`.|
|`algorithm`| __Enum__. The algorithm used to generate test cases. *Valid values*: `MIO, RANDOM, WTS, MOSA`. *Default value*: `MIO`.|
|`appendToStatisticsFile`| __Boolean__. Whether should add to an existing statistics file, instead of replacing it. *Default value*: `false`.|
|`archiveGeneMutation`| __Enum__. Whether to enable archive-based gene mutation. *Valid values*: `NONE, SPECIFIED, SPECIFIED_WITH_TARGETS, SPECIFIED_WITH_SPECIFIC_TARGETS, SPECIFIED_WITH_TARGETS_DIRECTION, SPECIFIED_WITH_SPECIFIC_TARGETS_DIRECTION, ADAPTIVE`. *Default value*: `SPECIFIED_WITH_SPECIFIC_TARGETS`.|
|`archiveTargetLimit`| __Int__. Limit of number of individuals per target to keep in the archive. *Constraints*: `min=1.0`. *Default value*: `10`.|
|`avoidNonDeterministicLogs`| __Boolean__. At times, we need to run EvoMaster with printed logs that are deterministic. For example, this means avoiding printing out time-stamps. *Default value*: `false`.|
|`baseTaintAnalysisProbability`| __Double__. Probability to use input tracking (i.e., a simple base form of taint-analysis) to determine how inputs are used in the SUT. *Constraints*: `probability 0.0-1.0`. *Default value*: `0.9`.|
|`bbExperiments`| __Boolean__. Only used when running experiments for black-box mode, where an EvoMaster Driver would be present, and can reset state after each experiment. *Default value*: `false`.|
|`bloatControlForSecondaryObjective`| __Boolean__. Whether secondary objectives are less important than test bloat control. *Default value*: `false`.|
|`coveredTargetFile`| __String__. Specify a file which saves covered targets info regarding generated test suite. *Default value*: `coveredTargets.txt`.|
|`createTests`| __Boolean__. Specify if test classes should be created as output of the tool. Usually, you would put it to 'false' only when debugging EvoMaster itself. *Default value*: `true`.|
|`customNaming`| __Boolean__. Enable custom naming and sorting criteria. *Default value*: `true`.|
|`d`| __Double__. When weight-based mutation rate is enabled, specify a percentage of calculating mutation rate based on a number of candidate genes to mutate. For instance, d = 1.0 means that the mutation rate fully depends on a number of candidate genes to mutate, and d = 0.0 means that the mutation rate fully depends on weights of candidates genes to mutate. *Constraints*: `probability 0.0-1.0`. *Default value*: `0.8`.|
|`e_u1f984`| __Boolean__. QWN0aXZhdGUgdGhlIFVuaWNvcm4gTW9kZQ==. *Default value*: `false`.|
|`enableBasicAssertions`| __Boolean__. Generate basic assertions. Basic assertions (comparing the returned object to itself) are added to the code. NOTE: this should not cause any tests to fail. *Default value*: `true`.|
|`enableWeightBasedMutationRateSelectionForGene`| __Boolean__. Specify whether to enable weight-based mutation selection for selecting genes to mutate for a gene. *Default value*: `true`.|
|`endNumberOfMutations`| __Int__. Number of applied mutations on sampled individuals, by the end of the search. *Constraints*: `min=0.0`. *Default value*: `10`.|
|`endpointFocus`| __String__. Only for debugging. Concentrate search on only one single REST endpoint. *Default value*: `null`.|
|`expandRestIndividuals`| __Boolean__. Enable to expand the genotype of REST individuals based on runtime information missing from Swagger. *Default value*: `true`.|
|`exportCoveredTarget`| __Boolean__. Specify whether to export covered targets info. *Default value*: `false`.|
|`extraHeuristicsFile`| __String__. Where the extra heuristics file (if any) is going to be written (in CSV format). *Default value*: `extra_heuristics.csv`.|
|`extractSqlExecutionInfo`| __Boolean__. Enable extracting SQL execution info. *Default value*: `true`.|
|`feedbackDirectedSampling`| __Enum__. Specify whether when we sample from archive we do look at the most promising targets for which we have had a recent improvement. *Valid values*: `NONE, LAST, FOCUSED_QUICKEST`. *Default value*: `LAST`.|
|`focusedSearchActivationTime`| __Double__. The percentage of passed search before starting a more focused, less exploratory one. *Constraints*: `probability 0.0-1.0`. *Default value*: `0.5`.|
|`geneMutationStrategy`| __Enum__. Strategy used to define the mutation probability. *Valid values*: `ONE_OVER_N, ONE_OVER_N_BIASED_SQL`. *Default value*: `ONE_OVER_N_BIASED_SQL`.|
|`geneWeightBasedOnImpactsBy`| __Enum__. Specify a strategy to calculate a weight of a gene based on impacts. *Valid values*: `SORT_COUNTER, SORT_RATIO, COUNTER, RATIO`. *Default value*: `RATIO`.|
|`generateSqlDataWithSearch`| __Boolean__. Enable EvoMaster to generate SQL data with direct accesses to the database. Use a search algorithm. *Default value*: `true`.|
|`heuristicsForSQL`| __Boolean__. Tracking of SQL commands to improve test generation. *Default value*: `true`.|
|`jsControllerPath`| __String__. When generating tests in JavaScript, there is the need to know where the driver is located in respect to the generated tests. *Default value*: `./app-driver.js`.|
|`maxActionEvaluations`| __Int__. Maximum number of action evaluations for the search. A fitness evaluation can be composed of 1 or more actions, like for example REST calls or SQL setups. The more actions are allowed, the better results one can expect. But then of course the test generation will take longer. Only applicable depending on the stopping criterion. *Constraints*: `min=1.0`. *Default value*: `1000`.|
|`maxResponseByteSize`| __Int__. Maximum size (in bytes) that EM handles response payloads in the HTTP responses. If larger than that, a response will not be stored internally in EM during the test generation. This is needed to avoid running out of memory. *Default value*: `1000000`.|
|`maxSearchSuiteSize`| __Int__. Define the maximum number of tests in a suite in the search algorithms that evolve whole suites, e.g. WTS. *Constraints*: `min=1.0`. *Default value*: `50`.|
|`maxSqlInitActionsPerMissingData`| __Int__. When generating SQL data, how many new rows (max) to generate for each specific SQL Select. *Constraints*: `min=1.0`. *Default value*: `5`.|
|`maxTestSize`| __Int__. Max number of 'actions' (e.g., RESTful calls or SQL commands) that can be done in a single test. *Constraints*: `min=1.0`. *Default value*: `10`.|
|`maxTimeInSeconds`| __Int__. Maximum number of seconds allowed for the search. The more time is allowed, the better results one can expect. But then of course the test generation will take longer. Only applicable depending on the stopping criterion. If this value is 0, the setting 'maxTime' will be used instead. *Constraints*: `min=0.0`. *Default value*: `0`.|
|`maxlengthOfHistoryForAGM`| __Int__. Specify a maximum length of history when applying archive-based gene mutation. *Default value*: `10`.|
|`minimumSizeControl`| __Int__. Specify minimum size when bloatControlForSecondaryObjective. *Constraints*: `min=0.0`. *Default value*: `2`.|
|`populationSize`| __Int__. Define the population size in the search algorithms that use populations (e.g., Genetic Algorithms, but not MIO). *Constraints*: `min=1.0`. *Default value*: `30`.|
|`probOfArchiveMutation`| __Double__. Specify a probability to enable archive-based mutation. *Constraints*: `probability 0.0-1.0`. *Default value*: `0.5`.|
|`probOfRandomSampling`| __Double__. Probability of sampling a new individual at random. *Constraints*: `probability 0.0-1.0`. *Default value*: `0.5`.|
|`probOfSmartSampling`| __Double__. When sampling new test cases to evaluate, probability of using some smart strategy instead of plain random. *Constraints*: `probability 0.0-1.0`. *Default value*: `0.5`.|
|`problemType`| __Enum__. The type of SUT we want to generate tests for, e.g., a RESTful API. *Valid values*: `REST`. *Experimental values*: `WEB`. *Default value*: `REST`.|
|`secondaryObjectiveStrategy`| __Enum__. Strategy used to handle the extra heuristics in the secondary objectives. *Valid values*: `AVG_DISTANCE, AVG_DISTANCE_SAME_N_ACTIONS, BEST_MIN`. *Default value*: `AVG_DISTANCE_SAME_N_ACTIONS`.|
|`seed`| __Long__. The seed for the random generator used during the search. A negative value means the CPU clock time will be rather used as seed. *Default value*: `-1`.|
|`showProgress`| __Boolean__. Whether to print how much search done so far. *Default value*: `true`.|
|`snapshotInterval`| __Double__. If positive, check how often, in percentage % of the budget, to collect statistics snapshots. For example, every 5% of the time. *Constraints*: `max=50.0`. *Default value*: `-1.0`.|
|`snapshotStatisticsFile`| __String__. Where the snapshot file (if any) is going to be written (in CSV format). *Default value*: `snapshot.csv`.|
|`specializeSQLGeneSelection`| __Boolean__. Whether to specialize sql gene selection to mutation. *Default value*: `true`.|
|`startNumberOfMutations`| __Int__. Number of applied mutations on sampled individuals, at the start of the search. *Constraints*: `min=0.0`. *Default value*: `1`.|
|`statisticsColumnId`| __String__. An id that will be part as a column of the statistics file (if any is generated). *Default value*: `-`.|
|`statisticsFile`| __String__. Where the statistics file (if any) is going to be written (in CSV format). *Default value*: `statistics.csv`.|
|`stoppingCriterion`| __Enum__. Stopping criterion for the search. *Valid values*: `TIME, FITNESS_EVALUATIONS`. *Default value*: `TIME`.|
|`structureMutationProbability`| __Double__. Probability of applying a mutation that can change the structure of a test. *Constraints*: `probability 0.0-1.0`. *Default value*: `0.5`.|
|`sutControllerHost`| __String__. Host name or IP address of where the SUT REST controller is listening on. *Default value*: `localhost`.|
|`sutControllerPort`| __Int__. TCP port of where the SUT REST controller is listening on. *Constraints*: `min=0.0, max=65535.0`. *Default value*: `40100`.|
|`tournamentSize`| __Int__. Number of elements to consider in a Tournament Selection (if any is used in the search algorithm). *Constraints*: `min=1.0`. *Default value*: `10`.|
|`useMethodReplacement`| __Boolean__. Apply method replacement heuristics to smooth the search landscape. *Default value*: `true`.|
|`useNonIntegerReplacement`| __Boolean__. Apply non-integer numeric comparison heuristics to smooth the search landscape. *Default value*: `true`.|
|`weightBasedMutationRate`| __Boolean__. Whether to enable a weight-based mutation rate. *Default value*: `true`.|
|`writeExtraHeuristicsFile`| __Boolean__. Whether we should collect data on the extra heuristics. Only needed for experiments. *Default value*: `false`.|
|`writeStatistics`| __Boolean__. Whether or not writing statistics of the search process. This is only needed when running experiments with different parameter settings. *Default value*: `false`.|
|`xoverProbability`| __Double__. Probability of applying crossover operation (if any is used in the search algorithm). *Constraints*: `probability 0.0-1.0`. *Default value*: `0.7`.|

## Experimental Command-Line Options

|Options|Description|
|---|---|
|`S1dR`| __Double__. Specify a probability to apply S1dR when resource sampling strategy is 'Customized'. *Constraints*: `probability 0.0-1.0`. *Default value*: `0.25`.|
|`S1iR`| __Double__. Specify a probability to apply S1iR when resource sampling strategy is 'Customized'. *Constraints*: `probability 0.0-1.0`. *Default value*: `0.25`.|
|`S2dR`| __Double__. Specify a probability to apply S2dR when resource sampling strategy is 'Customized'. *Constraints*: `probability 0.0-1.0`. *Default value*: `0.25`.|
|`SMdR`| __Double__. Specify a probability to apply SMdR when resource sampling strategy is 'Customized'. *Constraints*: `probability 0.0-1.0`. *Default value*: `0.25`.|
|`abstractInitializationGeneToMutate`| __Boolean__. During mutation, whether to abstract genes for repeated SQL actions. *Default value*: `false`.|
|`archiveAfterMutationFile`| __String__. Specify a path to save archive after each mutation during search, only useful for debugging. *Default value*: `archive.csv`.|
|`coveredTargetSortedBy`| __Enum__. Specify a format to organize the covered targets by the search. *Valid values*: `NAME, TEST`. *Default value*: `NAME`.|
|`dependencyFile`| __String__. Specify a file that saves derived dependencies. *Default value*: `dependencies.csv`.|
|`disableStructureMutationDuringFocusSearch`| __Boolean__. Specify whether to disable structure mutation during focus search. *Default value*: `false`.|
|`doCollectImpact`| __Boolean__. Specify whether to collect impact info that provides an option to enable of collecting impact info when archive-based gene selection is disable. *Default value*: `false`.|
|`doesApplyNameMatching`| __Boolean__. Whether to apply text/name analysis with natural language parser to derive relationships between name entities, e.g., a resource identifier with a name of table. *Default value*: `false`.|
|`enableProcessMonitor`| __Boolean__. Whether or not enable a search process monitor for archiving evaluated individuals and Archive regarding an evaluation of search. This is only needed when running experiments with different parameter settings. *Default value*: `false`.|
|`enableTrackEvaluatedIndividual`| __Boolean__. Whether to enable tracking the history of modifications of the individuals with its fitness values (i.e., evaluated individual) during the search. Note that we enforced that set enableTrackIndividual false when enableTrackEvaluatedIndividual is true since information of individual is part of evaluated individual. *Default value*: `true`.|
|`enableTrackIndividual`| __Boolean__. Whether to enable tracking the history of modifications of the individuals during the search. *Default value*: `false`.|
|`errorTextEpsilon`| __Double__. The Distance Metric Error Text may use several values for epsilon.During experimentation, it may be useful to adjust these values. Epsilon describes the size of the neighbourhood used for clustering, so may result in different clustering results.Epsilon should be between 0.0 and 1.0. If the value is outside of that range, epsilon will use the default of 0.8. *Constraints*: `min=0.0, max=1.0`. *Default value*: `0.8`.|
|`exceedTargetsFile`| __String__. Specify a path to save all not covered targets when the number is more than 100. *Default value*: `exceedTargets.txt`.|
|`executiveSummary`| __Boolean__. Generate an executive summary, containing an example of each category of potential fault found. *Default value*: `false`.|
|`expectationsActive`| __Boolean__. Enable Expectation Generation. If enabled, expectations will be generated. A variable called expectationsMasterSwitch is added to the test suite, with a default value of false. If set to true, an expectation that fails will cause the test case containing it to fail. *Default value*: `false`.|
|`exportDependencies`| __Boolean__. Specify whether to export derived dependencies among resources. *Default value*: `false`.|
|`exportImpacts`| __Boolean__. Specify whether to export derived impacts among genes. *Default value*: `false`.|
|`generateSqlDataWithDSE`| __Boolean__. Enable EvoMaster to generate SQL data with direct accesses to the database. Use Dynamic Symbolic Execution. *Default value*: `false`.|
|`impactAfterMutationFile`| __String__. Specify a path to save collected impact info after each mutation during search, only useful for debugging. *Default value*: `impactSnapshot.csv`.|
|`impactFile`| __String__. Specify a path to save derived genes. *Default value*: `impact.csv`.|
|`lastLineEpsilon`| __Double__. The Distance Metric Last Line may use several values for epsilon.During experimentation, it may be useful to adjust these values. Epsilon describes the size of the neighbourhood used for clustering, so may result in different clustering results.Epsilon should be between 0.0 and 1.0. If the value is outside of that range, epsilon will use the default of 0.8. *Constraints*: `min=0.0, max=1.0`. *Default value*: `0.8`.|
|`maxLengthOfTraces`| __Int__. Specify a maxLength of tracking when enableTrackIndividual or enableTrackEvaluatedIndividual is true. Note that the value should be specified with a non-negative number or -1 (for tracking all history). *Constraints*: `min=-1.0`. *Default value*: `10`.|
|`maxMutationRate`| __Double__. Specify a maximum mutation rate when enabling 'adaptiveMutationRate'. *Constraints*: `probability 0.0-1.0`. *Default value*: `0.9`.|
|`minRowOfTable`| __Int__. Specify a minimal number of rows in a table that enables selection (i.e., SELECT sql) to prepare resources for REST Action. In other word, if the number is less than the specified, insertion is always applied. *Constraints*: `min=0.0`. *Default value*: `10`.|
|`mutatedGeneFile`| __String__. Specify a path to save mutation details which is useful for debugging mutation. *Default value*: `mutatedGeneInfo.csv`.|
|`mutationTargetsSelectionStrategy`| __Enum__. Specify a strategy to select targets for evaluating mutation. *Valid values*: `FIRST_NOT_COVERED_TARGET, EXPANDED_UPDATED_NOT_COVERED_TARGET, UPDATED_NOT_COVERED_TARGET`. *Default value*: `FIRST_NOT_COVERED_TARGET`.|
|`probOfApplySQLActionToCreateResources`| __Double__. Specify a probability to apply SQL actions for preparing resources for REST Action. *Constraints*: `probability 0.0-1.0`. *Default value*: `0.0`.|
|`probOfEnablingResourceDependencyHeuristics`| __Double__. Specify whether to enable resource dependency heuristics, i.e, probOfEnablingResourceDependencyHeuristics > 0.0. Note that the option is available to be enabled only if resource-based smart sampling is enable. This option has an effect on sampling multiple resources and mutating a structure of an individual. *Constraints*: `probability 0.0-1.0`. *Default value*: `0.0`.|
|`probOfSelectFromDatabase`| __Double__. Specify a probability that enables selection (i.e., SELECT sql) of data from database instead of insertion (i.e., INSERT sql) for preparing resources for REST actions. *Constraints*: `probability 0.0-1.0`. *Default value*: `0.1`.|
|`processFiles`| __String__. Specify a folder to save results when a search monitor is enabled. *Default value*: `process_data`.|
|`processInterval`| __Int__. Specify how often to save results when a search monitor is enabled. *Default value*: `100`.|
|`recordExceededTargets`| __Boolean__. Whether to record targets when the number is more than 100. *Default value*: `false`.|
|`resourceSampleStrategy`| __Enum__. Specify whether to enable resource-based strategy to sample an individual during search. Note that resource-based sampling is only applicable for REST problem with MIO algorithm. *Valid values*: `NONE, Customized, EqualProbability, Actions, TimeBudgets, Archive, ConArchive`. *Default value*: `NONE`.|
|`saveArchiveAfterMutation`| __Boolean__. Whether to save archive info after each of mutation, which is typically useful for debugging mutation and archive. *Default value*: `false`.|
|`saveImpactAfterMutation`| __Boolean__. Whether to save impact info after each of mutation, which is typically useful debugging impact driven solutions and mutation. *Default value*: `false`.|
|`saveMutationInfo`| __Boolean__. Whether to save mutated gene info, which is typically used for debugging mutation. *Default value*: `false`.|
<<<<<<< HEAD
|`seedTestCases`| __Boolean__. Whether to seed EvoMaster with some initial test cases. These test cases will be used and evolved throughout the search process. *Default value*: `false`.|
|`seedTestCasesFormat`| __Enum__. Format of the test cases seeded to EvoMaster. *Valid values*: `POSTMAN`. *Default value*: `POSTMAN`.|
|`seedTestCasesPath`| __String__. File path where the seeded test cases are located. *Default value*: `postman.postman_collection.json`.|
|`specializeSQLGeneSelection`| __Boolean__. Whether to specialize sql gene selection to mutation. *Default value*: `false`.|
|`startPerOfCandidateGenesToMutate`| __Double__. Specify a percentage (before starting a focus search) which is used by archived-based gene selection method (e.g., APPROACH_IMPACT) for selecting top percent of genes as potential candidates to mutate. *Constraints*: `probability 0.0-1.0`. *Default value*: `0.9`.|
=======
>>>>>>> 692faf06
|`startingPerOfGenesToMutate`| __Double__. Specify a starting percentage of genes of an individual to mutate. *Constraints*: `probability 0.0-1.0`. *Default value*: `0.5`.|
|`testSuiteSplitType`| __Enum__. Instead of generating a single test file, it could be split in several files, according to different strategies. *Valid values*: `NONE, CLUSTER, SUMMARY_ONLY, CODE`. *Default value*: `NONE`.|<|MERGE_RESOLUTION|>--- conflicted
+++ resolved
@@ -149,13 +149,8 @@
 |`saveArchiveAfterMutation`| __Boolean__. Whether to save archive info after each of mutation, which is typically useful for debugging mutation and archive. *Default value*: `false`.|
 |`saveImpactAfterMutation`| __Boolean__. Whether to save impact info after each of mutation, which is typically useful debugging impact driven solutions and mutation. *Default value*: `false`.|
 |`saveMutationInfo`| __Boolean__. Whether to save mutated gene info, which is typically used for debugging mutation. *Default value*: `false`.|
-<<<<<<< HEAD
 |`seedTestCases`| __Boolean__. Whether to seed EvoMaster with some initial test cases. These test cases will be used and evolved throughout the search process. *Default value*: `false`.|
 |`seedTestCasesFormat`| __Enum__. Format of the test cases seeded to EvoMaster. *Valid values*: `POSTMAN`. *Default value*: `POSTMAN`.|
 |`seedTestCasesPath`| __String__. File path where the seeded test cases are located. *Default value*: `postman.postman_collection.json`.|
-|`specializeSQLGeneSelection`| __Boolean__. Whether to specialize sql gene selection to mutation. *Default value*: `false`.|
-|`startPerOfCandidateGenesToMutate`| __Double__. Specify a percentage (before starting a focus search) which is used by archived-based gene selection method (e.g., APPROACH_IMPACT) for selecting top percent of genes as potential candidates to mutate. *Constraints*: `probability 0.0-1.0`. *Default value*: `0.9`.|
-=======
->>>>>>> 692faf06
 |`startingPerOfGenesToMutate`| __Double__. Specify a starting percentage of genes of an individual to mutate. *Constraints*: `probability 0.0-1.0`. *Default value*: `0.5`.|
 |`testSuiteSplitType`| __Enum__. Instead of generating a single test file, it could be split in several files, according to different strategies. *Valid values*: `NONE, CLUSTER, SUMMARY_ONLY, CODE`. *Default value*: `NONE`.|