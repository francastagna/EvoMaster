package org.evomaster.client.java.instrumentation.object;

import com.google.gson.Gson;
import com.google.gson.JsonObject;
import com.google.gson.JsonParser;
import org.evomaster.client.java.instrumentation.object.dtos.*;
import org.evomaster.client.java.instrumentation.staticstate.UnitsInfoRecorder;
import org.junit.jupiter.api.Test;

import java.util.ArrayList;
import java.util.List;

import static org.evomaster.client.java.instrumentation.shared.ClassToSchemaUtils.OPENAPI_REF_PATH;
import static org.junit.jupiter.api.Assertions.*;

public class ClassToSchemaTest {

    private static final Gson GSON = new Gson();

    private JsonObject parse(String schema){
        return JsonParser.parseString("{" + schema + "}").getAsJsonObject();
    }

    @Test
    public void testBase(){

        String schema = ClassToSchema.getOrDeriveNonNestedSchema(DtoBase.class);
        JsonObject json = parse(schema);

        JsonObject obj = json.get(DtoBase.class.getName()).getAsJsonObject();
        assertNotNull(obj);
        assertNotNull(obj.get("type"));
        assertNotNull(obj.get("properties"));
        assertEquals(2, obj.entrySet().size());
        assertEquals("object", obj.get("type").getAsString());

        assertEquals(1, obj.get("properties").getAsJsonObject().entrySet().size());
        assertEquals("string", obj.get("properties").getAsJsonObject()
                .get("foo").getAsJsonObject().get("type").getAsString());
    }


    private void verifyTypeOfFieldInProperties(JsonObject obj, String expected, String fieldName){
        assertEquals(expected, obj.get("properties").getAsJsonObject()
                .get(fieldName).getAsJsonObject().get("type").getAsString());
    }

    private void verifyTypeAndFormatOfFieldInProperties(JsonObject obj, String type, String format, String fieldName){
        JsonObject field = obj.get("properties").getAsJsonObject().get(fieldName).getAsJsonObject();
        assertEquals(type, field.get("type").getAsString());
        assertEquals(format, field.get("format").getAsString());
    }

    private void verifyRefOfFieldInProperties(JsonObject obj, String expected, String fieldName){
        assertEquals(expected, obj.get("properties").getAsJsonObject()
                .get(fieldName).getAsJsonObject().get("$ref").getAsString());
    }

    @Test
    public void testNumeric(){

        String schema = ClassToSchema.getOrDeriveNonNestedSchema(DtoNumeric.class);
        JsonObject json = parse(schema);

        JsonObject obj = json.get(DtoNumeric.class.getName()).getAsJsonObject();
        assertNotNull(obj);
        assertNotNull(obj.get("type"));
        assertNotNull(obj.get("properties"));
        assertEquals(2, obj.entrySet().size());
        assertEquals("object", obj.get("type").getAsString());

        assertEquals(12, obj.get("properties").getAsJsonObject().entrySet().size());
        verifyTypeAndFormatOfFieldInProperties(obj, "integer", "int8", "byte_p");
        verifyTypeAndFormatOfFieldInProperties(obj, "integer", "int8", "byte_w");
        verifyTypeAndFormatOfFieldInProperties(obj, "integer", "int16", "short_p");
        verifyTypeAndFormatOfFieldInProperties(obj, "integer", "int16", "short_w");
        verifyTypeAndFormatOfFieldInProperties(obj, "integer", "int32", "integer_p");
        verifyTypeAndFormatOfFieldInProperties(obj, "integer", "int32", "integer_w");
        verifyTypeAndFormatOfFieldInProperties(obj, "integer", "int64", "long_p");
        verifyTypeAndFormatOfFieldInProperties(obj, "integer", "int64", "long_w");
        verifyTypeAndFormatOfFieldInProperties(obj, "number", "float", "float_p");
        verifyTypeAndFormatOfFieldInProperties(obj, "number", "float", "float_w");
        verifyTypeAndFormatOfFieldInProperties(obj, "number", "double", "double_p");
        verifyTypeAndFormatOfFieldInProperties(obj, "number", "double", "double_w");
    }


    private void verifyTypeInArray(JsonObject obj, String expected, String fieldName){

        JsonObject array = obj.get("properties").getAsJsonObject()
                .get(fieldName).getAsJsonObject();

        assertEquals("array", array.get("type").getAsString());
        assertEquals(expected, array.get("items").getAsJsonObject().get("type").getAsString());
    }

    @Test
    public void testExtending(){
        String schema = ClassToSchema.getOrDeriveNonNestedSchema(DtoExtending.class);
        JsonObject json = parse(schema);
        JsonObject obj = json.get(DtoExtending.class.getName()).getAsJsonObject();

        // WARN: this is limitation in GSON, as it does not have entryList(), so we
        // cannot verify that entries are unique, and not repeated by mistake :(
        assertEquals(3, obj.get("properties").getAsJsonObject().entrySet().size());
        verifyTypeOfFieldInProperties(obj, "string", "foo");
        verifyTypeOfFieldInProperties(obj, "boolean", "boolean_p");
        verifyTypeOfFieldInProperties(obj, "boolean", "boolean_w");
    }




    @Test
    public void testArray(){

        String schema = ClassToSchema.getOrDeriveNonNestedSchema(DtoArray.class);
        JsonObject json = parse(schema);
        JsonObject obj = json.get(DtoArray.class.getName()).getAsJsonObject();

        assertEquals(5, obj.get("properties").getAsJsonObject().entrySet().size());
        verifyTypeInArray(obj, "string", "array");
        verifyTypeInArray(obj, "integer", "set");
        verifyTypeInArray(obj, "string", "set_raw");
        verifyTypeInArray(obj, "boolean", "list");
        verifyTypeInArray(obj, "string", "list_raw");
    }

    @Test
    public void testIgnore(){

        String schema = ClassToSchema.getOrDeriveNonNestedSchema(DtoIgnore.class);
        JsonObject json = parse(schema);
        JsonObject obj = json.get(DtoIgnore.class.getName()).getAsJsonObject();

        assertEquals(1, obj.get("properties").getAsJsonObject().entrySet().size());
        verifyTypeOfFieldInProperties(obj, "string", "a");
    }

    @Test
    public void testNaming(){

        String schema = ClassToSchema.getOrDeriveNonNestedSchema(DtoNaming.class);
        JsonObject json = parse(schema);
        JsonObject obj = json.get(DtoNaming.class.getName()).getAsJsonObject();

        assertEquals(3, obj.get("properties").getAsJsonObject().entrySet().size());
        verifyTypeOfFieldInProperties(obj, "string", "foo_bar");
        verifyTypeOfFieldInProperties(obj, "string", "hello_world");
        verifyTypeOfFieldInProperties(obj, "string", "foo");
    }

    @Test
    public void testCycleDto(){
<<<<<<< HEAD
        assertThrows(StackOverflowError.class,  () ->{
                ClassToSchema.getOrDeriveSchema(CycleDtoA.class);
        });

=======
        UnitsInfoRecorder.reset();
        assertTrue(UnitsInfoRecorder.getInstance().getParsedDtos().isEmpty());
        ClassToSchema.registerSchemaIfNeeded(CycleDtoA.class);
        assertEquals(2, UnitsInfoRecorder.getInstance().getParsedDtos().size());

        List<Class<?>> embedded = new ArrayList<>();
        String cycleDtoASchema = ClassToSchema.getOrDeriveSchema(CycleDtoA.class, embedded);
        JsonObject json = parse(cycleDtoASchema);
        JsonObject obj = json.get(CycleDtoA.class.getName()).getAsJsonObject();
        checkCycleA(obj);

        String cycleDtoBSchema = ClassToSchema.getOrDeriveSchema(CycleDtoB.class, embedded);
        JsonObject jsonB = parse(cycleDtoBSchema);
        JsonObject objB = jsonB.get(CycleDtoB.class.getName()).getAsJsonObject();
        checkCycleB(objB);

        String allNested = ClassToSchema.getOrDeriveSchemaWithItsRef(CycleDtoA.class);
        JsonObject all = parse(allNested);
        JsonObject jsonAandB = all.get(CycleDtoA.class.getName()).getAsJsonObject();
        assertEquals(2, jsonAandB.size());
        checkCycleA(jsonAandB.get(CycleDtoA.class.getName()).getAsJsonObject());
        checkCycleB(jsonAandB.get(CycleDtoB.class.getName()).getAsJsonObject());

    }

    private void checkCycleA(JsonObject obj){
        assertEquals(2, obj.get("properties").getAsJsonObject().entrySet().size());
        verifyTypeOfFieldInProperties(obj, "string", "cycleAId");
        verifyRefOfFieldInProperties(obj, OPENAPI_REF_PATH+""+CycleDtoB.class.getName(), "cycleDtoB");
    }

    private void checkCycleB(JsonObject objB){
        assertEquals(2, objB.get("properties").getAsJsonObject().entrySet().size());
        verifyTypeOfFieldInProperties(objB, "string", "cycleBId");
        verifyRefOfFieldInProperties(objB, OPENAPI_REF_PATH+""+CycleDtoA.class.getName(), "cycleDtoA");
>>>>>>> 87e5ed35
    }
}<|MERGE_RESOLUTION|>--- conflicted
+++ resolved
@@ -152,12 +152,6 @@
 
     @Test
     public void testCycleDto(){
-<<<<<<< HEAD
-        assertThrows(StackOverflowError.class,  () ->{
-                ClassToSchema.getOrDeriveSchema(CycleDtoA.class);
-        });
-
-=======
         UnitsInfoRecorder.reset();
         assertTrue(UnitsInfoRecorder.getInstance().getParsedDtos().isEmpty());
         ClassToSchema.registerSchemaIfNeeded(CycleDtoA.class);
@@ -193,6 +187,5 @@
         assertEquals(2, objB.get("properties").getAsJsonObject().entrySet().size());
         verifyTypeOfFieldInProperties(objB, "string", "cycleBId");
         verifyRefOfFieldInProperties(objB, OPENAPI_REF_PATH+""+CycleDtoA.class.getName(), "cycleDtoA");
->>>>>>> 87e5ed35
     }
 }