--- conflicted
+++ resolved
@@ -6,15 +6,9 @@
 import org.junit.jupiter.api.BeforeEach;
 import org.junit.jupiter.api.Test;
 
-<<<<<<< HEAD
-import java.util.Collections;
-import java.util.List;
-import java.util.Set;
-=======
 import java.text.ParseException;
 import java.text.SimpleDateFormat;
 import java.util.*;
->>>>>>> db6a6150
 
 import static org.junit.jupiter.api.Assertions.*;
 
@@ -55,8 +49,6 @@
                     CollectionClassReplacement.isEmpty(null, ObjectiveNaming.METHOD_REPLACEMENT + "idTemplate");
                 });
     }
-<<<<<<< HEAD
-=======
 
     @Test
     public void testContainsOnEmptyCollection() {
@@ -266,6 +258,5 @@
         final double heuristicValue0 = ExecutionTracer.getValue(objectiveId);
         assertEquals(DistanceHelper.H_NOT_EMPTY, heuristicValue0);
     }
->>>>>>> db6a6150
 
 }