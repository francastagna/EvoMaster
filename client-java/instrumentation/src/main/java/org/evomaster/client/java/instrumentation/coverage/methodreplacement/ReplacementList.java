package org.evomaster.client.java.instrumentation.coverage.methodreplacement;

import org.evomaster.client.java.instrumentation.coverage.methodreplacement.classes.*;
import org.evomaster.client.java.instrumentation.coverage.methodreplacement.thirdpartyclasses.*;
import org.evomaster.client.java.instrumentation.shared.ClassName;

import java.util.*;
import java.util.stream.Collectors;

public class ReplacementList {

    private static List<MethodReplacementClass> listCache;

    /**
     * Return all the available method replacement classes.
     * Every time a new replacement class is implemented, it needs to
     * be manually added to this list.
     */
    public static List<MethodReplacementClass> getList() {
<<<<<<< HEAD
        return Arrays.asList(
                new AbstractEndpointClassReplacement(),
                new BooleanClassReplacement(),
                new ByteClassReplacement(),
                new CharacterClassReplacement(),
                new CollectionClassReplacement(),
                new DateClassReplacement(),
                new DateFormatClassReplacement(),
                new DoubleClassReplacement(),
                new FloatClassReplacement(),
                new GsonClassReplacement(),
                new Http11ProcessorReplacementClass(),
                new HttpServletRequestClassReplacement(),
                new IntegerClassReplacement(),
                new LocalDateClassReplacement(),
                new LocalDateTimeClassReplacement(),
                new LocalTimeClassReplacement(),
                new LongClassReplacement(),
                new MapClassReplacement(),
                new MatcherClassReplacement(),
                new MethodClassReplacement(),
                new ObjectClassReplacement(),
                new ObjectsClassReplacement(),
                new PatternClassReplacement(),
                new PreparedStatementClassReplacement(),
                new StatementClassReplacement(),
                new StringClassReplacement(),
                new ShortClassReplacement(),
                new ServletRequestClassReplacement(),
                new WebRequestClassReplacement(),
                new URLClassReplacement()
        );
=======

        if(listCache == null) {
            listCache = Arrays.asList(
                    new AbstractEndpointClassReplacement(),
                    new BooleanClassReplacement(),
                    new ByteClassReplacement(),
                    new CharacterClassReplacement(),
                    new CollectionClassReplacement(),
                    new DateClassReplacement(),
                    new DateFormatClassReplacement(),
                    new DoubleClassReplacement(),
                    new FloatClassReplacement(),
                    new GsonClassReplacement(),
                    new Http11ProcessorReplacementClass(),
                    new HttpServletRequestClassReplacement(),
                    new IntegerClassReplacement(),
                    new LocalDateClassReplacement(),
                    new LocalDateTimeClassReplacement(),
                    new LocalTimeClassReplacement(),
                    new LongClassReplacement(),
                    new MapClassReplacement(),
                    new MatcherClassReplacement(),
                    new MethodClassReplacement(),
                    new ObjectClassReplacement(),
                    new ObjectsClassReplacement(),
                    new PatternClassReplacement(),
                    new PreparedStatementClassReplacement(),
                    new StatementClassReplacement(),
                    new StringClassReplacement(),
                    new ShortClassReplacement(),
                    new ServletRequestClassReplacement(),
                    new WebRequestClassReplacement()
            );
        }

        return listCache;
>>>>>>> 0ca028fc
    }


    public static List<MethodReplacementClass> getReplacements(String target) {
        Objects.requireNonNull(target);
        final String targetClassName = ClassName.get(target).getFullNameWithDots();

        return getList().stream()
                //.filter(t -> t.isAvailable()) // bad idea to load 3rd classes at this point...
                .filter(t -> {
                    /*
                        TODO: this is tricky, due to how "super" calls are
                        handled. For now, we just allow subclasses if they
                        are of standard JDK.
                        Furthermore, issues with classloading of non-JDK APIs

                        This gives major issues if class loads other non-JDK classes.
                        This for example happens with SQL stuff possibly loading drivers, eg H2.
                        So we cannot load JDK libraries indiscriminately here.
                    */

//                            boolean jdk = targetClassName.startsWith("java.");
                            //TODO based on actual packages used in the list
                            Set<String> prefixes = new HashSet<>();
                            prefixes.add("java.lang.");
                            prefixes.add("java.util.");
                            prefixes.add("java.time.");

                            prefixes.add("java.net.");

                            //we don't just use java.sql. as that seems to give issue (see previous comments)
                            prefixes.add("java.sql.Statement");
                            prefixes.add("java.sql.CallableStatement");
                            prefixes.add("java.sql.PreparedStatement");

                            boolean jdk = prefixes.stream().anyMatch(k -> targetClassName.startsWith(k)) &&
                                        prefixes.stream().anyMatch(k -> t.getTargetClassName().startsWith(k));

                            if (jdk) {
                                Class<?> klass;
                                try {
                                    klass = Class.forName(targetClassName);
                                } catch (Exception e) {
                                    throw new RuntimeException(e);
                                }
                                return t.getTargetClass().isAssignableFrom(klass);
                            }

                            return t.getTargetClassName().equals(targetClassName);
                        }
                )
                .collect(Collectors.toList());
    }
}<|MERGE_RESOLUTION|>--- conflicted
+++ resolved
@@ -17,40 +17,6 @@
      * be manually added to this list.
      */
     public static List<MethodReplacementClass> getList() {
-<<<<<<< HEAD
-        return Arrays.asList(
-                new AbstractEndpointClassReplacement(),
-                new BooleanClassReplacement(),
-                new ByteClassReplacement(),
-                new CharacterClassReplacement(),
-                new CollectionClassReplacement(),
-                new DateClassReplacement(),
-                new DateFormatClassReplacement(),
-                new DoubleClassReplacement(),
-                new FloatClassReplacement(),
-                new GsonClassReplacement(),
-                new Http11ProcessorReplacementClass(),
-                new HttpServletRequestClassReplacement(),
-                new IntegerClassReplacement(),
-                new LocalDateClassReplacement(),
-                new LocalDateTimeClassReplacement(),
-                new LocalTimeClassReplacement(),
-                new LongClassReplacement(),
-                new MapClassReplacement(),
-                new MatcherClassReplacement(),
-                new MethodClassReplacement(),
-                new ObjectClassReplacement(),
-                new ObjectsClassReplacement(),
-                new PatternClassReplacement(),
-                new PreparedStatementClassReplacement(),
-                new StatementClassReplacement(),
-                new StringClassReplacement(),
-                new ShortClassReplacement(),
-                new ServletRequestClassReplacement(),
-                new WebRequestClassReplacement(),
-                new URLClassReplacement()
-        );
-=======
 
         if(listCache == null) {
             listCache = Arrays.asList(
@@ -82,12 +48,12 @@
                     new StringClassReplacement(),
                     new ShortClassReplacement(),
                     new ServletRequestClassReplacement(),
-                    new WebRequestClassReplacement()
+                    new WebRequestClassReplacement(),
+                    new URLClassReplacement()
             );
         }
 
         return listCache;
->>>>>>> 0ca028fc
     }
 
 
