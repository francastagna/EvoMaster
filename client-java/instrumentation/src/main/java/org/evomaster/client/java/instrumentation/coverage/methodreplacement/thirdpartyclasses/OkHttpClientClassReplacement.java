--- conflicted
+++ resolved
@@ -2,7 +2,7 @@
 
 
 import org.evomaster.client.java.instrumentation.ExternalServiceInfo;
-import org.evomaster.client.java.instrumentation.shared.PreDefinedSSLInfo;
+import org.evomaster.client.java.instrumentation.PreDefinedSSLInfo;
 import org.evomaster.client.java.instrumentation.coverage.methodreplacement.Replacement;
 import org.evomaster.client.java.instrumentation.coverage.methodreplacement.ThirdPartyCast;
 import org.evomaster.client.java.instrumentation.coverage.methodreplacement.ThirdPartyMethodReplacementClass;
@@ -10,10 +10,7 @@
 import org.evomaster.client.java.instrumentation.shared.ReplacementCategory;
 import org.evomaster.client.java.instrumentation.shared.ReplacementType;
 import org.evomaster.client.java.instrumentation.staticstate.ExecutionTracer;
-<<<<<<< HEAD
-=======
 
->>>>>>> 6e4d5fd9
 
 import javax.net.ssl.HostnameVerifier;
 import javax.net.ssl.SSLSocketFactory;
@@ -62,7 +59,7 @@
             replacingConstructor = true,
             castTo = "com.squareup.okhttp.OkHttpClient"
     )
-    public static void OkHttpClient() throws Exception {
+    public static void OkHttpClient()  {
 
         Constructor original = getOriginalConstructor(singleton, "okhttpclient_constructor");
 
@@ -152,21 +149,6 @@
 
         Method original = getOriginal(singleton, "okhttpclient_newCall", caller);
 
-<<<<<<< HEAD
-
-        Request replaced = request;
-        HttpUrl url = request.httpUrl();
-        if ((url.scheme().equalsIgnoreCase("https") || url.scheme().equalsIgnoreCase("http"))
-                && !skipHostnameOrIp(url.host())
-                && !ExecutionTracer.skipHostname(url.host())
-        ){
-            ExternalServiceInfo remoteHostInfo = new ExternalServiceInfo(url.scheme(), url.host(), url.port());
-            String[] ipAndPort = collectExternalServiceInfo(remoteHostInfo, url.port());
-            String replacedURL = url.scheme()+"://"+ipAndPort[0]+":"+ipAndPort[1]+url.encodedPath();
-            if (url.encodedQuery() != null && !url.encodedQuery().isEmpty())
-                replacedURL = replacedURL + "?" + url.encodedQuery();
-            replaced = new Request.Builder().url(replacedURL).build();
-=======
         Object replaced = request;
         Object url = request.getClass().getMethod("httpUrl").invoke(request);
         String urlScheme = (String) url.getClass().getMethod("scheme").invoke(url);
@@ -174,16 +156,22 @@
         int urlPort = (int) url.getClass().getMethod("port").invoke(url);
         String urlEncodedPath = (String) url.getClass().getMethod("encodedPath").invoke(url);
 
-        if (urlScheme.equalsIgnoreCase("https") || urlScheme.equalsIgnoreCase("http")){
+        if ((urlScheme.equalsIgnoreCase("https") || urlScheme.equalsIgnoreCase("http"))
+                && !skipHostnameOrIp(urlHost)
+                && !ExecutionTracer.skipHostname(urlHost)
+        ){
             ExternalServiceInfo remoteHostInfo = new ExternalServiceInfo(urlScheme, urlHost, urlPort);
             String[] ipAndPort = collectExternalServiceInfo(remoteHostInfo, urlPort);
 
             String replacedUrl = urlScheme+"://"+ipAndPort[0]+":"+ipAndPort[1]+urlEncodedPath;
+            Object encodedQuery = url.getClass().getMethod("encodedQuery").invoke(url);
+            if (encodedQuery != null && !((String)encodedQuery).isEmpty())
+                replacedUrl = replacedUrl + "?" + (String)encodedQuery;
+
             ClassLoader loader = ExecutionTracer.getLastCallerClassLoader();
             Object builder = loader.loadClass("okhttp3.Request$Builder").newInstance();
             builder = builder.getClass().getMethod("url", String.class).invoke(builder, replacedUrl);
             replaced = builder.getClass().getMethod("build").invoke(builder);
->>>>>>> 6e4d5fd9
         }
 
         try{
