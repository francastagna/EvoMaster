package org.evomaster.client.java.instrumentation.coverage.methodreplacement.thirdpartyclasses;

<<<<<<< HEAD
import org.evomaster.client.java.instrumentation.ExternalServiceInfo;
import org.evomaster.client.java.instrumentation.coverage.methodreplacement.*;
import org.evomaster.client.java.instrumentation.shared.ReplacementCategory;
import org.evomaster.client.java.instrumentation.shared.ReplacementType;
import org.evomaster.client.java.instrumentation.staticstate.ExecutionTracer;
import org.evomaster.client.java.instrumentation.staticstate.MethodReplacementPreserveSemantics;
=======
import org.evomaster.client.java.instrumentation.coverage.methodreplacement.*;
import org.evomaster.client.java.instrumentation.shared.ReplacementCategory;
import org.evomaster.client.java.instrumentation.shared.ReplacementType;
>>>>>>> 72a983b8

import java.lang.reflect.InvocationTargetException;
import java.lang.reflect.Method;
import java.net.HttpURLConnection;
import java.net.Proxy;
import java.net.URL;

import static org.evomaster.client.java.instrumentation.coverage.methodreplacement.ExternalServiceUtils.*;

public class OkUrlFactoryClassReplacement extends ThirdPartyMethodReplacementClass {

    private static final OkUrlFactoryClassReplacement singleton = new OkUrlFactoryClassReplacement();

    @Override
    protected String getNameOfThirdPartyTargetClass() {
        return "com.squareup.okhttp.OkUrlFactory";
    }

    @Replacement(replacingStatic = false,
            type = ReplacementType.TRACKER,
            id = "okhttpclient_OkUrlFactory_open",
            usageFilter = UsageFilter.ANY,
            category = ReplacementCategory.NET
    )
    public static HttpURLConnection open(Object caller, URL url) {
        if (caller == null) {
            throw new NullPointerException();
        }

        Method original = getOriginal(singleton, "okhttpclient_OkUrlFactory_open", caller);

        URL replaced = getReplacedURL(url);
        try {
            return (HttpURLConnection) original.invoke(caller, replaced);
        } catch (IllegalAccessException e) {
            throw new RuntimeException(e);
        } catch (InvocationTargetException e) {
            throw (RuntimeException) e.getCause();
        }
    }

    @Replacement(replacingStatic = false,
            type = ReplacementType.TRACKER,
            id = "okhttpclient_OkUrlFactory_open_proxy",
            usageFilter = UsageFilter.ANY,
            category = ReplacementCategory.NET
    )
    public static HttpURLConnection open(Object caller, URL url, Proxy proxy) {
        if (caller == null) {
            throw new NullPointerException();
        }

        Method original = getOriginal(singleton, "okhttpclient_OkUrlFactory_open_proxy", caller);

        URL replaced = getReplacedURL(url);
        try {
            return (HttpURLConnection) original.invoke(caller, replaced, proxy);
        } catch (IllegalAccessException e) {
            throw new RuntimeException(e);
        } catch (InvocationTargetException e) {
            throw (RuntimeException) e.getCause();
        }
    }

<<<<<<< HEAD
    private static URL getReplacedURL(URL url){
        if (MethodReplacementPreserveSemantics.shouldPreserveSemantics) {
            return url;
        }

        URL replaced = url;
        if ((url.getProtocol().equalsIgnoreCase("https") || url.getProtocol().equalsIgnoreCase("http"))
                && !skipHostnameOrIp(url.getHost())
                && !ExecutionTracer.skipHostname(url.getHost()))
        {

            int port = ExternalServiceInfoUtils.inferPort(url.getPort(), url.getProtocol());

            ExternalServiceInfo remoteHostInfo = new ExternalServiceInfo(url.getProtocol(), url.getHost(), port);
            String[] ipAndPort = collectExternalServiceInfo(remoteHostInfo, port);
            try {
                String urlString = url.getProtocol()+"://" + ipAndPort[0]+":"+ipAndPort[1] + url.getPath();
                replaced = new URL(urlString);
            } catch (MalformedURLException e) {
                throw new RuntimeException(e);
            }
        }
        return replaced;
=======
    private static URL getReplacedURL(URL url) {
        return getUrl(url);
>>>>>>> 72a983b8
    }
}<|MERGE_RESOLUTION|>--- conflicted
+++ resolved
@@ -1,17 +1,8 @@
 package org.evomaster.client.java.instrumentation.coverage.methodreplacement.thirdpartyclasses;
 
-<<<<<<< HEAD
-import org.evomaster.client.java.instrumentation.ExternalServiceInfo;
 import org.evomaster.client.java.instrumentation.coverage.methodreplacement.*;
 import org.evomaster.client.java.instrumentation.shared.ReplacementCategory;
 import org.evomaster.client.java.instrumentation.shared.ReplacementType;
-import org.evomaster.client.java.instrumentation.staticstate.ExecutionTracer;
-import org.evomaster.client.java.instrumentation.staticstate.MethodReplacementPreserveSemantics;
-=======
-import org.evomaster.client.java.instrumentation.coverage.methodreplacement.*;
-import org.evomaster.client.java.instrumentation.shared.ReplacementCategory;
-import org.evomaster.client.java.instrumentation.shared.ReplacementType;
->>>>>>> 72a983b8
 
 import java.lang.reflect.InvocationTargetException;
 import java.lang.reflect.Method;
@@ -76,33 +67,7 @@
         }
     }
 
-<<<<<<< HEAD
-    private static URL getReplacedURL(URL url){
-        if (MethodReplacementPreserveSemantics.shouldPreserveSemantics) {
-            return url;
-        }
-
-        URL replaced = url;
-        if ((url.getProtocol().equalsIgnoreCase("https") || url.getProtocol().equalsIgnoreCase("http"))
-                && !skipHostnameOrIp(url.getHost())
-                && !ExecutionTracer.skipHostname(url.getHost()))
-        {
-
-            int port = ExternalServiceInfoUtils.inferPort(url.getPort(), url.getProtocol());
-
-            ExternalServiceInfo remoteHostInfo = new ExternalServiceInfo(url.getProtocol(), url.getHost(), port);
-            String[] ipAndPort = collectExternalServiceInfo(remoteHostInfo, port);
-            try {
-                String urlString = url.getProtocol()+"://" + ipAndPort[0]+":"+ipAndPort[1] + url.getPath();
-                replaced = new URL(urlString);
-            } catch (MalformedURLException e) {
-                throw new RuntimeException(e);
-            }
-        }
-        return replaced;
-=======
     private static URL getReplacedURL(URL url) {
         return getUrl(url);
->>>>>>> 72a983b8
     }
 }