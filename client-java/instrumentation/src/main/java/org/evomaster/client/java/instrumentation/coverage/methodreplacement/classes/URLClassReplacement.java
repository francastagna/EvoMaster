package org.evomaster.client.java.instrumentation.coverage.methodreplacement.classes;

import org.evomaster.client.java.distance.heuristics.DistanceHelper;
import org.evomaster.client.java.instrumentation.ExternalServiceInfo;
import org.evomaster.client.java.instrumentation.shared.PreDefinedSSLInfo;
import org.evomaster.client.java.instrumentation.coverage.methodreplacement.*;
import org.evomaster.client.java.distance.heuristics.Truthness;
import org.evomaster.client.java.instrumentation.shared.*;
import org.evomaster.client.java.instrumentation.staticstate.ExecutionTracer;
import org.evomaster.client.java.instrumentation.staticstate.MethodReplacementPreserveSemantics;
import org.evomaster.client.java.utils.SimpleLogger;

import java.net.*;
import java.util.Objects;

import static org.evomaster.client.java.instrumentation.coverage.methodreplacement.ExternalServiceInfoUtils.collectExternalServiceInfo;
import static org.evomaster.client.java.instrumentation.coverage.methodreplacement.ExternalServiceInfoUtils.skipHostnameOrIp;

public class URLClassReplacement implements MethodReplacementClass {


    private static ThreadLocal<URL> instance = new ThreadLocal<>();


    /**
     * This is an experimental implementation, not perfect yet.
     * */

    @Override
    public Class<?> getTargetClass() {
        return URL.class;
    }


    public static URL consumeInstance(){

        URL url = instance.get();
        if(url == null){
            //this should never happen, unless bug in instrumentation, or edge case we didn't think of
            throw new IllegalStateException("No instance to consume");
        }
        instance.set(null);
        return url;
    }

    private static void addInstance(URL x){
        URL url = instance.get();
        if(url != null){
            //this should never happen, unless bug in instrumentation, or edge case we didn't think of
            throw new IllegalStateException("Previous instance was not consumed");
        }
        instance.set(x);
    }

    @Replacement(
            type = ReplacementType.EXCEPTION,
            category = ReplacementCategory.EXT_0,
            replacingConstructor = true
    )
    public static void URL(String s, String idTemplate) throws MalformedURLException {
        URL(null, s, null, idTemplate);
    }

    @Replacement(
            type = ReplacementType.EXCEPTION,
            category = ReplacementCategory.EXT_0,
            replacingConstructor = true
    )
    public static void URL(URL context, String s, String idTemplate) throws MalformedURLException {
        URL(context, s, null, idTemplate);
    }

    @Replacement(
            type = ReplacementType.EXCEPTION,
            category = ReplacementCategory.EXT_0,
            replacingConstructor = true
    )
    public static void URL(URL context, String s, URLStreamHandler handler, String idTemplate) throws MalformedURLException {

        if (ExecutionTracer.isTaintInput(s)) {
            ExecutionTracer.addStringSpecialization(s,
                    new StringSpecializationInfo(StringSpecialization.URL, null));
        }

        URL url;

        if (idTemplate == null) {
            url =  new java.net.URL(context,s,handler);
        } else {

            try {
                URL res = new java.net.URL(context,s,handler);
                ExecutionTracer.executedReplacedMethod(idTemplate, ReplacementType.EXCEPTION,
                        new Truthness(1, DistanceHelper.H_NOT_NULL));
                url = res;
            } catch (RuntimeException e) {
                double h = s == null ? DistanceHelper.H_REACHED_BUT_NULL : DistanceHelper.H_NOT_NULL;
                ExecutionTracer.executedReplacedMethod(idTemplate, ReplacementType.EXCEPTION, new Truthness(h, 1));
                throw e;
            }
        }

        addInstance(url);
    }


    @Replacement(
            type = ReplacementType.TRACKER,
            category = ReplacementCategory.NET,
            id = "URL_openConnection_Replacement",
            replacingStatic = false,
            usageFilter = UsageFilter.ANY
    )
    public static URLConnection openConnection(URL caller) throws java.io.IOException {
        Objects.requireNonNull(caller);

        URL newURL = getReplacedURL(caller);
        if (newURL!=null)
            return newURL.openConnection();

        if (!caller.getProtocol().equals("jar") && !caller.getProtocol().equals("file"))
            SimpleLogger.uniqueWarn("not handle the protocol with:"+caller.getProtocol());
        return caller.openConnection();
    }


    @Replacement(
            type = ReplacementType.TRACKER,
            category = ReplacementCategory.NET,
            id = "URL_openConnection_proxy_Replacement",
            replacingStatic = false,
            usageFilter = UsageFilter.ANY
    )
    public static URLConnection openConnection(URL caller, Proxy proxy) throws java.io.IOException {
        Objects.requireNonNull(caller);

        URL newURL = getReplacedURL(caller);
        if (newURL!=null)
            return newURL.openConnection(proxy);

        if (!caller.getProtocol().equals("jar") && !caller.getProtocol().equals("file"))
            SimpleLogger.uniqueWarn("not handle the protocol with:"+caller.getProtocol());
        return caller.openConnection(proxy);
    }

    private static URL getReplacedURL(URL caller) throws java.io.IOException {
<<<<<<< HEAD
        if (MethodReplacementPreserveSemantics.shouldPreserveSemantics) {
=======
        if (MethodReplacementUtils.needToPreserverSemantics()) {
>>>>>>> 1589cd24
            return null;
        }
        String protocol = caller.getProtocol();

        int port = caller.getPort();
        port = ExternalServiceInfoUtils.inferPort(port, protocol);

        if ((caller.getProtocol().equals("http") || caller.getProtocol().equals("https"))
                && !skipHostnameOrIp(caller.getHost())
                && !ExecutionTracer.skipHostnameAndPort(caller.getHost(), port))
        {

            ExternalServiceInfoUtils.analyzeDnsResolution(caller.getHost());

            if (caller.getProtocol().equalsIgnoreCase("https"))
                PreDefinedSSLInfo.setTrustAllForHttpsURLConnection();

            ExternalServiceInfo remoteHostInfo = new ExternalServiceInfo(protocol, caller.getHost(), port);
            String[] ipAndPort = collectExternalServiceInfo(remoteHostInfo, port);

            // Usage of ports below 1024 require root privileges to run
            String url = caller.getProtocol()+"://" + ipAndPort[0]+":"+ipAndPort[1] + caller.getPath();

            if (caller.getQuery() != null)
                url = url + "?" + caller.getQuery();

            return new URL(url);
        }
        return null;
    }
}<|MERGE_RESOLUTION|>--- conflicted
+++ resolved
@@ -144,11 +144,7 @@
     }
 
     private static URL getReplacedURL(URL caller) throws java.io.IOException {
-<<<<<<< HEAD
-        if (MethodReplacementPreserveSemantics.shouldPreserveSemantics) {
-=======
         if (MethodReplacementUtils.needToPreserverSemantics()) {
->>>>>>> 1589cd24
             return null;
         }
         String protocol = caller.getProtocol();
