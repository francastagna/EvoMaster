package org.evomaster.client.java.instrumentation.coverage.methodreplacement.classes;

import org.evomaster.client.java.distance.heuristics.DistanceHelper;
import org.evomaster.client.java.instrumentation.coverage.methodreplacement.*;
import org.evomaster.client.java.distance.heuristics.Truthness;
import org.evomaster.client.java.instrumentation.shared.*;
import org.evomaster.client.java.instrumentation.staticstate.ExecutionTracer;
import org.evomaster.client.java.utils.SimpleLogger;

import java.net.*;
import java.util.Objects;

<<<<<<< HEAD
import static org.evomaster.client.java.instrumentation.coverage.methodreplacement.ExternalServiceUtils.*;

=======
>>>>>>> dfbb5833
public class URLClassReplacement implements MethodReplacementClass {


    private static ThreadLocal<URL> instance = new ThreadLocal<>();


    /**
     * This is an experimental implementation, not perfect yet.
     */

    @Override
    public Class<?> getTargetClass() {
        return URL.class;
    }


    public static URL consumeInstance() {

        URL url = instance.get();
        if (url == null) {
            //this should never happen, unless bug in instrumentation, or edge case we didn't think of
            throw new IllegalStateException("No instance to consume");
        }
        instance.set(null);
        return url;
    }

    private static void addInstance(URL x) {
        URL url = instance.get();
        if (url != null) {
            //this should never happen, unless bug in instrumentation, or edge case we didn't think of
            throw new IllegalStateException("Previous instance was not consumed");
        }
        instance.set(x);
    }

    @Replacement(
            type = ReplacementType.EXCEPTION,
            category = ReplacementCategory.EXT_0,
            replacingConstructor = true
    )
    public static void URL(String s, String idTemplate) throws MalformedURLException {
        URL(null, s, null, idTemplate);
    }

    @Replacement(
            type = ReplacementType.EXCEPTION,
            category = ReplacementCategory.EXT_0,
            replacingConstructor = true
    )
    public static void URL(URL context, String s, String idTemplate) throws MalformedURLException {
        URL(context, s, null, idTemplate);
    }

    @Replacement(
            type = ReplacementType.EXCEPTION,
            category = ReplacementCategory.EXT_0,
            replacingConstructor = true
    )
    public static void URL(URL context, String s, URLStreamHandler handler, String idTemplate) throws MalformedURLException {

        if (ExecutionTracer.isTaintInput(s)) {
            ExecutionTracer.addStringSpecialization(s,
                    new StringSpecializationInfo(StringSpecialization.URL, null));
        }

        URL url;

        if (idTemplate == null) {
            url = new java.net.URL(context, s, handler);
        } else {

            try {
                URL res = new java.net.URL(context, s, handler);
                ExecutionTracer.executedReplacedMethod(idTemplate, ReplacementType.EXCEPTION,
                        new Truthness(1, DistanceHelper.H_NOT_NULL));
                url = res;
            } catch (RuntimeException e) {
                double h = s == null ? DistanceHelper.H_REACHED_BUT_NULL : DistanceHelper.H_NOT_NULL;
                ExecutionTracer.executedReplacedMethod(idTemplate, ReplacementType.EXCEPTION, new Truthness(h, 1));
                throw e;
            }
        }

        addInstance(url);
    }


    @Replacement(
            type = ReplacementType.TRACKER,
            category = ReplacementCategory.NET,
            id = "URL_openConnection_Replacement",
            replacingStatic = false,
            usageFilter = UsageFilter.ANY
    )
    public static URLConnection openConnection(URL caller) throws java.io.IOException {
        Objects.requireNonNull(caller);

        if (!caller.getProtocol().equals("jar") && !caller.getProtocol().equals("file"))
            SimpleLogger.uniqueWarn("not handle the protocol with:" + caller.getProtocol());

<<<<<<< HEAD
        URL newURL = getReplacedURL(caller);
=======
        URL newURL = ExternalServiceUtils.getReplacedURL(caller);
>>>>>>> dfbb5833

        return newURL.openConnection();
    }


    @Replacement(
            type = ReplacementType.TRACKER,
            category = ReplacementCategory.NET,
            id = "URL_openConnection_proxy_Replacement",
            replacingStatic = false,
            usageFilter = UsageFilter.ANY
    )
    public static URLConnection openConnection(URL caller, Proxy proxy) throws java.io.IOException {
        Objects.requireNonNull(caller);

        if (!caller.getProtocol().equals("jar") && !caller.getProtocol().equals("file"))
            SimpleLogger.uniqueWarn("not handle the protocol with:" + caller.getProtocol());
<<<<<<< HEAD

        URL newURL = getReplacedURL(caller);

        return newURL.openConnection(proxy);
    }

    private static URL getReplacedURL(URL url) throws java.io.IOException {
        return getUrl(url);
=======

        URL newURL = ExternalServiceUtils.getReplacedURL(caller);

        return newURL.openConnection(proxy);
>>>>>>> dfbb5833
    }
}<|MERGE_RESOLUTION|>--- conflicted
+++ resolved
@@ -10,11 +10,6 @@
 import java.net.*;
 import java.util.Objects;
 
-<<<<<<< HEAD
-import static org.evomaster.client.java.instrumentation.coverage.methodreplacement.ExternalServiceUtils.*;
-
-=======
->>>>>>> dfbb5833
 public class URLClassReplacement implements MethodReplacementClass {
 
 
@@ -116,11 +111,7 @@
         if (!caller.getProtocol().equals("jar") && !caller.getProtocol().equals("file"))
             SimpleLogger.uniqueWarn("not handle the protocol with:" + caller.getProtocol());
 
-<<<<<<< HEAD
-        URL newURL = getReplacedURL(caller);
-=======
         URL newURL = ExternalServiceUtils.getReplacedURL(caller);
->>>>>>> dfbb5833
 
         return newURL.openConnection();
     }
@@ -138,20 +129,9 @@
 
         if (!caller.getProtocol().equals("jar") && !caller.getProtocol().equals("file"))
             SimpleLogger.uniqueWarn("not handle the protocol with:" + caller.getProtocol());
-<<<<<<< HEAD
-
-        URL newURL = getReplacedURL(caller);
-
-        return newURL.openConnection(proxy);
-    }
-
-    private static URL getReplacedURL(URL url) throws java.io.IOException {
-        return getUrl(url);
-=======
 
         URL newURL = ExternalServiceUtils.getReplacedURL(caller);
 
         return newURL.openConnection(proxy);
->>>>>>> dfbb5833
     }
 }