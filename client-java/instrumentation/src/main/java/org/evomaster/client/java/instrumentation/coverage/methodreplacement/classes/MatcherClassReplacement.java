--- conflicted
+++ resolved
@@ -19,7 +19,7 @@
 
     private static Field textField = null;
 
-    static {
+    static{
         try {
             textField = Matcher.class.getDeclaredField("text");
             textField.setAccessible(true);
@@ -35,7 +35,7 @@
 
 
     @Replacement(type = ReplacementType.BOOLEAN)
-    public static boolean matches(Matcher caller, String idTemplate) {
+    public static boolean matches(Matcher caller, String idTemplate){
 
         if (caller == null) {
             caller.matches();
@@ -44,11 +44,7 @@
         Pattern pattern = caller.pattern();
         String text = getText(caller);
 
-<<<<<<< HEAD
-        if (TaintInputName.isTaintInput(text)) {
-=======
         if(ExecutionTracer.isTaintInput(text)){
->>>>>>> b85d250b
             /*
                 .matches() does a full match of the text, not a partial.
 
