package org.evomaster.client.java.instrumentation.coverage.methodreplacement.classes;


import org.evomaster.client.java.instrumentation.coverage.methodreplacement.MethodReplacementClass;
import org.evomaster.client.java.instrumentation.coverage.methodreplacement.Replacement;
import org.evomaster.client.java.instrumentation.shared.ReplacementType;
import org.evomaster.client.java.instrumentation.heuristic.Truthness;
import org.evomaster.client.java.instrumentation.shared.StringSpecialization;
import org.evomaster.client.java.instrumentation.shared.StringSpecializationInfo;
import org.evomaster.client.java.instrumentation.shared.TaintInputName;
import org.evomaster.client.java.instrumentation.staticstate.ExecutionTracer;

import static org.evomaster.client.java.instrumentation.coverage.methodreplacement.DistanceHelper.*;

public class IntegerClassReplacement implements MethodReplacementClass {

    @Override
    public Class<?> getTargetClass() {
        return Integer.class;
    }


    @Replacement(type = ReplacementType.EXCEPTION, replacingStatic = true)
    public static int parseInt(String input, String idTemplate) {

<<<<<<< HEAD
        if (TaintInputName.isTaintInput(input)) {
=======
        if(ExecutionTracer.isTaintInput(input)){
>>>>>>> b85d250b
            ExecutionTracer.addStringSpecialization(input,
                    new StringSpecializationInfo(StringSpecialization.INTEGER, null));
        }

        if (idTemplate == null) {
            return Integer.parseInt(input);
        }

        try {
            int res = Integer.parseInt(input);
            ExecutionTracer.executedReplacedMethod(idTemplate, ReplacementType.EXCEPTION, new Truthness(1, 0));
            return res;
        } catch (RuntimeException e) {
            double h = parseIntHeuristic(input);
            ExecutionTracer.executedReplacedMethod(idTemplate, ReplacementType.EXCEPTION, new Truthness(h, 1));
            throw e;
        }
    }

    private static double parseIntHeuristic(String input, int maxNumberOfDigits) {

        if (maxNumberOfDigits < 0) {
            throw new IllegalArgumentException("Number of digits cannot be negative");
        }

        if (input == null) {
            return H_REACHED_BUT_NULL;
        }

        final double base = H_NOT_NULL;

        if (input.length() == 0) {
            return base;
        }

        long distance = 0;

        if (input.length() == 1) {
            //cannot be '-'
            distance += distanceToDigit(input.charAt(0));
        } else {
            for (int i = 0; i < input.length(); i++) {

                int digitsDist = distanceToDigit(input.charAt(i));

                if (i == 0) {
                    //first symbol could be a '-'
                    distance += Math.min(digitsDist, distanceToChar(input.charAt(i), '-'));
                } else if (i >= maxNumberOfDigits) {

                    //too long string would not be a valid 32bit/64bit integer representation
                    distance += MAX_CHAR_DISTANCE;
                } else {
                    distance += digitsDist;
                }

            }
        }

        //recall h in [0,1] where the highest the distance the closer to 0
        return base + ((1d - base) / (distance + 1));
    }


    public static double parseIntHeuristic(String input) {
        final int maxNumberOfDigits = Integer.valueOf(Integer.MIN_VALUE).toString().length();
        return parseIntHeuristic(input, maxNumberOfDigits);
    }

    public static double parseLongHeuristic(String input) {
        final int maxNumberOfDigits = Long.valueOf(Long.MIN_VALUE).toString().length();
        return parseIntHeuristic(input, maxNumberOfDigits);
    }

}<|MERGE_RESOLUTION|>--- conflicted
+++ resolved
@@ -23,11 +23,7 @@
     @Replacement(type = ReplacementType.EXCEPTION, replacingStatic = true)
     public static int parseInt(String input, String idTemplate) {
 
-<<<<<<< HEAD
-        if (TaintInputName.isTaintInput(input)) {
-=======
         if(ExecutionTracer.isTaintInput(input)){
->>>>>>> b85d250b
             ExecutionTracer.addStringSpecialization(input,
                     new StringSpecializationInfo(StringSpecialization.INTEGER, null));
         }
