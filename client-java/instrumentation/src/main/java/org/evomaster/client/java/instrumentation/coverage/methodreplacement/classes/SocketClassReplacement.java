package org.evomaster.client.java.instrumentation.coverage.methodreplacement.classes;

import org.evomaster.client.java.instrumentation.ExternalServiceInfo;
import org.evomaster.client.java.instrumentation.coverage.methodreplacement.*;
import org.evomaster.client.java.instrumentation.shared.ExternalServiceSharedUtils;
import org.evomaster.client.java.instrumentation.shared.ReplacementCategory;
import org.evomaster.client.java.instrumentation.shared.ReplacementType;
import org.evomaster.client.java.instrumentation.staticstate.ExecutionTracer;
import org.evomaster.client.java.instrumentation.staticstate.MethodReplacementPreserveSemantics;
import org.evomaster.client.java.utils.SimpleLogger;

import java.io.IOException;
import java.net.*;

import static org.evomaster.client.java.instrumentation.coverage.methodreplacement.ExternalServiceInfoUtils.collectExternalServiceInfo;

public class SocketClassReplacement implements MethodReplacementClass {
    @Override
    public Class<?> getTargetClass() {
        return Socket.class;
    }

    @Replacement(
            type = ReplacementType.TRACKER,
            category = ReplacementCategory.NET,
            replacingStatic = false,
            usageFilter = UsageFilter.ANY
    )
    public static void connect(Socket caller, SocketAddress endpoint, int timeout) throws IOException {
<<<<<<< HEAD
        if (MethodReplacementPreserveSemantics.shouldPreserveSemantics) {
=======
        if (MethodReplacementUtils.needToPreserverSemantics()) {
>>>>>>> 1589cd24
            SimpleLogger.warn("Preserving semantics: java.net.socket");
            caller.connect(endpoint, timeout);
        } else {
            if (endpoint instanceof InetSocketAddress) {
                InetSocketAddress socketAddress = (InetSocketAddress) endpoint;
<<<<<<< HEAD
=======

                ExternalServiceInfoUtils.analyzeDnsResolution(socketAddress.getHostName());
>>>>>>> 1589cd24

            /*
                We MUST NOT call getHostName() anywhere in EM.
                On Windows, it can take more than 4 seconds when dealing with a fake hostname.
                This latter is common case when dealing with microservices where connections are done on localhost,
                and we still want to mock them, so we give them a fake hostname.
                A concrete example in EMB is CWA.
             */
            ExternalServiceInfoUtils.analyzeDnsResolution(socketAddress.getHostString());

                if (ExternalServiceInfoUtils.skipHostnameOrIp(socketAddress.getHostString())
                        || ExecutionTracer.skipHostnameAndPort(socketAddress.getHostString(), socketAddress.getPort())
                ) {
                    caller.connect(endpoint, timeout);
                    return;

                }

                if (socketAddress.getAddress() instanceof Inet4Address) {
                /*
                    Socket information will be replaced if there is a mapping available for the given address.
                    Inet replacement will pass down the local IP address to Socket instead of the remote host name.
                    Which will create another entry to mock. This will work, but created test case will have
                    local IP address as the DNS record. Actual remote hostname will be lost since Socket will keep
                    passing the replaced IP information to core with port. To avoid this, a reverse lookup is done
                    and if there is a mapping available then Socket will use that value to connect. Otherwise,
                    nothing will happen.
                 */
                    if (ExecutionTracer.hasMappingForLocalAddress(socketAddress.getHostString())) {
                        String newHostname = ExecutionTracer.getRemoteHostname(socketAddress.getHostString());
                        ExternalServiceInfo remoteHostInfo = new ExternalServiceInfo(
                                ExternalServiceSharedUtils.DEFAULT_SOCKET_CONNECT_PROTOCOL,
                                newHostname,
                                socketAddress.getPort()
                        );
                        String[] ipAndPort = collectExternalServiceInfo(remoteHostInfo, socketAddress.getPort());

                        InetSocketAddress replaced = new InetSocketAddress(InetAddress.getByName(ipAndPort[0]), Integer.parseInt(ipAndPort[1]));
                        caller.connect(replaced, timeout);
                        return;
                    }
                }
            }
            SimpleLogger.warn("not handle the type of endpoint yet:" + endpoint.getClass().getName());
            caller.connect(endpoint, timeout);
        }
    }
}<|MERGE_RESOLUTION|>--- conflicted
+++ resolved
@@ -27,21 +27,12 @@
             usageFilter = UsageFilter.ANY
     )
     public static void connect(Socket caller, SocketAddress endpoint, int timeout) throws IOException {
-<<<<<<< HEAD
-        if (MethodReplacementPreserveSemantics.shouldPreserveSemantics) {
-=======
         if (MethodReplacementUtils.needToPreserverSemantics()) {
->>>>>>> 1589cd24
             SimpleLogger.warn("Preserving semantics: java.net.socket");
             caller.connect(endpoint, timeout);
         } else {
             if (endpoint instanceof InetSocketAddress) {
                 InetSocketAddress socketAddress = (InetSocketAddress) endpoint;
-<<<<<<< HEAD
-=======
-
-                ExternalServiceInfoUtils.analyzeDnsResolution(socketAddress.getHostName());
->>>>>>> 1589cd24
 
             /*
                 We MUST NOT call getHostName() anywhere in EM.
