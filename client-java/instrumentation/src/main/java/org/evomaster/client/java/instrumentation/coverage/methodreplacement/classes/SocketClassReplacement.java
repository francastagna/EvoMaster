package org.evomaster.client.java.instrumentation.coverage.methodreplacement.classes;

import org.evomaster.client.java.instrumentation.ExternalServiceInfo;
import org.evomaster.client.java.instrumentation.coverage.methodreplacement.*;
import org.evomaster.client.java.instrumentation.shared.ExternalServiceSharedUtils;
import org.evomaster.client.java.instrumentation.shared.ReplacementCategory;
import org.evomaster.client.java.instrumentation.shared.ReplacementType;
import org.evomaster.client.java.instrumentation.staticstate.ExecutionTracer;
import org.evomaster.client.java.instrumentation.staticstate.MethodReplacementPreserveSemantics;
import org.evomaster.client.java.utils.SimpleLogger;

import java.io.IOException;
import java.net.*;

import static org.evomaster.client.java.instrumentation.coverage.methodreplacement.ExternalServiceUtils.collectExternalServiceInfo;

public class SocketClassReplacement implements MethodReplacementClass {
    @Override
    public Class<?> getTargetClass() {
        return Socket.class;
    }

    @Replacement(
            type = ReplacementType.TRACKER,
            category = ReplacementCategory.NET,
            replacingStatic = false,
            usageFilter = UsageFilter.ANY
    )
    public static void connect(Socket caller, SocketAddress endpoint, int timeout) throws IOException {
        if (MethodReplacementPreserveSemantics.shouldPreserveSemantics) {
            SimpleLogger.warn("Preserving semantics: java.net.socket");
            caller.connect(endpoint, timeout);
        } else {
            if (endpoint instanceof InetSocketAddress) {
                InetSocketAddress socketAddress = (InetSocketAddress) endpoint;
<<<<<<< HEAD
=======

                ExternalServiceUtils.analyzeDnsResolution(socketAddress.getHostName());
>>>>>>> 72a983b8

            /*
                We MUST NOT call getHostName() anywhere in EM.
                On Windows, it can take more than 4 seconds when dealing with a fake hostname.
                This latter is common case when dealing with microservices where connections are done on localhost,
                and we still want to mock them, so we give them a fake hostname.
                A concrete example in EMB is CWA.
             */
            ExternalServiceInfoUtils.analyzeDnsResolution(socketAddress.getHostString());

<<<<<<< HEAD
                if (ExternalServiceInfoUtils.skipHostnameOrIp(socketAddress.getHostString())
=======
                if (ExternalServiceUtils.skipHostnameOrIp(socketAddress.getHostString())
>>>>>>> 72a983b8
                        || ExecutionTracer.skipHostnameAndPort(socketAddress.getHostString(), socketAddress.getPort())
                ) {
                    caller.connect(endpoint, timeout);
                    return;

                }

                if (socketAddress.getAddress() instanceof Inet4Address) {
                /*
                    Socket information will be replaced if there is a mapping available for the given address.
                    Inet replacement will pass down the local IP address to Socket instead of the remote host name.
                    Which will create another entry to mock. This will work, but created test case will have
                    local IP address as the DNS record. Actual remote hostname will be lost since Socket will keep
                    passing the replaced IP information to core with port. To avoid this, a reverse lookup is done
                    and if there is a mapping available then Socket will use that value to connect. Otherwise,
                    nothing will happen.
                 */
                    if (ExecutionTracer.hasMappingForLocalAddress(socketAddress.getHostString())) {
                        String newHostname = ExecutionTracer.getRemoteHostname(socketAddress.getHostString());
                        ExternalServiceInfo remoteHostInfo = new ExternalServiceInfo(
                                ExternalServiceSharedUtils.DEFAULT_SOCKET_CONNECT_PROTOCOL,
                                newHostname,
                                socketAddress.getPort()
                        );
                        String[] ipAndPort = collectExternalServiceInfo(remoteHostInfo, socketAddress.getPort());

                        InetSocketAddress replaced = new InetSocketAddress(InetAddress.getByName(ipAndPort[0]), Integer.parseInt(ipAndPort[1]));
                        caller.connect(replaced, timeout);
                        return;
                    }
                }
            }
            SimpleLogger.warn("not handle the type of endpoint yet:" + endpoint.getClass().getName());
            caller.connect(endpoint, timeout);
        }
    }
}<|MERGE_RESOLUTION|>--- conflicted
+++ resolved
@@ -33,12 +33,8 @@
         } else {
             if (endpoint instanceof InetSocketAddress) {
                 InetSocketAddress socketAddress = (InetSocketAddress) endpoint;
-<<<<<<< HEAD
-=======
 
                 ExternalServiceUtils.analyzeDnsResolution(socketAddress.getHostName());
->>>>>>> 72a983b8
-
             /*
                 We MUST NOT call getHostName() anywhere in EM.
                 On Windows, it can take more than 4 seconds when dealing with a fake hostname.
@@ -48,11 +44,7 @@
              */
             ExternalServiceInfoUtils.analyzeDnsResolution(socketAddress.getHostString());
 
-<<<<<<< HEAD
-                if (ExternalServiceInfoUtils.skipHostnameOrIp(socketAddress.getHostString())
-=======
                 if (ExternalServiceUtils.skipHostnameOrIp(socketAddress.getHostString())
->>>>>>> 72a983b8
                         || ExecutionTracer.skipHostnameAndPort(socketAddress.getHostString(), socketAddress.getPort())
                 ) {
                     caller.connect(endpoint, timeout);
