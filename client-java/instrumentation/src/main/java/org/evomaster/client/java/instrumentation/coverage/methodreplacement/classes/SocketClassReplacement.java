--- conflicted
+++ resolved
@@ -37,11 +37,6 @@
             if (endpoint instanceof InetSocketAddress) {
                 InetSocketAddress socketAddress = (InetSocketAddress) endpoint;
 
-<<<<<<< HEAD
-=======
-                ExternalServiceInfoUtils.analyzeDnsResolution(socketAddress.getHostName());
-
->>>>>>> 56363b5c
             /*
                 We MUST NOT call getHostName() anywhere in EM.
                 On Windows, it can take more than 4 seconds when dealing with a fake hostname.
