--- conflicted
+++ resolved
@@ -66,17 +66,8 @@
             <artifactId>javax.servlet-api</artifactId>
             <scope>provided</scope>
         </dependency>
-        <dependency>
-            <groupId>org.mongodb</groupId>
-            <artifactId>mongodb-driver</artifactId>
-            <scope>provided</scope>
-        </dependency>
 
         <dependency>
-<<<<<<< HEAD
-            <groupId>org.glassfish.jersey.media</groupId>
-            <artifactId>jersey-media-json-jackson</artifactId>
-=======
             <groupId>com.google.code.gson</groupId>
             <artifactId>gson</artifactId>
             <scope>test</scope>
@@ -85,7 +76,6 @@
             <groupId>com.fasterxml.jackson.core</groupId>
             <artifactId>jackson-annotations</artifactId>
             <scope>test</scope>
->>>>>>> 244929be
         </dependency>
 
     </dependencies>
