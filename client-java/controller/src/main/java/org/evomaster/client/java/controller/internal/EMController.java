--- conflicted
+++ resolved
@@ -199,8 +199,7 @@
         } else if (info instanceof GraphQlProblem) {
             GraphQlProblem p = (GraphQlProblem) info;
             dto.graphQLProblem = new GraphQLProblemDto();
-<<<<<<< HEAD
-            dto.graphQLProblem.endpoint = p.getEndpoint();
+            dto.graphQLProblem.endpoint= removePrefix(p.getEndpoint(), baseUrlOfSUT);
         } else if(info instanceof RPCProblem){
             dto.rpcProblem = new RPCProblemDto();
             Map<String, InterfaceSchema> rpcSchemas = sutController.extractRPCSchema();
@@ -212,9 +211,7 @@
                 schemas.add(s.getDto());
             }
             dto.rpcProblem.schemas = schemas;
-=======
             dto.graphQLProblem.endpoint= removePrefix(p.getEndpoint(), baseUrlOfSUT);
->>>>>>> 39e41664
         } else {
             String msg = "Unrecognized problem type: " + info.getClass().getName();
             SimpleLogger.error(msg);
