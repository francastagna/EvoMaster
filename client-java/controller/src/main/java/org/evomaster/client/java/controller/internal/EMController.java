package org.evomaster.client.java.controller.internal;

import org.evomaster.client.java.controller.api.ControllerConstants;
import org.evomaster.client.java.controller.api.Formats;
import org.evomaster.client.java.controller.api.dto.*;
import org.evomaster.client.java.controller.api.dto.database.operations.DatabaseCommandDto;
import org.evomaster.client.java.controller.api.dto.database.operations.InsertionResultsDto;
import org.evomaster.client.java.controller.api.dto.problem.GraphQLProblemDto;
import org.evomaster.client.java.controller.api.dto.problem.RPCProblemDto;
import org.evomaster.client.java.controller.api.dto.problem.RestProblemDto;
import org.evomaster.client.java.controller.problem.rpc.schema.InterfaceSchema;
import org.evomaster.client.java.controller.api.dto.problem.rpc.RPCInterfaceSchemaDto;
import org.evomaster.client.java.controller.db.QueryResult;
import org.evomaster.client.java.controller.db.SqlScriptRunner;
import org.evomaster.client.java.controller.problem.GraphQlProblem;
import org.evomaster.client.java.controller.problem.ProblemInfo;
import org.evomaster.client.java.controller.problem.RPCProblem;
import org.evomaster.client.java.controller.problem.RestProblem;
import org.evomaster.client.java.controller.problem.rpc.schema.LocalAuthSetupSchema;
import org.evomaster.client.java.instrumentation.*;
import org.evomaster.client.java.instrumentation.shared.StringSpecializationInfo;
import org.evomaster.client.java.instrumentation.staticstate.ExecutionTracer;
import org.evomaster.client.java.utils.SimpleLogger;
import org.glassfish.jersey.internal.util.Producer;

import javax.servlet.http.HttpServletRequest;
import javax.ws.rs.*;
import javax.ws.rs.core.Context;
import javax.ws.rs.core.MediaType;
import javax.ws.rs.core.Response;
import java.sql.Connection;
import java.util.*;
import java.util.concurrent.CopyOnWriteArraySet;
import java.util.stream.Collectors;

/**
 * Note: usually a RESTful webservice would be stateless.
 * Here, however, we have state. Reason is that we need it,
 * and the only client is the EvoMaster process. Furthermore,
 * the code of the controller should be as simple as possible,
 * as we might need to re-implement it in different languages.
 */
@Path("")
@Produces(Formats.JSON_V1)
public class EMController {

    /**
     * WARNING: make sure to call this inside a noKillSwitch
     */
    private final SutController sutController;

    /**
     * Keep track of the ID of last executed SQL command.
     * This is done to avoid repeating the same command (even if in a POST,
     * it could happen due to bugs in Jersey)
     */
    private volatile Integer lastSqlCommandId = null;

    private String baseUrlOfSUT;

    /**
     * Keep track of all host:port clients connect so far.
     * This is the mainly done for debugging, to check that we are using
     * a single TCP connection, instead of creating new ones at each request.
     * <p>
     * However, we want to check it only during testing
     */
    private static final Set<String> connectedClientsSoFar = new CopyOnWriteArraySet<>();

    private static final String htmlWarning =
            //ah! the beauty and elegance of Java when one just wants read a text resource as a string...
            new Scanner(EMController.class.getResourceAsStream("/warning.html"), "UTF-8").useDelimiter("\\A").next();

    public EMController(SutController sutController) {
        this.sutController = Objects.requireNonNull(sutController);
    }

    private boolean trackRequestSource(HttpServletRequest request) {
        String source = request.getRemoteAddr() + ":" + request.getRemotePort();
        connectedClientsSoFar.add(source);
        return true;
    }

    /**
     * Only used for debugging/testing
     *
     * @return host:port of all clients connected so far
     */
    public static Set<String> getConnectedClientsSoFar() {
        return connectedClientsSoFar;
    }

    /**
     * Only used debugging/testing
     */
    public static void resetConnectedClientsSoFar() {
        connectedClientsSoFar.clear();
    }

    private static String removePrefix(String s, String prefix)
    {
        if (s != null && prefix != null && s.startsWith(prefix)) {
            return s.substring(prefix.length());
        }
        return s;
    }

    @Path("/")
    @GET
    @Produces(MediaType.TEXT_HTML)
    public Response getWarning() {
        return Response.status(400).entity(htmlWarning).build();
    }


    /**
     * This is tricky, and mainly an issue when dealing with embedded driver, where the kill-switch
     * could impact when calling Driver methods using the SUT (eg, ctx.isRunning()).
     */
    private <T> T noKillSwitch(Producer<T> lambda) {
        boolean previous = ExecutionTracer.isKillSwitch();
        ExecutionTracer.setKillSwitch(false);
        T t = lambda.call();
        ExecutionTracer.setKillSwitch(previous);
        return t;
    }

    private void noKillSwitch(Runnable lambda) {
        boolean previous = ExecutionTracer.isKillSwitch();
        ExecutionTracer.setKillSwitch(false);
        lambda.run();
        ExecutionTracer.setKillSwitch(previous);
    }

    private void noKillSwitchForceCheck(Runnable lambda) {
        /*
            Note: bit tricky for External. the calls on ExecutionTracer would have
            no impact, only those on sutController. it is needed for when driver communicates
            with SUT as part of driver operations, eg reset/seed state via an API call, which is
            done for example in Proxyprint. But for all other cases, it can be just an unnecessary
            overhead.
         */

        boolean previous = ExecutionTracer.isKillSwitch();
        sutController.setKillSwitch(false);
        lambda.run();
        sutController.setKillSwitch(previous);
    }

    @Path(ControllerConstants.INFO_SUT_PATH)
    @GET
    public Response getSutInfo(@Context HttpServletRequest httpServletRequest) {

        // this should be false when requesting SutInfo
        assert !ExecutionTracer.isExecutingAction();

        String connectionHeader = httpServletRequest.getHeader("Connection");
        if (connectionHeader == null
                || !connectionHeader.equalsIgnoreCase("keep-alive")) {
            return Response.status(400).entity(WrappedResponseDto
                    .withError("Requests should always contain a 'Connection: keep-alive'")).build();
        }

        assert trackRequestSource(httpServletRequest);

        if (!noKillSwitch(() -> sutController.verifySqlConnection())) {
            String msg = "SQL drivers are misconfigured. You must use a 'p6spy' wrapper when you " +
                    "run the SUT. For example, a database connection URL like 'jdbc:h2:mem:testdb' " +
                    "should be changed into 'jdbc:p6spy:h2:mem:testdb'. " +
                    "See documentation on how to configure P6Spy.";
            SimpleLogger.error(msg);
            return Response.status(500).entity(WrappedResponseDto.withError(msg)).build();
        }

        SutInfoDto dto = new SutInfoDto();
        ProblemInfo info;

        try {
            dto.isSutRunning = noKillSwitch(() -> sutController.isSutRunning());
            dto.baseUrlOfSUT = baseUrlOfSUT;
            dto.infoForAuthentication = noKillSwitch(() -> sutController.getInfoForAuthentication());
            dto.sqlSchemaDto = noKillSwitch(() -> sutController.getSqlDatabaseSchema());
            dto.defaultOutputFormat = noKillSwitch(() -> sutController.getPreferredOutputFormat());
            dto.externalServicesDto = noKillSwitch(() -> sutController.getAdditionalInfoList()
                    .stream()
                    .flatMap(e -> e.getExternalServices().stream())
                    .map(e -> new ExternalServiceInfoDto(e.getProtocol(), e.getHostname(), e.getRemotePort()))
                    .collect(Collectors.toList())
            );

            info = noKillSwitch(() -> sutController.getProblemInfo());
<<<<<<< HEAD
            dto.bootTimeInfoDto = noKillSwitch(()-> sutController.getBootTimeInfoDto());
=======

>>>>>>> 2f86389a
        } catch (RuntimeException e) {
            String msg = e.getMessage();
            SimpleLogger.error(msg, e);
            return Response.status(500).entity(WrappedResponseDto.withError(msg)).build();
        }

        if (info == null) {
            String msg = "Undefined problem type in the EM Controller";
            SimpleLogger.error(msg);
            return Response.status(500).entity(WrappedResponseDto.withError(msg)).build();
        } else if (info instanceof RestProblem) {
            RestProblem rp = (RestProblem) info;
            dto.restProblem = new RestProblemDto();
            dto.restProblem.openApiUrl = rp.getOpenApiUrl();
            dto.restProblem.endpointsToSkip = rp.getEndpointsToSkip();
            dto.restProblem.openApiSchema = rp.getOpenApiSchema();

        } else if (info instanceof GraphQlProblem) {
            GraphQlProblem p = (GraphQlProblem) info;
            dto.graphQLProblem = new GraphQLProblemDto();
            dto.graphQLProblem.endpoint= removePrefix(p.getEndpoint(), baseUrlOfSUT);
        } else if(info instanceof RPCProblem){
            try {
                dto.rpcProblem = new RPCProblemDto();
                // extract RPCSchema
                noKillSwitch(() -> sutController.extractRPCSchema());
                Map<String, InterfaceSchema> rpcSchemas = noKillSwitch(() ->sutController.getRPCSchema());
                if (rpcSchemas == null || rpcSchemas.isEmpty()){
                    return Response.status(500).entity(WrappedResponseDto.withError("Fail to extract RPC interface schema")).build();
                }
                List<RPCInterfaceSchemaDto> schemas = new ArrayList<>();
                for (InterfaceSchema s: rpcSchemas.values()){
                    schemas.add(s.getDto());
                }
                dto.rpcProblem.schemas = schemas;
                Map<Integer, LocalAuthSetupSchema> localMap = noKillSwitch(() ->sutController.getLocalAuthSetupSchemaMap());
                if (localMap!= null && !localMap.isEmpty()){
                    dto.rpcProblem.localAuthEndpointReferences = new ArrayList<>();
                    dto.rpcProblem.localAuthEndpoints = new ArrayList<>();
                    for (Map.Entry<Integer, LocalAuthSetupSchema> e : localMap.entrySet()){
                        dto.rpcProblem.localAuthEndpointReferences.add(e.getKey());
                        dto.rpcProblem.localAuthEndpoints.add(e.getValue().getDto());
                    }
                }
                // handled seeded tests
                dto.rpcProblem.seededTestDtos = noKillSwitch(() -> sutController.handleSeededTests());
            }catch (RuntimeException e){
                String msg = e.getMessage();
                SimpleLogger.error(msg, e);
                return Response.status(500).entity(WrappedResponseDto.withError(msg)).build();
            }
        } else {
            String msg = "Unrecognized problem type: " + info.getClass().getName();
            SimpleLogger.error(msg);
            return Response.status(500).entity(WrappedResponseDto.withError(msg)).build();
        }

        dto.unitsInfoDto = noKillSwitch(() -> sutController.getUnitsInfoDto());
        if (dto.unitsInfoDto == null) {
            String msg = "Failed to extract units info";
            SimpleLogger.error(msg);
            return Response.status(500).entity(WrappedResponseDto.withError(msg)).build();
        }


        return Response.status(200).entity(WrappedResponseDto.withData(dto)).build();
    }

    @Path(ControllerConstants.CONTROLLER_INFO)
    @GET
    public Response getControllerInfoDto(@Context HttpServletRequest httpServletRequest,
                                         @QueryParam(ControllerConstants.METHOD_REPLACEMENT_CATEGORIES) String methodReplacementCategories) {

        //as the controller methods here might load classes, we need to handle this immediately
        if(methodReplacementCategories != null && !methodReplacementCategories.isEmpty()) {
            System.setProperty(InputProperties.REPLACEMENT_CATEGORIES, methodReplacementCategories);
        }

        assert trackRequestSource(httpServletRequest);

        ControllerInfoDto dto = new ControllerInfoDto();
        dto.fullName = noKillSwitch(() -> sutController.getClass().getName());
        dto.isInstrumentationOn = noKillSwitch(() -> sutController.isInstrumentationActivated());
        dto.executableFullPath = noKillSwitch(() -> sutController.getExecutableFullPath());

        return Response.status(200).entity(WrappedResponseDto.withData(dto)).build();
    }

    @Path(ControllerConstants.NEW_SEARCH)
    @POST
    public Response newSearch(@Context HttpServletRequest httpServletRequest) {

        assert trackRequestSource(httpServletRequest);

        lastSqlCommandId = null;

        noKillSwitch(() -> sutController.newSearch());

        return Response.status(201).entity(WrappedResponseDto.withNoData()).build();
    }


    @Path(ControllerConstants.RUN_SUT_PATH)
    @PUT
    @Consumes(Formats.JSON_V1)
    public Response runSut(SutRunDto dto, @Context HttpServletRequest httpServletRequest) {

        if(dto != null){
            /*
                As this has impact on instrumentation, must be done ASAP
             */
            if(dto.methodReplacementCategories != null && !dto.methodReplacementCategories.isEmpty()) {
                System.setProperty(InputProperties.REPLACEMENT_CATEGORIES, dto.methodReplacementCategories);
            }
        }

        assert trackRequestSource(httpServletRequest);

        /*
            If start/stop the SUT, we want to disable the killSwitch.
            The reason is it might be on from previous run, and, in such case,
            until we run a first test it would crash the SUT... eg when retrieving
            OpenAPI/GraphQL schema.

            TODO: likely all the noKillSwitch calls here are redundant
         */
        ExecutionTracer.setKillSwitch(false);
        if (sutController.isSutRunning()) {
            sutController.setKillSwitch(false);
        }

        try {
            if (dto.run == null) {
                String msg = "Invalid JSON: 'run' field is required";
                SimpleLogger.warn(msg);
                return Response.status(400).entity(WrappedResponseDto.withError(msg)).build();
            }

            boolean sqlHeuristics = dto.calculateSqlHeuristics != null && dto.calculateSqlHeuristics;
            boolean sqlExecution = dto.extractSqlExecutionInfo != null && dto.extractSqlExecutionInfo;

            noKillSwitch(() -> sutController.enableComputeSqlHeuristicsOrExtractExecution(sqlHeuristics, sqlExecution));

            boolean doReset = dto.resetState != null && dto.resetState;

            synchronized (this) {

                if (!dto.run) {
                    if (doReset) {
                        String msg = "Invalid JSON: cannot reset state and stop service at same time";
                        SimpleLogger.warn(msg);
                        return Response.status(400).entity(WrappedResponseDto.withError(msg)).build();
                    }

                    //if on, we want to shut down the server
                    if (noKillSwitch(() -> sutController.isSutRunning())) {
                        noKillSwitch(() -> sutController.stopSut());
                        baseUrlOfSUT = null;
                    }

                } else {
                    /*
                        If SUT is not up and running, let's start it
                     */
                    if (!noKillSwitch(() -> sutController.isSutRunning())) {
                        baseUrlOfSUT = noKillSwitch(() -> sutController.startSut());
                        if (baseUrlOfSUT == null) {
                            //there has been an internal failure in starting the SUT
                            String msg = "Internal failure: cannot start SUT based on given configuration";
                            SimpleLogger.warn(msg);
                            return Response.status(500).entity(WrappedResponseDto.withError(msg)).build();
                        }
                        noKillSwitch(() -> sutController.initSqlHandler());
                    } else {
                        //TODO as starting should be blocking, need to check
                        //if initialized, and wait if not
                    }

                    /*
                        regardless of where it was running or not, need to reset state.
                        this is controlled by a boolean, although most likely we ll always
                        want to do it
                     */
                    if (dto.resetState != null && dto.resetState) {
                        try {
                            // clean db with accessed tables
                            noKillSwitchForceCheck(() -> sutController.cleanAccessedTables());
                            /*
                                This should not fail... but, as it is user code, it might fail...
                                When it does, it is a major issue, as it can leave the system in
                                an inconsistent state for the following fitness evaluations.
                                So, we always force a newTest, even when reset fails.

                                TODO: a current problem is in Proxyprint, in which after REST calls
                                it seems there are locks on the DB (this might happen if a transaction
                                is started but then not committed). Ideally, in the reset of DBs we should
                                force all lock releases, and possibly point any left lock as a potential bug
                             */
                            noKillSwitchForceCheck(() -> sutController.resetStateOfSUT());
                        } finally {
                            noKillSwitch(() -> sutController.newTest());
                        }
                    }

                    /*
                        Note: here even if we start the SUT, the starting of a "New Search"
                        cannot be done here, as in this endpoint we also deal with the reset
                        of state. When we reset state for a new test run, we do not want to
                        reset all the other data regarding the whole search
                     */
                }
            }
        } catch (RuntimeException e) {
            /*
                FIXME: ideally, would not need to do a try/catch on each single endpoint,
                as could configure Jetty/Jackson to log all errors.
                But even after spending hours googling it, haven't managed to configure it
             */

            String msg = e.getMessage();
            SimpleLogger.error(msg, e);
            return Response.status(500).entity(WrappedResponseDto.withError(msg)).build();
        }

        return Response.status(204).entity(WrappedResponseDto.withNoData()).build();
    }


    @Path(ControllerConstants.TEST_RESULTS)
    @GET
    public Response getTestResults(
            @QueryParam("ids")
            @DefaultValue("")
                    String idList,
            @QueryParam("killSwitch") @DefaultValue("false")
                    boolean killSwitch,
            @Context HttpServletRequest httpServletRequest) {

        // notify that actions execution is done.
        noKillSwitch(()->sutController.setExecutingAction(false));

        assert trackRequestSource(httpServletRequest);

        try {
            TestResultsDto dto = new TestResultsDto();

            Set<Integer> ids;

            try {
                ids = Arrays.stream(idList.split(","))
                        .filter(s -> !s.trim().isEmpty())
                        .map(Integer::parseInt)
                        .collect(Collectors.toSet());
            } catch (NumberFormatException e) {
                String msg = "Invalid parameter 'ids': " + e.getMessage();
                SimpleLogger.warn(msg);
                return Response.status(400).entity(WrappedResponseDto.withError(msg)).build();
            }

            List<TargetInfo> targetInfos = noKillSwitch(() -> sutController.getTargetInfos(ids));
            if (targetInfos == null) {
                String msg = "Failed to collect target information for " + ids.size() + " ids";
                SimpleLogger.error(msg);
                return Response.status(500).entity(WrappedResponseDto.withError(msg)).build();
            }

            targetInfos.forEach(t -> {
                TargetInfoDto info = new TargetInfoDto();
                info.id = t.mappedId;
                info.value = t.value;
                info.descriptiveId = t.descriptiveId;
                info.actionIndex = t.actionIndex;

                dto.targets.add(info);
            });

            /*
                Note: it is important that extra is computed before AdditionalInfo,
                as heuristics on SQL might add new entries to String specializations

                FIXME actually the String specialization would work only on Embedded, and
                not on External :(
                But, as anyway we are going to refactor it in Core at a later point, no need
                to waste time for a tmp workaround
             */
            dto.extraHeuristics = noKillSwitch(() -> sutController.getExtraHeuristics());

            List<AdditionalInfo> additionalInfos = noKillSwitch(() -> sutController.getAdditionalInfoList());
            if (additionalInfos != null) {
                additionalInfos.forEach(a -> {
                    AdditionalInfoDto info = new AdditionalInfoDto();
                    info.queryParameters = new HashSet<>(a.getQueryParametersView());
                    info.headers = new HashSet<>(a.getHeadersView());
                    info.lastExecutedStatement = a.getLastExecutedStatement();
                    info.rawAccessOfHttpBodyPayload = a.isRawAccessOfHttpBodyPayload();
                    info.parsedDtoNames = new HashSet<>(a.getParsedDtoNamesView());
                    info.externalServices = a.getExternalServices().stream()
                            .map(es -> new ExternalServiceInfoDto(
                                    es.getProtocol(),
                                    es.getHostname(),
                                    es.getRemotePort()
                            ))
                            .collect(Collectors.toList());

                    info.stringSpecializations = new LinkedHashMap<>();
                    for (Map.Entry<String, Set<StringSpecializationInfo>> entry :
                            a.getStringSpecializationsView().entrySet()) {

                        assert !entry.getValue().isEmpty();

                        List<StringSpecializationInfoDto> list = entry.getValue().stream()
                                .map(it -> new StringSpecializationInfoDto(
                                        it.getStringSpecialization().toString(),
                                        it.getValue(),
                                        it.getType().toString()))
                                .collect(Collectors.toList());

                        info.stringSpecializations.put(entry.getKey(), list);
                    }

                    dto.additionalInfoList.add(info);
                });
            } else {
                String msg = "Failed to collect additional info";
                SimpleLogger.error(msg);
                return Response.status(500).entity(WrappedResponseDto.withError(msg)).build();
            }

            if (killSwitch) {
                sutController.setKillSwitch(true);
            }

            return Response.status(200).entity(WrappedResponseDto.withData(dto)).build();

        } catch (RuntimeException e) {
            /*
                FIXME: ideally, would not need to do a try/catch on each single endpoint,
                as could configure Jetty/Jackson to log all errors.
                But even after spending hours googling it, haven't managed to configure it
             */

            String msg = "Thrown exception: " + e.getMessage();
            SimpleLogger.error(msg, e);
            return Response.status(500).entity(WrappedResponseDto.withError(msg)).build();
        }
    }


    @Path(ControllerConstants.NEW_ACTION)
    @Consumes(MediaType.APPLICATION_JSON)
    @PUT
    public Response newAction(ActionDto dto, @Context HttpServletRequest httpServletRequest) {
        // notify that the action is executing
        noKillSwitch(()-> sutController.setExecutingAction(true));

        // executingInitSql should be false when reaching here
        assert (!ExecutionTracer.isExecutingInitSql());
        /*
            Note: as PUT is idempotent, it can be repeated...
            so need to handle such possibility here
         */
        Integer index = dto.index;
        Integer current = sutController.getActionIndex();
        if (index == current) {
            SimpleLogger.warn("Repeated PUT on newAction for same index " + index);
        } else {

            assert trackRequestSource(httpServletRequest);

            //this MUST not be inside a noKillSwitch, as it sets to false
            sutController.newAction(dto);

            if (dto.rpcCall != null){
                ActionResponseDto authResponseDto = null;
                if (dto.rpcCall.authSetup != null){
                    // execute auth setup
                    authResponseDto = new ActionResponseDto();
                    try{
                        if (LocalAuthSetupSchema.isLocalAuthSetup(dto.rpcCall.authSetup)){
                            sutController.executeHandleLocalAuthenticationSetup(dto.rpcCall.authSetup, authResponseDto);
                        }else
                            sutController.executeAction(dto.rpcCall.authSetup, authResponseDto);
                    }catch (Exception e){
                        String msg = "Fail to execute auth setup and thrown exception: " + e.getMessage();
                        SimpleLogger.error(msg, e);
                    }
                }

                ActionResponseDto responseDto = new ActionResponseDto();
                responseDto.index = index;
                try{
                    sutController.executeAction(dto.rpcCall, responseDto);
                    if (authResponseDto!= null && authResponseDto.testScript!=null && !authResponseDto.testScript.isEmpty()){
                        responseDto.testScript.addAll(0, authResponseDto.testScript);
                    }
                    return Response.status(200).entity(WrappedResponseDto.withData(responseDto)).build();
                }catch (Exception e){
                    // TODO handle exception on responseDto later
                    String msg = "Thrown exception: " + e.getMessage();
                    SimpleLogger.error(msg, e);
                    responseDto.error500Msg = msg;
                    return Response.status(500).entity(WrappedResponseDto.withData(responseDto)).build();
                }

            }
        }

        return Response.status(204).entity(WrappedResponseDto.withNoData()).build();
    }


    @Path(ControllerConstants.DATABASE_COMMAND)
    @Consumes(Formats.JSON_V1)
    @POST
    public Response executeDatabaseCommand(DatabaseCommandDto dto, @Context HttpServletRequest httpServletRequest) {

        Integer id = dto.idCounter;
        if (id != null) {
            if (lastSqlCommandId != null && id <= lastSqlCommandId) {
                SimpleLogger.warn("SQL command with id " + id + " has not arrived in order. Last received id : " + lastSqlCommandId);

                /*
                    if it had insertions, we silently skip doing it twice.
                    but a problem here is that we would lose any info on the auto-generated keys :(
                 */
                if (dto.insertions != null && !dto.insertions.isEmpty()) {
                    return Response.status(204).entity(WrappedResponseDto.withNoData()).build();
                }
            }
            lastSqlCommandId = id;
        }

        assert trackRequestSource(httpServletRequest);

        try {

            /*
                ignore to collect sql created by evomaster for initialization
                note that
                    even if SqlScriptRunner.execCommand is not instrumented,
                    it can refer to a proxy, and the proxy itself is likely
                    going to be instrumented (as not in org.evomaster)
             */
            sutController.setExecutingInitSql(true);

            // collect info about tables to insert
            noKillSwitch(()-> sutController.addTableToInserted(dto.insertions.stream().map(x-> x.targetTable).collect(Collectors.toList())));

            SimpleLogger.debug("Received database command");

            Connection connection = noKillSwitch(() -> sutController.getConnectionIfExist());
            if (connection == null) {
                String msg = "No active database connection";
                SimpleLogger.warn(msg);
                return Response.status(400).entity(WrappedResponseDto.withError(msg)).build();
            }

            if (dto.command == null && (dto.insertions == null || dto.insertions.isEmpty())) {
                String msg = "No input command";
                SimpleLogger.warn(msg);
                return Response.status(400).entity(WrappedResponseDto.withError(msg)).build();
            }

            if (dto.command != null && dto.insertions != null && !dto.insertions.isEmpty()) {
                String msg = "Only 1 command can be specified";
                SimpleLogger.warn(msg);
                return Response.status(400).entity(WrappedResponseDto.withError(msg)).build();
            }

            if (dto.insertions != null) {
                if (dto.insertions.stream().anyMatch(i -> i.targetTable == null || i.targetTable.isEmpty())) {
                    String msg = "Insertion with no target table";
                    SimpleLogger.warn(msg);
                    return Response.status(400).entity(WrappedResponseDto.withError(msg)).build();
                }
            }

            QueryResult queryResult = null;
            InsertionResultsDto insertionResultsDto = null;


            try {
                if (dto.command != null) {
                    queryResult = SqlScriptRunner.execCommand(connection, dto.command);
                } else {
                    insertionResultsDto = SqlScriptRunner.execInsert(connection, dto.insertions);

                }
            } catch (Exception e) {
                String msg = "Failed to execute database command: " + e.getMessage();
                SimpleLogger.warn(msg);
                return Response.status(400).entity(WrappedResponseDto.withError(msg)).build();
            }

            if (queryResult != null) {
                return Response.status(200).entity(WrappedResponseDto.withData(queryResult.toDto())).build();
            } else if (insertionResultsDto != null) {
                return Response.status(200).entity(WrappedResponseDto.withData(insertionResultsDto)).build();
            } else {
                return Response.status(204).entity(WrappedResponseDto.withNoData()).build();
            }

        } catch (RuntimeException e) {
            /*
                FIXME: ideally, would not need to do a try/catch on each single endpoint,
                as could configure Jetty/Jackson to log all errors.
                But even after spending hours googling it, haven't managed to configure it
             */

            String msg = "Thrown exception: " + e.getMessage();
            SimpleLogger.error(msg, e);
            return Response.status(500).entity(WrappedResponseDto.withError(msg)).build();
        } finally {
            sutController.setExecutingInitSql(false);
        }
    }
}<|MERGE_RESOLUTION|>--- conflicted
+++ resolved
@@ -189,11 +189,7 @@
             );
 
             info = noKillSwitch(() -> sutController.getProblemInfo());
-<<<<<<< HEAD
             dto.bootTimeInfoDto = noKillSwitch(()-> sutController.getBootTimeInfoDto());
-=======
-
->>>>>>> 2f86389a
         } catch (RuntimeException e) {
             String msg = e.getMessage();
             SimpleLogger.error(msg, e);
