--- conflicted
+++ resolved
@@ -1,56 +1,3 @@
-<<<<<<< HEAD
-import org.testcontainers.containers.Container;
-import org.testcontainers.containers.GenericContainer;
-import org.testcontainers.images.builder.ImageFromDockerfile;
-import org.testcontainers.containers.BindMode;
-
-import java.io.IOException;
-
-/**
- * This class executes a Docker image with Z3 Solver
- * It is used to solve constraints in SMT2 format reading them from a file
- */
-public class ConstraintSolver implements AutoCloseable  {
-
-    public static final String Z3_DOCKER_IMAGE = "ghcr.io/z3prover/z3:ubuntu-20.04-bare-z3-sha-ba8d8f0";
-
-    // The default entrypoint runs directly z3, we need to keep it running
-    public static final String ENTRYPOINT = "while :; do sleep 1000 ; done";
-
-    private final String containerPath = "/smt2-resources/";
-    private final GenericContainer<?>  z3Prover;
-
-    public ConstraintSolver() {
-
-        String resourcesFolder = System.getProperty("user.dir") + "/src/test/resources/";
-
-        ImageFromDockerfile image = new ImageFromDockerfile()
-                .withDockerfileFromBuilder(builder -> builder
-                        .from(Z3_DOCKER_IMAGE)
-                        .entryPoint(ENTRYPOINT)
-                        .build());
-
-        z3Prover = new GenericContainer<>(image)
-                        .withFileSystemBind(resourcesFolder, containerPath, BindMode.READ_WRITE);
-
-        z3Prover.start();
-    }
-
-    @Override
-    public void close() {
-        z3Prover.stop();
-    }
-
-    public String solve(String exampleName) throws IOException, InterruptedException {
-
-        Container.ExecResult result = z3Prover.execInContainer("z3", containerPath + exampleName);
-
-        return result.getStdout(); // TODO: Check stderr
-    }
-
-=======
->>>>>>> bfe89a28
-
 public interface ConstraintSolver extends AutoCloseable {
     // TODO: Input parameter should be a set of constraints and not the file name
     String solve(String fileName);
