<?xml version="1.0" encoding="UTF-8"?>
<project xmlns="http://maven.apache.org/POM/4.0.0"
         xmlns:xsi="http://www.w3.org/2001/XMLSchema-instance"
         xsi:schemaLocation="http://maven.apache.org/POM/4.0.0 http://maven.apache.org/xsd/maven-4.0.0.xsd">
    <modelVersion>4.0.0</modelVersion>
    <parent>
        <groupId>org.evomaster</groupId>
        <artifactId>evomaster</artifactId>
        <version>2.0.1-SNAPSHOT</version>
    </parent>

    <groupId>org.example</groupId>
    <artifactId>solver</artifactId>

    <dependencies>
        <dependency>
            <groupId>org.testcontainers</groupId>
            <artifactId>testcontainers</artifactId>
            <scope>compile</scope>
        </dependency>
        <dependency>
            <groupId>org.slf4j</groupId>
            <artifactId>slf4j-api</artifactId>
        </dependency>
        <dependency>
            <groupId>org.slf4j</groupId>
            <artifactId>slf4j-simple</artifactId>
        </dependency>
        <dependency>
            <groupId>org.junit.jupiter</groupId>
            <artifactId>junit-jupiter</artifactId>
            <scope>test</scope>
        </dependency>
        <dependency>
            <groupId>org.evomaster</groupId>
            <artifactId>evomaster-client-java-sql</artifactId>
        </dependency>
<<<<<<< HEAD
        <dependency>
            <groupId>org.evomaster</groupId>
            <artifactId>evomaster-core</artifactId>
        </dependency>
    </dependencies><build><plugins><plugin><groupId>org.apache.maven.plugins</groupId><artifactId>maven-compiler-plugin</artifactId><configuration><source>8</source><target>8</target></configuration></plugin></plugins></build>
=======
    </dependencies>
    <build>
        <plugins>
            <plugin>
                <groupId>org.apache.maven.plugins</groupId>
                <artifactId>maven-compiler-plugin</artifactId>
                <configuration>
                    <source>8</source>
                    <target>8</target>
                </configuration>
            </plugin>
        </plugins>
    </build>
>>>>>>> 0ec4b0f4

</project><|MERGE_RESOLUTION|>--- conflicted
+++ resolved
@@ -35,13 +35,10 @@
             <groupId>org.evomaster</groupId>
             <artifactId>evomaster-client-java-sql</artifactId>
         </dependency>
-<<<<<<< HEAD
         <dependency>
             <groupId>org.evomaster</groupId>
             <artifactId>evomaster-core</artifactId>
         </dependency>
-    </dependencies><build><plugins><plugin><groupId>org.apache.maven.plugins</groupId><artifactId>maven-compiler-plugin</artifactId><configuration><source>8</source><target>8</target></configuration></plugin></plugins></build>
-=======
     </dependencies>
     <build>
         <plugins>
@@ -55,6 +52,5 @@
             </plugin>
         </plugins>
     </build>
->>>>>>> 0ec4b0f4
 
 </project>