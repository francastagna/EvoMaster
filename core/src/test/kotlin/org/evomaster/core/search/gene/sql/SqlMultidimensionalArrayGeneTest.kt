package org.evomaster.core.search.gene.sql

import org.evomaster.core.search.gene.IntegerGene
import org.evomaster.core.search.gene.StringGene
import org.evomaster.core.search.service.Randomness
import org.junit.jupiter.api.Assertions.*
import org.junit.jupiter.api.BeforeEach
import org.junit.jupiter.api.Disabled
import org.junit.jupiter.api.Test
import org.junit.jupiter.api.assertThrows

//TODO re-add and update once done with re-factoring
@Disabled
class SqlMultidimensionalArrayGeneTest {

<<<<<<< HEAD
//    private val rand = Randomness()
//
//
//    @BeforeEach
//    fun initRand(){
//        rand.updateSeed(42)
//    }
//
//    @Test
//    fun testZeroDimensions() {
//        val gene = SqlMultidimensionalArrayGene(
//                "array",
//                template = IntegerGene("element"),
//                numberOfDimensions = 0
//        )
//        gene.doInitialize(rand)
//        assertEquals(0, gene.numberOfDimensions)
//    }
//
//
//    @Test
//    fun testInvalidNumberOfDimensions() {
//        assertThrows<IllegalArgumentException> {
//            SqlMultidimensionalArrayGene(
//                    "array",
//                    template = IntegerGene("element"),
//                    numberOfDimensions = -2
//            )
//        }
//    }
//
//    @Test
//    fun testInvalidDimensionSize() {
//        val gene = SqlMultidimensionalArrayGene(
//                "array",
//                template = IntegerGene("element"),
//                numberOfDimensions = 1
//        )
//        assertEquals(0, gene.getDimensionSize(0))
//
//        assertThrows<IndexOutOfBoundsException> {
//            assertEquals(0, gene.getDimensionSize(1))
//        }
//    }
//
//    @Test
//    fun testOneDimensionalArray() {
//        val gene = SqlMultidimensionalArrayGene(
//                "array",
//                template = IntegerGene("element"),
//                numberOfDimensions = 1
//        )
//
//        assertEquals(1, gene.numberOfDimensions)
//        assertEquals(0, gene.getDimensionSize(0))
//    }
//
//    @Test
//    fun testOneDimensionalArrayGetElement() {
//        val gene = SqlMultidimensionalArrayGene(
//                "array",
//                template = IntegerGene("element"),
//                numberOfDimensions = 1
//        )
//        gene.doInitialize(rand)
//
//        assertEquals(1, gene.numberOfDimensions)
//        assertEquals(0, gene.getDimensionSize(0))
//
//        gene.replaceElements(dimensionSizes = listOf(5))
//
//        assertEquals(5, gene.getDimensionSize(0))
//
//        assert(gene.getElement(listOf(0)) is IntegerGene)
//        assert(gene.getElement(listOf(1)) is IntegerGene)
//        assert(gene.getElement(listOf(2)) is IntegerGene)
//        assert(gene.getElement(listOf(3)) is IntegerGene)
//        assert(gene.getElement(listOf(4)) is IntegerGene)
//
//        assertThrows<IndexOutOfBoundsException> {
//            gene.getElement(listOf(-1))
//        }
//
//        assertThrows<IndexOutOfBoundsException> {
//            gene.getElement(listOf(5))
//        }
//    }
//
//    @Test
//    fun testIncorrectGetElementListOfIndexes() {
//        val gene = SqlMultidimensionalArrayGene(
//                "matrix",
//                template = IntegerGene("element"),
//                numberOfDimensions = 2
//        )
//        gene.doInitialize(rand)
//
//        assertThrows<IllegalArgumentException> {
//            gene.getElement(listOf())
//        }
//
//        assertThrows<IllegalArgumentException> {
//            gene.getElement(listOf(1))
//        }
//
//        assertThrows<IllegalArgumentException> {
//            gene.getElement(listOf(1, 1, 1))
//        }
//
//
//    }
//
//    @Test
//    fun testTwoDimensionalArrayGetElement() {
//        val gene = SqlMultidimensionalArrayGene(
//                "matrix",
//                template = IntegerGene("element"),
//                numberOfDimensions = 2
//        )
//        gene.doInitialize(rand)
//
//        assertEquals(2, gene.numberOfDimensions)
//        assertEquals(0, gene.getDimensionSize(0))
//        assertEquals(0, gene.getDimensionSize(1))
//
//        gene.replaceElements(dimensionSizes = listOf(3, 2))
//
//        assertEquals(3, gene.getDimensionSize(0))
//        assertEquals(2, gene.getDimensionSize(1))
//
//        assert(gene.getElement(listOf(0, 0)) is IntegerGene)
//        assert(gene.getElement(listOf(1, 0)) is IntegerGene)
//        assert(gene.getElement(listOf(2, 0)) is IntegerGene)
//
//        assert(gene.getElement(listOf(0, 1)) is IntegerGene)
//        assert(gene.getElement(listOf(1, 1)) is IntegerGene)
//        assert(gene.getElement(listOf(2, 1)) is IntegerGene)
//
//    }
//
//
//    @Test
//    fun testTwoDimensionalArray() {
//        val gene = SqlMultidimensionalArrayGene(
//                "matrix",
//                template = IntegerGene("element"),
//                numberOfDimensions = 2
//        )
//        gene.doInitialize(rand)
//
//        assertEquals(2, gene.numberOfDimensions)
//
//        assertEquals(0, gene.getDimensionSize(0))
//        assertEquals(0, gene.getDimensionSize(1))
//
//        gene.replaceElements(dimensionSizes = listOf(3, 7))
//
//        assertEquals(3, gene.getDimensionSize(0))
//        assertEquals(7, gene.getDimensionSize(1))
//
//    }
//
//    @Test
//    fun testThreeDimensionalArray() {
//        val gene = SqlMultidimensionalArrayGene(
//                "matrix",
//                template = IntegerGene("element"),
//                numberOfDimensions = 3
//        )
//        gene.doInitialize(rand)
//
//        assertEquals(0, gene.getDimensionSize(0))
//        assertEquals(0, gene.getDimensionSize(1))
//        assertEquals(0, gene.getDimensionSize(2))
//
//        gene.replaceElements(listOf(5, 3, 7))
//
//        assertEquals(5, gene.getDimensionSize(0))
//        assertEquals(3, gene.getDimensionSize(1))
//        assertEquals(7, gene.getDimensionSize(2))
//
//        assert(gene.getElement(listOf(1, 2, 3)) is IntegerGene)
//    }
//
//    @Test
//    fun testContainsSameValueAsWithEmptyArrays() {
//        val emptyArray0 = SqlMultidimensionalArrayGene(
//                "multidimensionaArray",
//                template = IntegerGene("element"),
//                numberOfDimensions = 3
//        )
//        val emptyArray1 = SqlMultidimensionalArrayGene(
//                "multidimensionaArray",
//                template = IntegerGene("element"),
//                numberOfDimensions = 3
//        )
//
//        assertEquals(true, emptyArray0.containsSameValueAs(emptyArray1))
//    }
//
//
//    @Test
//    fun testContainsSameValueAsWithNonEmptyArrays() {
//        val nonEmptyArray0 = SqlMultidimensionalArrayGene(
//                "multidimensionaArray",
//                template = IntegerGene("element"),
//                numberOfDimensions = 3
//        )
//        nonEmptyArray0.replaceElements(listOf(5, 3, 7))
//
//        val nonEmptyArray1 = SqlMultidimensionalArrayGene(
//                "multidimensionaArray",
//                template = IntegerGene("element"),
//                numberOfDimensions = 3
//        )
//        nonEmptyArray1.replaceElements(listOf(5, 3, 7))
//
//        assertEquals(true, nonEmptyArray0.containsSameValueAs(nonEmptyArray1))
//    }
//
//    @Test
//    fun testNotContainsSameValue() {
//        val nonEmptyArray = SqlMultidimensionalArrayGene(
//                "multidimensionaArray",
//                template = IntegerGene("element"),
//                numberOfDimensions = 3
//        )
//        nonEmptyArray.replaceElements(listOf(5, 3, 7))
//
//        val emptyArray = SqlMultidimensionalArrayGene(
//                "multidimensionaArray",
//                template = IntegerGene("element"),
//                numberOfDimensions = 3
//        )
//
//        assertEquals(false, emptyArray.containsSameValueAs(nonEmptyArray))
//    }
//
//    @Test
//    fun testContainsSameValueAsWithDifferentElement() {
//        val nonEmptyArray0 = SqlMultidimensionalArrayGene(
//                "multidimensionaArray",
//                template = IntegerGene("element"),
//                numberOfDimensions = 3
//        )
//        nonEmptyArray0.replaceElements(listOf(5, 3, 7))
//        (nonEmptyArray0.getElement(listOf(0, 0, 0)) as IntegerGene).value = 1
//
//        val nonEmptyArray1 = SqlMultidimensionalArrayGene(
//                "multidimensionaArray",
//                template = IntegerGene("element"),
//                numberOfDimensions = 3
//        )
//        nonEmptyArray1.replaceElements(listOf(5, 3, 7))
//
//        assertEquals(false, nonEmptyArray0.containsSameValueAs(nonEmptyArray1))
//    }
//
//    @Test
//    fun testValues() {
//        val nonEmptyArray = SqlMultidimensionalArrayGene(
//                "multidimensionaArray",
//                template = IntegerGene("element"),
//                numberOfDimensions = 3
//        )
//        nonEmptyArray.replaceElements(listOf(5, 3, 7))
//        (nonEmptyArray.getElement(listOf(0, 0, 0)) as IntegerGene).value = 1
//        (nonEmptyArray.getElement(listOf(1, 1, 1)) as IntegerGene).value = 2
//
//        assertEquals(1, (nonEmptyArray.getElement(listOf(0, 0, 0)) as IntegerGene).value)
//        assertEquals(2, (nonEmptyArray.getElement(listOf(1, 1, 1)) as IntegerGene).value)
//        assertEquals(0, (nonEmptyArray.getElement(listOf(2, 2, 2)) as IntegerGene).value)
//
//    }
//
//    @Test
//    fun testCopyValuesFrom() {
//        val nonEmptyArray = SqlMultidimensionalArrayGene(
//                "multidimensionaArray",
//                template = IntegerGene("element"),
//                numberOfDimensions = 3
//        )
//        nonEmptyArray.replaceElements(listOf(5, 3, 7))
//        (nonEmptyArray.getElement(listOf(0, 0, 0)) as IntegerGene).value = 1
//        (nonEmptyArray.getElement(listOf(1, 1, 1)) as IntegerGene).value = 2
//
//        val copiedArray = SqlMultidimensionalArrayGene(
//                "multidimensionaArray",
//                template = IntegerGene("element"),
//                numberOfDimensions = 3
//        )
//
//        copiedArray.copyValueFrom(nonEmptyArray)
//
//        assertEquals(1, (copiedArray.getElement(listOf(0, 0, 0)) as IntegerGene).value)
//        assertEquals(2, (copiedArray.getElement(listOf(1, 1, 1)) as IntegerGene).value)
//        assertEquals(0, (copiedArray.getElement(listOf(2, 2, 2)) as IntegerGene).value)
//
//    }
//
//    @Test
//    fun testCopyValuesFromWithDifferentDimensions() {
//        val nonEmptyArray = SqlMultidimensionalArrayGene(
//                "multidimensionaArray",
//                template = IntegerGene("element"),
//                numberOfDimensions = 3
//        )
//        nonEmptyArray.replaceElements(listOf(5, 3, 7))
//        (nonEmptyArray.getElement(listOf(0, 0, 0)) as IntegerGene).value = 1
//        (nonEmptyArray.getElement(listOf(1, 1, 1)) as IntegerGene).value = 2
//
//        val copiedArray = SqlMultidimensionalArrayGene(
//                "multidimensionaArray",
//                template = IntegerGene("element"),
//                numberOfDimensions = 1
//        )
//
//        assertThrows<IllegalArgumentException> {
//            copiedArray.copyValueFrom(nonEmptyArray)
//        }
//
//    }
//
//    @Test
//    fun testBindValuesBasedOn() {
//        val sourceArray = SqlMultidimensionalArrayGene(
//                "multidimensionaArray",
//                template = IntegerGene("element"),
//                numberOfDimensions = 3
//        )
//        sourceArray.replaceElements(listOf(5, 3, 7))
//
//        val targetArray = SqlMultidimensionalArrayGene(
//                "multidimensionaArray",
//                template = IntegerGene("element"),
//                numberOfDimensions = 3
//        )
//
//        assertEquals(true, targetArray.bindValueBasedOn(sourceArray))
//
//        assertEquals(5, targetArray.getDimensionSize(0))
//        assertEquals(3, targetArray.getDimensionSize(1))
//        assertEquals(7, targetArray.getDimensionSize(2))
//    }
//
//    @Test
//    fun testFailedBindValuesBasedOn() {
//        val sourceArray = SqlMultidimensionalArrayGene(
//                "multidimensionaArray",
//                template = IntegerGene("element"),
//                numberOfDimensions = 3
//        )
//        val targetArray = SqlMultidimensionalArrayGene(
//                "multidimensionaArray",
//                template = IntegerGene("element"),
//                numberOfDimensions = 5
//        )
//
//        assertEquals(false, targetArray.bindValueBasedOn(sourceArray))
//    }
//
//    @Test
//    fun testFailedBindValuesBasedOnDifferentTemplates() {
//        val sourceArray = SqlMultidimensionalArrayGene(
//                "multidimensionaArray",
//                template = IntegerGene("element"),
//                numberOfDimensions = 3
//        )
//        val targetArray = SqlMultidimensionalArrayGene(
//                "multidimensionaArray",
//                template = StringGene("element"),
//                numberOfDimensions = 3
//        )
//        assertEquals(false, targetArray.bindValueBasedOn(sourceArray))
//    }
//
//    @Test
//    fun testGetPrintableValueOfArray() {
//        val arrayGene = SqlMultidimensionalArrayGene(
//                "multidimensionaArray",
//                template = IntegerGene("element"),
//                numberOfDimensions = 1
//        )
//        assertEquals("\"{}\"", arrayGene.getValueAsPrintableString())
//
//        arrayGene.replaceElements(dimensionSizes = listOf(3))
//        (arrayGene.getElement(listOf(0)) as IntegerGene).value = 1
//        (arrayGene.getElement(listOf(1)) as IntegerGene).value = 2
//        (arrayGene.getElement(listOf(2)) as IntegerGene).value = 3
//
//        assertEquals("\"{1,2,3}\"", arrayGene.getValueAsPrintableString())
//
//    }
//
//    @Test
//    fun testGetPrintableValueOfSquareMatrix() {
//        val arrayGene = SqlMultidimensionalArrayGene(
//                "multidimensionaArray",
//                template = IntegerGene("element"),
//                numberOfDimensions = 2
//        )
//        assertEquals("\"{}\"", arrayGene.getValueAsPrintableString())
//
//        arrayGene.replaceElements(dimensionSizes = listOf(2, 2))
//        (arrayGene.getElement(listOf(0, 0)) as IntegerGene).value = 1
//        (arrayGene.getElement(listOf(0, 1)) as IntegerGene).value = 2
//
//        (arrayGene.getElement(listOf(1, 0)) as IntegerGene).value = 3
//        (arrayGene.getElement(listOf(1, 1)) as IntegerGene).value = 4
//
//        assertEquals("\"{{1,2},{3,4}}\"", arrayGene.getValueAsPrintableString())
//
//    }
//
//    @Test
//    fun testGetPrintableValueOfNonSquareMatrix() {
//        val arrayGene = SqlMultidimensionalArrayGene(
//                "multidimensionaArray",
//                template = IntegerGene("element"),
//                numberOfDimensions = 2
//        )
//        assertEquals("\"{}\"", arrayGene.getValueAsPrintableString())
//
//        arrayGene.replaceElements(dimensionSizes = listOf(1, 3))
//        (arrayGene.getElement(listOf(0, 0)) as IntegerGene).value = 1
//        (arrayGene.getElement(listOf(0, 1)) as IntegerGene).value = 2
//        (arrayGene.getElement(listOf(0, 2)) as IntegerGene).value = 3
//
//        assertEquals("\"{{1,2,3}}\"", arrayGene.getValueAsPrintableString())
//
//        arrayGene.replaceElements(dimensionSizes = listOf(3, 1))
//        (arrayGene.getElement(listOf(0, 0)) as IntegerGene).value = 1
//        (arrayGene.getElement(listOf(1, 0)) as IntegerGene).value = 2
//        (arrayGene.getElement(listOf(2, 0)) as IntegerGene).value = 3
//
//        assertEquals("\"{{1},{2},{3}}\"", arrayGene.getValueAsPrintableString())
//
//    }
//
//    @Test
//    fun testGetPrintableValueOfStringGenes() {
//        val arrayGene = SqlMultidimensionalArrayGene(
//                "stringArray",
//                template = StringGene("element"),
//                numberOfDimensions = 1
//        )
//        assertEquals("\"{}\"", arrayGene.getValueAsPrintableString())
//
//        arrayGene.replaceElements(dimensionSizes = listOf(2))
//        (arrayGene.getElement(listOf(0)) as StringGene).value = "Hello"
//        (arrayGene.getElement(listOf(1)) as StringGene).value = "World"
//
//
//
//        assertEquals("\"{\"Hello\",\"World\"}\"", arrayGene.getValueAsPrintableString())
//
//    }
//
//    @Test
//    fun testMutationWeight() {
//        val arrayGene = SqlMultidimensionalArrayGene(
//                "multidimensionaArray",
//                template = IntegerGene("element"),
//                numberOfDimensions = 2
//        )
//        arrayGene.replaceElements(dimensionSizes = listOf(2, 1))
//        (arrayGene.getElement(listOf(0, 0)) as IntegerGene).value = 1
//        (arrayGene.getElement(listOf(1, 0)) as IntegerGene).value = 2
//
//        val w0 = (arrayGene.getElement(listOf(0, 0)) as IntegerGene).mutationWeight()
//        val w1 = (arrayGene.getElement(listOf(0, 0)) as IntegerGene).mutationWeight()
//
//        val DELTA = 1e-15
//        assertEquals(1.0 + w0 + w1, arrayGene.mutationWeight(), DELTA)
//
//    }
//
//    @Test
//    fun testIsEmpty() {
//        val arrayGene = SqlMultidimensionalArrayGene(
//                "multidimensionaArray",
//                template = IntegerGene("element"),
//                numberOfDimensions = 2
//        )
//
//        assertTrue(arrayGene.isEmpty())
//
//        arrayGene.replaceElements(dimensionSizes = listOf(2, 1))
//
//        assertFalse(arrayGene.isEmpty())
//
//    }
//
//    @Test
//    fun testMinSize() {
//        val arrayGene = SqlMultidimensionalArrayGene(
//                "multidimensionaArray",
//                template = IntegerGene("element"),
//                numberOfDimensions = 2
//        )
//
//        assertEquals(0, arrayGene.getSpecifiedMinSize())
//        assertEquals(0, arrayGene.getMinSizeOrDefault())
//    }
//
//    @Test
//    fun testMaxSize() {
//        val arrayGene = SqlMultidimensionalArrayGene(
//                "multidimensionaArray",
//                template = IntegerGene("element"),
//                numberOfDimensions = 2,
//                maxDimensionSize = 3
//        )
//
//        assertEquals(2 * 3, arrayGene.getSpecifiedMaxSize())
//        assertEquals(2 * ArrayGene.MAX_SIZE, arrayGene.getDefaultMaxSize())
//        assertEquals(2 * 3, arrayGene.getMaxSizeOrDefault())
//
//    }
//
//    @Test
//    fun testGetSizeOfElements() {
//        val gene = SqlMultidimensionalArrayGene(
//                "multidimensionaArray",
//                template = IntegerGene("element"),
//                numberOfDimensions = 2
//        )
//
//        assertEquals(0, gene.getSizeOfElements(true))
//        assertEquals(0, gene.getSizeOfElements(false))
//
//        gene.replaceElements(dimensionSizes = listOf(2, 3))
//
//        assertEquals(6, gene.getSizeOfElements(true))
//        assertEquals(6, gene.getSizeOfElements(false))
//    }
//
//    @Test
//    fun testRandomize() {
//        val gene = SqlMultidimensionalArrayGene(
//                "multidimensionaArray",
//                template = IntegerGene("element"),
//                numberOfDimensions = 2
//        )
//
//        assertEquals(true, gene.isEmpty())
//
//        val randomness = Randomness()
//        gene.randomize(randomness, forceNewValue = true, allGenes = listOf())
//
//        assertEquals(false, gene.isEmpty())
//
//    }
//
//    @Test
//    fun testInnerGenes() {
//        val gene = SqlMultidimensionalArrayGene(
//                "multidimensionaArray",
//                template = IntegerGene("element"),
//                numberOfDimensions = 2
//        )
//
//        assertTrue(gene.innerGene().isEmpty())
//
//        gene.replaceElements(dimensionSizes = listOf(2, 1))
//
//        assertFalse(gene.innerGene().isEmpty())
//
//    }
//
//    @Test
//    fun testContainsSameValueAsDiffDimensions() {
//        val gene = SqlMultidimensionalArrayGene(
//                "multidimensionaArray",
//                template = IntegerGene("element"),
//                numberOfDimensions = 2
//        )
//
//        val otherGene = SqlMultidimensionalArrayGene(
//                "multidimensionaArray",
//                template = IntegerGene("element"),
//                numberOfDimensions = 3
//        )
//
//        assertFalse(gene.containsSameValueAs(otherGene))
//
//    }
//
//    @Test
//    fun testRandomizeEmptyDimensions() {
//        val gene = SqlMultidimensionalArrayGene(
//                "multidimensionaArray",
//                template = IntegerGene("element"),
//                numberOfDimensions = 0
//        )
//        val rand = Randomness()
//        gene.randomize(rand,false,listOf())
//    }
=======
    private val rand = Randomness()

    @BeforeEach
    fun initRand() {
        rand.updateSeed(42)
    }

    private fun sampleOneDimensionalArrayOfIntegerGenes(size: Int): SqlMultidimensionalArrayGene<IntegerGene> {
        val gene = SqlMultidimensionalArrayGene(
                "matrix",
                template = IntegerGene("element"),
                numberOfDimensions = 1
        )
        gene.doInitialize(rand)
        do {
            gene.randomize(rand, tryToForceNewValue = false)
        } while (gene.getDimensionSize(0) != size)

        return gene
    }

    private fun sampleTwoDimensionalArrayOfIntegerGenes(rows: Int, columns: Int): SqlMultidimensionalArrayGene<IntegerGene> {
        val gene = SqlMultidimensionalArrayGene(
                "matrix",
                template = IntegerGene("element"),
                numberOfDimensions = 2
        )
        gene.doInitialize(rand)

        do {
            gene.randomize(rand, tryToForceNewValue = false)
        } while (gene.getDimensionSize(0) != rows
                || gene.getDimensionSize(1) != columns)

        return gene
    }

    private fun sampleThreeDimensionalArrayOfIntegerGenes(rows: Int, columns: Int, pages: Int): SqlMultidimensionalArrayGene<IntegerGene> {
        val gene = SqlMultidimensionalArrayGene(
                "matrix",
                template = IntegerGene("element"),
                numberOfDimensions = 3
        )
        gene.doInitialize(rand)
        do {
            gene.randomize(rand, tryToForceNewValue = false)
        } while (gene.getDimensionSize(0) != rows
                || gene.getDimensionSize(1) != columns
                || gene.getDimensionSize(2) != pages)

        return gene
    }


    @Test
    fun testInvalidNumberOfDimensions() {
        assertThrows<IllegalArgumentException> {
            SqlMultidimensionalArrayGene(
                    "array",
                    template = IntegerGene("element"),
                    numberOfDimensions = -2
            )
        }
    }

    @Test
    fun testZeroNumberOfDimensionsArray() {
        assertThrows<IllegalArgumentException> {
            SqlMultidimensionalArrayGene(
                    "multidimensionaArray",
                    template = IntegerGene("element"),
                    numberOfDimensions = 0
            )
        }
    }

    @Test
    fun testOneDimensionalArrayIsValid() {
        val gene = sampleOneDimensionalArrayOfIntegerGenes(3)
        assertTrue(gene.isValid())
    }

    @Test
    fun testTwoDimensionalArrayIsValid() {
        val gene = sampleTwoDimensionalArrayOfIntegerGenes(3,2)
        assertTrue(gene.isValid())
    }

    @Test
    fun testThreeDimensionalArrayIsValid() {
        val gene = sampleThreeDimensionalArrayOfIntegerGenes(3,2,3)
        assertTrue(gene.isValid())
    }

    @Test
    fun testValidDimensionIndex() {
        val gene = SqlMultidimensionalArrayGene(
                "array",
                template = IntegerGene("element"),
                numberOfDimensions = 1
        )
        assertFalse(gene.initialized)
        gene.doInitialize(rand)
        assertTrue(gene.initialized)

        assertTrue(gene.getDimensionSize(0) >= 0)
    }

    @Test
    fun testInvalidDimensionIndex() {
        val gene = sampleOneDimensionalArrayOfIntegerGenes(3)
        assertThrows<IndexOutOfBoundsException> {
            gene.getDimensionSize(1)
        }
    }


    @Test
    fun testOneDimensionalArrayGetElement() {
        val gene = sampleOneDimensionalArrayOfIntegerGenes(3)
        assertEquals(3, gene.getDimensionSize(0))

        assertThrows<IndexOutOfBoundsException> {
            gene.getElement(listOf(-1))
        }
        gene.getElement(listOf(0))
        gene.getElement(listOf(1))
        gene.getElement(listOf(2))
        assertThrows<IndexOutOfBoundsException> {
            gene.getElement(listOf(3))
        }

        /**
         * All genes should be recursively initialized
         */
        // TODO FixME
        //assertTrue(elem0.initialized)
        //assertTrue(elem1.initialized)
        //assertTrue(elem2.initialized)
    }

    @Test
    fun testIncorrectGetElementListOfIndexes() {
        val gene = sampleTwoDimensionalArrayOfIntegerGenes(2, 3)

        assertThrows<IllegalArgumentException> {
            gene.getElement(listOf())
        }

        assertThrows<IllegalArgumentException> {
            gene.getElement(listOf(1))
        }

        assertThrows<IllegalArgumentException> {
            gene.getElement(listOf(1, 1, 1))
        }
    }


    @Test
    fun testTwoDimensionalArrayGetElement() {
        val gene = sampleTwoDimensionalArrayOfIntegerGenes(rows = 3, columns = 2)

        assertEquals(2, gene.numberOfDimensions)
        assertEquals(3, gene.getDimensionSize(0))
        assertEquals(2, gene.getDimensionSize(1))


    }


    @Test
    fun testThreeDimensionalArray() {
        val gene = sampleThreeDimensionalArrayOfIntegerGenes(rows = 2, columns = 3, pages = 4)

        assertEquals(2, gene.getDimensionSize(0))
        assertEquals(3, gene.getDimensionSize(1))
        assertEquals(4, gene.getDimensionSize(2))

        gene.getElement(listOf(1, 2, 3))
    }

    @Test
    fun testContainsSameValueAsWithEmptyArrays() {
        val emptyArray0 = sampleOneDimensionalArrayOfIntegerGenes(0)
        assertEquals(0, emptyArray0.getDimensionSize(0))

        val emptyArray1 = sampleOneDimensionalArrayOfIntegerGenes(0)
        assertEquals(0, emptyArray1.getDimensionSize(0))

        assertEquals(true, emptyArray0.containsSameValueAs(emptyArray1))
    }


    @Test
    fun testContainsSameValueAsWithNonEmptyArrays() {
        val nonEmptyArray0 = sampleOneDimensionalArrayOfIntegerGenes(2)
        nonEmptyArray0.getElement(listOf(0)).value = 0
        nonEmptyArray0.getElement(listOf(1)).value = 1

        val nonEmptyArray1 = sampleOneDimensionalArrayOfIntegerGenes(2)
        nonEmptyArray1.getElement(listOf(0)).value = 0
        nonEmptyArray1.getElement(listOf(1)).value = 1

        assertEquals(true, nonEmptyArray0.containsSameValueAs(nonEmptyArray1))
    }

    @Test
    fun testNotContainsSameValue() {
        val nonEmptyArray = sampleOneDimensionalArrayOfIntegerGenes(1)
        val emptyArray = sampleOneDimensionalArrayOfIntegerGenes(0)
        assertEquals(false, nonEmptyArray.containsSameValueAs(emptyArray))
        assertEquals(false, emptyArray.containsSameValueAs(nonEmptyArray))
    }

    @Test
    fun testContainsSameValueAsWithDifferentElement() {
        val array = sampleThreeDimensionalArrayOfIntegerGenes(1, 1, 1)
        val copy = array.copy() as SqlMultidimensionalArrayGene<IntegerGene>
        assertTrue(array.containsSameValueAs(copy))
        copy.getElement(listOf(0, 0, 0)).value++
        assertFalse(array.containsSameValueAs(copy))
    }

    @Test
    fun testValues() {
        val array = sampleThreeDimensionalArrayOfIntegerGenes(3, 3, 3)
        array.getElement(listOf(0, 0, 0)).value = 1
        array.getElement(listOf(1, 1, 1)).value = 2
        array.getElement(listOf(2, 2, 2)).value = 0

        assertEquals(1, array.getElement(listOf(0, 0, 0)).value)
        assertEquals(2, array.getElement(listOf(1, 1, 1)).value)
        assertEquals(0, array.getElement(listOf(2, 2, 2)).value)

    }

    @Test
    fun testCopyValuesFrom() {
        val nonEmptyArray = sampleThreeDimensionalArrayOfIntegerGenes(3, 3, 3)

        nonEmptyArray.getElement(listOf(0, 0, 0)).value = 1
        nonEmptyArray.getElement(listOf(1, 1, 1)).value = 2
        nonEmptyArray.getElement(listOf(2, 2, 2)).value = 0

        val copiedArray = sampleThreeDimensionalArrayOfIntegerGenes(3, 3, 3)

        copiedArray.copyValueFrom(nonEmptyArray)

        assertEquals(1, copiedArray.getElement(listOf(0, 0, 0)).value)
        assertEquals(2, copiedArray.getElement(listOf(1, 1, 1)).value)
        assertEquals(0, copiedArray.getElement(listOf(2, 2, 2)).value)

        assertTrue(copiedArray.isValid())
    }

    @Test
    fun testCopyValuesFromWithDifferentDimensions() {
        val nonEmptyArray = sampleTwoDimensionalArrayOfIntegerGenes(2, 3)
        val copiedArray = sampleOneDimensionalArrayOfIntegerGenes(2)
        assertThrows<IllegalArgumentException> {
            copiedArray.copyValueFrom(nonEmptyArray)
        }

    }

    @Test
    fun testBindValuesBasedOn() {
        val sourceArray = sampleThreeDimensionalArrayOfIntegerGenes(2, 3, 1)

        val targetArray = sampleThreeDimensionalArrayOfIntegerGenes(1, 5, 1)

        assertEquals(true, targetArray.bindValueBasedOn(sourceArray))

        assertEquals(2, targetArray.getDimensionSize(0))
        assertEquals(3, targetArray.getDimensionSize(1))
        assertEquals(1, targetArray.getDimensionSize(2))

        assertTrue(targetArray.isValid())
    }

    @Test
    fun testFailedBindValuesBasedOn() {
        val sourceArray = sampleThreeDimensionalArrayOfIntegerGenes(2, 3, 1)
        val targetArray = sampleTwoDimensionalArrayOfIntegerGenes(2, 3)
        assertFalse( targetArray.bindValueBasedOn(sourceArray))
    }

    @Test
    fun testFailedBindValuesBasedOnDifferentTemplates() {
        val sourceArray = SqlMultidimensionalArrayGene(
                "multidimensionaArray",
                template = IntegerGene("element"),
                numberOfDimensions = 3
        )
        val targetArray = SqlMultidimensionalArrayGene(
                "multidimensionaArray",
                template = StringGene("element"),
                numberOfDimensions = 3
        )
        assertFalse( targetArray.bindValueBasedOn(sourceArray))
    }

    @Test
    fun testGetPrintableValueOfArray() {
        val gene = sampleOneDimensionalArrayOfIntegerGenes(3)

        gene.getElement(listOf(0)).value = 1
        gene.getElement(listOf(1)).value = 2
        gene.getElement(listOf(2)).value = 3

        assertEquals("\"{1,2,3}\"", gene.getValueAsPrintableString())
        assertTrue(gene.isValid())
    }

    @Test
    fun testGetPrintableValueOfSquareMatrix() {
        val gene = sampleTwoDimensionalArrayOfIntegerGenes(2, 2)

        gene.getElement(listOf(0, 0)).value = 1
        gene.getElement(listOf(0, 1)).value = 2

        gene.getElement(listOf(1, 0)).value = 3
        gene.getElement(listOf(1, 1)).value = 4

        assertEquals("\"{{1,2},{3,4}}\"", gene.getValueAsPrintableString())
        assertTrue(gene.isValid())
    }

    @Test
    fun testGetPrintableValueOfNonSquareMatrixAsArray() {
        val gene = sampleTwoDimensionalArrayOfIntegerGenes(rows = 1, columns = 3)
        gene.getElement(listOf(0, 0)).value = 1
        gene.getElement(listOf(0, 1)).value = 2
        gene.getElement(listOf(0, 2)).value = 3
        assertEquals("\"{{1,2,3}}\"", gene.getValueAsPrintableString())
        assertTrue(gene.isValid())
    }

    @Test
    fun testGetPrintableValueOfNonSquareMatrixAsVector() {
        val gene = sampleTwoDimensionalArrayOfIntegerGenes(rows = 3, columns = 1)
        gene.getElement(listOf(0, 0)).value = 1
        gene.getElement(listOf(1, 0)).value = 2
        gene.getElement(listOf(2, 0)).value = 3
        assertEquals("\"{{1},{2},{3}}\"", gene.getValueAsPrintableString())
        assertTrue(gene.isValid())
    }

    @Test
    fun testGetPrintableValueOfEmptyArray() {
        val gene = sampleOneDimensionalArrayOfIntegerGenes(0)
        assertEquals("\"{}\"", gene.getValueAsPrintableString())
        assertTrue(gene.isValid())
    }

    @Test
    fun testGetPrintableValueOfStringGenesNonEmptyArray() {
        val gene = SqlMultidimensionalArrayGene(
                "matrix",
                template = StringGene("element"),
                numberOfDimensions = 1
        )
        gene.doInitialize(rand)
        do {
            gene.randomize(rand, tryToForceNewValue = false)
        } while (gene.getDimensionSize(0) != 2)

        gene.getElement(listOf(0)).value = "Hello"
        gene.getElement(listOf(1)).value = "World"
        assertEquals("\"{\"Hello\",\"World\"}\"", gene.getValueAsPrintableString())
        assertTrue(gene.isValid())
    }

    // TODO FixMe. It is not clear how mutation weight should be computed
    @Disabled
    @Test
    fun testMutationWeight() {
        val gene = sampleTwoDimensionalArrayOfIntegerGenes(2, 1)
        (gene.getElement(listOf(0, 0))).value = 1
        (gene.getElement(listOf(1, 0))).value = 2

        val w0 = (gene.getElement(listOf(0, 0))).mutationWeight()
        val w1 = (gene.getElement(listOf(0, 0))).mutationWeight()

        val DELTA = 1e-15
        assertEquals(1.0 + w0 + w1, gene.mutationWeight(), DELTA)

    }

    @Test
    fun testFlatView() {
        val gene = sampleTwoDimensionalArrayOfIntegerGenes(2, 3)
        assertEquals(6, gene.flatView().filterIsInstance<IntegerGene>().size)
    }

    @Test
    fun testContainsSameValueAsDiffDimensions() {
        val gene = sampleTwoDimensionalArrayOfIntegerGenes(2, 3)
        val copy = gene.copy()
        assertTrue(gene.containsSameValueAs(copy))
        assertTrue(copy.isValid())
    }

    @Test
    fun testContainsSameValueArray() {
        val gene = sampleOneDimensionalArrayOfIntegerGenes(4)
        val copy = gene.copy()
        assertTrue(gene.containsSameValueAs(copy))
        assertTrue(copy.isValid())
    }



>>>>>>> 8035b25b
}<|MERGE_RESOLUTION|>--- conflicted
+++ resolved
@@ -9,610 +9,8 @@
 import org.junit.jupiter.api.Test
 import org.junit.jupiter.api.assertThrows
 
-//TODO re-add and update once done with re-factoring
-@Disabled
 class SqlMultidimensionalArrayGeneTest {
 
-<<<<<<< HEAD
-//    private val rand = Randomness()
-//
-//
-//    @BeforeEach
-//    fun initRand(){
-//        rand.updateSeed(42)
-//    }
-//
-//    @Test
-//    fun testZeroDimensions() {
-//        val gene = SqlMultidimensionalArrayGene(
-//                "array",
-//                template = IntegerGene("element"),
-//                numberOfDimensions = 0
-//        )
-//        gene.doInitialize(rand)
-//        assertEquals(0, gene.numberOfDimensions)
-//    }
-//
-//
-//    @Test
-//    fun testInvalidNumberOfDimensions() {
-//        assertThrows<IllegalArgumentException> {
-//            SqlMultidimensionalArrayGene(
-//                    "array",
-//                    template = IntegerGene("element"),
-//                    numberOfDimensions = -2
-//            )
-//        }
-//    }
-//
-//    @Test
-//    fun testInvalidDimensionSize() {
-//        val gene = SqlMultidimensionalArrayGene(
-//                "array",
-//                template = IntegerGene("element"),
-//                numberOfDimensions = 1
-//        )
-//        assertEquals(0, gene.getDimensionSize(0))
-//
-//        assertThrows<IndexOutOfBoundsException> {
-//            assertEquals(0, gene.getDimensionSize(1))
-//        }
-//    }
-//
-//    @Test
-//    fun testOneDimensionalArray() {
-//        val gene = SqlMultidimensionalArrayGene(
-//                "array",
-//                template = IntegerGene("element"),
-//                numberOfDimensions = 1
-//        )
-//
-//        assertEquals(1, gene.numberOfDimensions)
-//        assertEquals(0, gene.getDimensionSize(0))
-//    }
-//
-//    @Test
-//    fun testOneDimensionalArrayGetElement() {
-//        val gene = SqlMultidimensionalArrayGene(
-//                "array",
-//                template = IntegerGene("element"),
-//                numberOfDimensions = 1
-//        )
-//        gene.doInitialize(rand)
-//
-//        assertEquals(1, gene.numberOfDimensions)
-//        assertEquals(0, gene.getDimensionSize(0))
-//
-//        gene.replaceElements(dimensionSizes = listOf(5))
-//
-//        assertEquals(5, gene.getDimensionSize(0))
-//
-//        assert(gene.getElement(listOf(0)) is IntegerGene)
-//        assert(gene.getElement(listOf(1)) is IntegerGene)
-//        assert(gene.getElement(listOf(2)) is IntegerGene)
-//        assert(gene.getElement(listOf(3)) is IntegerGene)
-//        assert(gene.getElement(listOf(4)) is IntegerGene)
-//
-//        assertThrows<IndexOutOfBoundsException> {
-//            gene.getElement(listOf(-1))
-//        }
-//
-//        assertThrows<IndexOutOfBoundsException> {
-//            gene.getElement(listOf(5))
-//        }
-//    }
-//
-//    @Test
-//    fun testIncorrectGetElementListOfIndexes() {
-//        val gene = SqlMultidimensionalArrayGene(
-//                "matrix",
-//                template = IntegerGene("element"),
-//                numberOfDimensions = 2
-//        )
-//        gene.doInitialize(rand)
-//
-//        assertThrows<IllegalArgumentException> {
-//            gene.getElement(listOf())
-//        }
-//
-//        assertThrows<IllegalArgumentException> {
-//            gene.getElement(listOf(1))
-//        }
-//
-//        assertThrows<IllegalArgumentException> {
-//            gene.getElement(listOf(1, 1, 1))
-//        }
-//
-//
-//    }
-//
-//    @Test
-//    fun testTwoDimensionalArrayGetElement() {
-//        val gene = SqlMultidimensionalArrayGene(
-//                "matrix",
-//                template = IntegerGene("element"),
-//                numberOfDimensions = 2
-//        )
-//        gene.doInitialize(rand)
-//
-//        assertEquals(2, gene.numberOfDimensions)
-//        assertEquals(0, gene.getDimensionSize(0))
-//        assertEquals(0, gene.getDimensionSize(1))
-//
-//        gene.replaceElements(dimensionSizes = listOf(3, 2))
-//
-//        assertEquals(3, gene.getDimensionSize(0))
-//        assertEquals(2, gene.getDimensionSize(1))
-//
-//        assert(gene.getElement(listOf(0, 0)) is IntegerGene)
-//        assert(gene.getElement(listOf(1, 0)) is IntegerGene)
-//        assert(gene.getElement(listOf(2, 0)) is IntegerGene)
-//
-//        assert(gene.getElement(listOf(0, 1)) is IntegerGene)
-//        assert(gene.getElement(listOf(1, 1)) is IntegerGene)
-//        assert(gene.getElement(listOf(2, 1)) is IntegerGene)
-//
-//    }
-//
-//
-//    @Test
-//    fun testTwoDimensionalArray() {
-//        val gene = SqlMultidimensionalArrayGene(
-//                "matrix",
-//                template = IntegerGene("element"),
-//                numberOfDimensions = 2
-//        )
-//        gene.doInitialize(rand)
-//
-//        assertEquals(2, gene.numberOfDimensions)
-//
-//        assertEquals(0, gene.getDimensionSize(0))
-//        assertEquals(0, gene.getDimensionSize(1))
-//
-//        gene.replaceElements(dimensionSizes = listOf(3, 7))
-//
-//        assertEquals(3, gene.getDimensionSize(0))
-//        assertEquals(7, gene.getDimensionSize(1))
-//
-//    }
-//
-//    @Test
-//    fun testThreeDimensionalArray() {
-//        val gene = SqlMultidimensionalArrayGene(
-//                "matrix",
-//                template = IntegerGene("element"),
-//                numberOfDimensions = 3
-//        )
-//        gene.doInitialize(rand)
-//
-//        assertEquals(0, gene.getDimensionSize(0))
-//        assertEquals(0, gene.getDimensionSize(1))
-//        assertEquals(0, gene.getDimensionSize(2))
-//
-//        gene.replaceElements(listOf(5, 3, 7))
-//
-//        assertEquals(5, gene.getDimensionSize(0))
-//        assertEquals(3, gene.getDimensionSize(1))
-//        assertEquals(7, gene.getDimensionSize(2))
-//
-//        assert(gene.getElement(listOf(1, 2, 3)) is IntegerGene)
-//    }
-//
-//    @Test
-//    fun testContainsSameValueAsWithEmptyArrays() {
-//        val emptyArray0 = SqlMultidimensionalArrayGene(
-//                "multidimensionaArray",
-//                template = IntegerGene("element"),
-//                numberOfDimensions = 3
-//        )
-//        val emptyArray1 = SqlMultidimensionalArrayGene(
-//                "multidimensionaArray",
-//                template = IntegerGene("element"),
-//                numberOfDimensions = 3
-//        )
-//
-//        assertEquals(true, emptyArray0.containsSameValueAs(emptyArray1))
-//    }
-//
-//
-//    @Test
-//    fun testContainsSameValueAsWithNonEmptyArrays() {
-//        val nonEmptyArray0 = SqlMultidimensionalArrayGene(
-//                "multidimensionaArray",
-//                template = IntegerGene("element"),
-//                numberOfDimensions = 3
-//        )
-//        nonEmptyArray0.replaceElements(listOf(5, 3, 7))
-//
-//        val nonEmptyArray1 = SqlMultidimensionalArrayGene(
-//                "multidimensionaArray",
-//                template = IntegerGene("element"),
-//                numberOfDimensions = 3
-//        )
-//        nonEmptyArray1.replaceElements(listOf(5, 3, 7))
-//
-//        assertEquals(true, nonEmptyArray0.containsSameValueAs(nonEmptyArray1))
-//    }
-//
-//    @Test
-//    fun testNotContainsSameValue() {
-//        val nonEmptyArray = SqlMultidimensionalArrayGene(
-//                "multidimensionaArray",
-//                template = IntegerGene("element"),
-//                numberOfDimensions = 3
-//        )
-//        nonEmptyArray.replaceElements(listOf(5, 3, 7))
-//
-//        val emptyArray = SqlMultidimensionalArrayGene(
-//                "multidimensionaArray",
-//                template = IntegerGene("element"),
-//                numberOfDimensions = 3
-//        )
-//
-//        assertEquals(false, emptyArray.containsSameValueAs(nonEmptyArray))
-//    }
-//
-//    @Test
-//    fun testContainsSameValueAsWithDifferentElement() {
-//        val nonEmptyArray0 = SqlMultidimensionalArrayGene(
-//                "multidimensionaArray",
-//                template = IntegerGene("element"),
-//                numberOfDimensions = 3
-//        )
-//        nonEmptyArray0.replaceElements(listOf(5, 3, 7))
-//        (nonEmptyArray0.getElement(listOf(0, 0, 0)) as IntegerGene).value = 1
-//
-//        val nonEmptyArray1 = SqlMultidimensionalArrayGene(
-//                "multidimensionaArray",
-//                template = IntegerGene("element"),
-//                numberOfDimensions = 3
-//        )
-//        nonEmptyArray1.replaceElements(listOf(5, 3, 7))
-//
-//        assertEquals(false, nonEmptyArray0.containsSameValueAs(nonEmptyArray1))
-//    }
-//
-//    @Test
-//    fun testValues() {
-//        val nonEmptyArray = SqlMultidimensionalArrayGene(
-//                "multidimensionaArray",
-//                template = IntegerGene("element"),
-//                numberOfDimensions = 3
-//        )
-//        nonEmptyArray.replaceElements(listOf(5, 3, 7))
-//        (nonEmptyArray.getElement(listOf(0, 0, 0)) as IntegerGene).value = 1
-//        (nonEmptyArray.getElement(listOf(1, 1, 1)) as IntegerGene).value = 2
-//
-//        assertEquals(1, (nonEmptyArray.getElement(listOf(0, 0, 0)) as IntegerGene).value)
-//        assertEquals(2, (nonEmptyArray.getElement(listOf(1, 1, 1)) as IntegerGene).value)
-//        assertEquals(0, (nonEmptyArray.getElement(listOf(2, 2, 2)) as IntegerGene).value)
-//
-//    }
-//
-//    @Test
-//    fun testCopyValuesFrom() {
-//        val nonEmptyArray = SqlMultidimensionalArrayGene(
-//                "multidimensionaArray",
-//                template = IntegerGene("element"),
-//                numberOfDimensions = 3
-//        )
-//        nonEmptyArray.replaceElements(listOf(5, 3, 7))
-//        (nonEmptyArray.getElement(listOf(0, 0, 0)) as IntegerGene).value = 1
-//        (nonEmptyArray.getElement(listOf(1, 1, 1)) as IntegerGene).value = 2
-//
-//        val copiedArray = SqlMultidimensionalArrayGene(
-//                "multidimensionaArray",
-//                template = IntegerGene("element"),
-//                numberOfDimensions = 3
-//        )
-//
-//        copiedArray.copyValueFrom(nonEmptyArray)
-//
-//        assertEquals(1, (copiedArray.getElement(listOf(0, 0, 0)) as IntegerGene).value)
-//        assertEquals(2, (copiedArray.getElement(listOf(1, 1, 1)) as IntegerGene).value)
-//        assertEquals(0, (copiedArray.getElement(listOf(2, 2, 2)) as IntegerGene).value)
-//
-//    }
-//
-//    @Test
-//    fun testCopyValuesFromWithDifferentDimensions() {
-//        val nonEmptyArray = SqlMultidimensionalArrayGene(
-//                "multidimensionaArray",
-//                template = IntegerGene("element"),
-//                numberOfDimensions = 3
-//        )
-//        nonEmptyArray.replaceElements(listOf(5, 3, 7))
-//        (nonEmptyArray.getElement(listOf(0, 0, 0)) as IntegerGene).value = 1
-//        (nonEmptyArray.getElement(listOf(1, 1, 1)) as IntegerGene).value = 2
-//
-//        val copiedArray = SqlMultidimensionalArrayGene(
-//                "multidimensionaArray",
-//                template = IntegerGene("element"),
-//                numberOfDimensions = 1
-//        )
-//
-//        assertThrows<IllegalArgumentException> {
-//            copiedArray.copyValueFrom(nonEmptyArray)
-//        }
-//
-//    }
-//
-//    @Test
-//    fun testBindValuesBasedOn() {
-//        val sourceArray = SqlMultidimensionalArrayGene(
-//                "multidimensionaArray",
-//                template = IntegerGene("element"),
-//                numberOfDimensions = 3
-//        )
-//        sourceArray.replaceElements(listOf(5, 3, 7))
-//
-//        val targetArray = SqlMultidimensionalArrayGene(
-//                "multidimensionaArray",
-//                template = IntegerGene("element"),
-//                numberOfDimensions = 3
-//        )
-//
-//        assertEquals(true, targetArray.bindValueBasedOn(sourceArray))
-//
-//        assertEquals(5, targetArray.getDimensionSize(0))
-//        assertEquals(3, targetArray.getDimensionSize(1))
-//        assertEquals(7, targetArray.getDimensionSize(2))
-//    }
-//
-//    @Test
-//    fun testFailedBindValuesBasedOn() {
-//        val sourceArray = SqlMultidimensionalArrayGene(
-//                "multidimensionaArray",
-//                template = IntegerGene("element"),
-//                numberOfDimensions = 3
-//        )
-//        val targetArray = SqlMultidimensionalArrayGene(
-//                "multidimensionaArray",
-//                template = IntegerGene("element"),
-//                numberOfDimensions = 5
-//        )
-//
-//        assertEquals(false, targetArray.bindValueBasedOn(sourceArray))
-//    }
-//
-//    @Test
-//    fun testFailedBindValuesBasedOnDifferentTemplates() {
-//        val sourceArray = SqlMultidimensionalArrayGene(
-//                "multidimensionaArray",
-//                template = IntegerGene("element"),
-//                numberOfDimensions = 3
-//        )
-//        val targetArray = SqlMultidimensionalArrayGene(
-//                "multidimensionaArray",
-//                template = StringGene("element"),
-//                numberOfDimensions = 3
-//        )
-//        assertEquals(false, targetArray.bindValueBasedOn(sourceArray))
-//    }
-//
-//    @Test
-//    fun testGetPrintableValueOfArray() {
-//        val arrayGene = SqlMultidimensionalArrayGene(
-//                "multidimensionaArray",
-//                template = IntegerGene("element"),
-//                numberOfDimensions = 1
-//        )
-//        assertEquals("\"{}\"", arrayGene.getValueAsPrintableString())
-//
-//        arrayGene.replaceElements(dimensionSizes = listOf(3))
-//        (arrayGene.getElement(listOf(0)) as IntegerGene).value = 1
-//        (arrayGene.getElement(listOf(1)) as IntegerGene).value = 2
-//        (arrayGene.getElement(listOf(2)) as IntegerGene).value = 3
-//
-//        assertEquals("\"{1,2,3}\"", arrayGene.getValueAsPrintableString())
-//
-//    }
-//
-//    @Test
-//    fun testGetPrintableValueOfSquareMatrix() {
-//        val arrayGene = SqlMultidimensionalArrayGene(
-//                "multidimensionaArray",
-//                template = IntegerGene("element"),
-//                numberOfDimensions = 2
-//        )
-//        assertEquals("\"{}\"", arrayGene.getValueAsPrintableString())
-//
-//        arrayGene.replaceElements(dimensionSizes = listOf(2, 2))
-//        (arrayGene.getElement(listOf(0, 0)) as IntegerGene).value = 1
-//        (arrayGene.getElement(listOf(0, 1)) as IntegerGene).value = 2
-//
-//        (arrayGene.getElement(listOf(1, 0)) as IntegerGene).value = 3
-//        (arrayGene.getElement(listOf(1, 1)) as IntegerGene).value = 4
-//
-//        assertEquals("\"{{1,2},{3,4}}\"", arrayGene.getValueAsPrintableString())
-//
-//    }
-//
-//    @Test
-//    fun testGetPrintableValueOfNonSquareMatrix() {
-//        val arrayGene = SqlMultidimensionalArrayGene(
-//                "multidimensionaArray",
-//                template = IntegerGene("element"),
-//                numberOfDimensions = 2
-//        )
-//        assertEquals("\"{}\"", arrayGene.getValueAsPrintableString())
-//
-//        arrayGene.replaceElements(dimensionSizes = listOf(1, 3))
-//        (arrayGene.getElement(listOf(0, 0)) as IntegerGene).value = 1
-//        (arrayGene.getElement(listOf(0, 1)) as IntegerGene).value = 2
-//        (arrayGene.getElement(listOf(0, 2)) as IntegerGene).value = 3
-//
-//        assertEquals("\"{{1,2,3}}\"", arrayGene.getValueAsPrintableString())
-//
-//        arrayGene.replaceElements(dimensionSizes = listOf(3, 1))
-//        (arrayGene.getElement(listOf(0, 0)) as IntegerGene).value = 1
-//        (arrayGene.getElement(listOf(1, 0)) as IntegerGene).value = 2
-//        (arrayGene.getElement(listOf(2, 0)) as IntegerGene).value = 3
-//
-//        assertEquals("\"{{1},{2},{3}}\"", arrayGene.getValueAsPrintableString())
-//
-//    }
-//
-//    @Test
-//    fun testGetPrintableValueOfStringGenes() {
-//        val arrayGene = SqlMultidimensionalArrayGene(
-//                "stringArray",
-//                template = StringGene("element"),
-//                numberOfDimensions = 1
-//        )
-//        assertEquals("\"{}\"", arrayGene.getValueAsPrintableString())
-//
-//        arrayGene.replaceElements(dimensionSizes = listOf(2))
-//        (arrayGene.getElement(listOf(0)) as StringGene).value = "Hello"
-//        (arrayGene.getElement(listOf(1)) as StringGene).value = "World"
-//
-//
-//
-//        assertEquals("\"{\"Hello\",\"World\"}\"", arrayGene.getValueAsPrintableString())
-//
-//    }
-//
-//    @Test
-//    fun testMutationWeight() {
-//        val arrayGene = SqlMultidimensionalArrayGene(
-//                "multidimensionaArray",
-//                template = IntegerGene("element"),
-//                numberOfDimensions = 2
-//        )
-//        arrayGene.replaceElements(dimensionSizes = listOf(2, 1))
-//        (arrayGene.getElement(listOf(0, 0)) as IntegerGene).value = 1
-//        (arrayGene.getElement(listOf(1, 0)) as IntegerGene).value = 2
-//
-//        val w0 = (arrayGene.getElement(listOf(0, 0)) as IntegerGene).mutationWeight()
-//        val w1 = (arrayGene.getElement(listOf(0, 0)) as IntegerGene).mutationWeight()
-//
-//        val DELTA = 1e-15
-//        assertEquals(1.0 + w0 + w1, arrayGene.mutationWeight(), DELTA)
-//
-//    }
-//
-//    @Test
-//    fun testIsEmpty() {
-//        val arrayGene = SqlMultidimensionalArrayGene(
-//                "multidimensionaArray",
-//                template = IntegerGene("element"),
-//                numberOfDimensions = 2
-//        )
-//
-//        assertTrue(arrayGene.isEmpty())
-//
-//        arrayGene.replaceElements(dimensionSizes = listOf(2, 1))
-//
-//        assertFalse(arrayGene.isEmpty())
-//
-//    }
-//
-//    @Test
-//    fun testMinSize() {
-//        val arrayGene = SqlMultidimensionalArrayGene(
-//                "multidimensionaArray",
-//                template = IntegerGene("element"),
-//                numberOfDimensions = 2
-//        )
-//
-//        assertEquals(0, arrayGene.getSpecifiedMinSize())
-//        assertEquals(0, arrayGene.getMinSizeOrDefault())
-//    }
-//
-//    @Test
-//    fun testMaxSize() {
-//        val arrayGene = SqlMultidimensionalArrayGene(
-//                "multidimensionaArray",
-//                template = IntegerGene("element"),
-//                numberOfDimensions = 2,
-//                maxDimensionSize = 3
-//        )
-//
-//        assertEquals(2 * 3, arrayGene.getSpecifiedMaxSize())
-//        assertEquals(2 * ArrayGene.MAX_SIZE, arrayGene.getDefaultMaxSize())
-//        assertEquals(2 * 3, arrayGene.getMaxSizeOrDefault())
-//
-//    }
-//
-//    @Test
-//    fun testGetSizeOfElements() {
-//        val gene = SqlMultidimensionalArrayGene(
-//                "multidimensionaArray",
-//                template = IntegerGene("element"),
-//                numberOfDimensions = 2
-//        )
-//
-//        assertEquals(0, gene.getSizeOfElements(true))
-//        assertEquals(0, gene.getSizeOfElements(false))
-//
-//        gene.replaceElements(dimensionSizes = listOf(2, 3))
-//
-//        assertEquals(6, gene.getSizeOfElements(true))
-//        assertEquals(6, gene.getSizeOfElements(false))
-//    }
-//
-//    @Test
-//    fun testRandomize() {
-//        val gene = SqlMultidimensionalArrayGene(
-//                "multidimensionaArray",
-//                template = IntegerGene("element"),
-//                numberOfDimensions = 2
-//        )
-//
-//        assertEquals(true, gene.isEmpty())
-//
-//        val randomness = Randomness()
-//        gene.randomize(randomness, forceNewValue = true, allGenes = listOf())
-//
-//        assertEquals(false, gene.isEmpty())
-//
-//    }
-//
-//    @Test
-//    fun testInnerGenes() {
-//        val gene = SqlMultidimensionalArrayGene(
-//                "multidimensionaArray",
-//                template = IntegerGene("element"),
-//                numberOfDimensions = 2
-//        )
-//
-//        assertTrue(gene.innerGene().isEmpty())
-//
-//        gene.replaceElements(dimensionSizes = listOf(2, 1))
-//
-//        assertFalse(gene.innerGene().isEmpty())
-//
-//    }
-//
-//    @Test
-//    fun testContainsSameValueAsDiffDimensions() {
-//        val gene = SqlMultidimensionalArrayGene(
-//                "multidimensionaArray",
-//                template = IntegerGene("element"),
-//                numberOfDimensions = 2
-//        )
-//
-//        val otherGene = SqlMultidimensionalArrayGene(
-//                "multidimensionaArray",
-//                template = IntegerGene("element"),
-//                numberOfDimensions = 3
-//        )
-//
-//        assertFalse(gene.containsSameValueAs(otherGene))
-//
-//    }
-//
-//    @Test
-//    fun testRandomizeEmptyDimensions() {
-//        val gene = SqlMultidimensionalArrayGene(
-//                "multidimensionaArray",
-//                template = IntegerGene("element"),
-//                numberOfDimensions = 0
-//        )
-//        val rand = Randomness()
-//        gene.randomize(rand,false,listOf())
-//    }
-=======
     private val rand = Randomness()
 
     @BeforeEach
@@ -1027,5 +425,4 @@
 
 
 
->>>>>>> 8035b25b
 }