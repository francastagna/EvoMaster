package org.evomaster.core.search.gene

import org.evomaster.client.java.instrumentation.shared.TaintInputName
import org.evomaster.core.search.gene.collection.*
import org.evomaster.core.search.gene.datetime.*
import org.evomaster.core.search.gene.interfaces.ComparableGene
import org.evomaster.core.search.gene.mongo.ObjectIdGene
import org.evomaster.core.search.gene.regex.*
import org.evomaster.core.search.gene.sql.*
import org.evomaster.core.search.gene.sql.geometric.*
import org.evomaster.core.search.gene.network.CidrGene
import org.evomaster.core.search.gene.network.InetGene
import org.evomaster.core.search.gene.network.MacAddrGene
import org.evomaster.core.search.gene.numeric.*
import org.evomaster.core.search.gene.optional.*
import org.evomaster.core.search.gene.placeholder.CycleObjectGene
import org.evomaster.core.search.gene.placeholder.ImmutableDataHolderGene
import org.evomaster.core.search.gene.placeholder.LimitObjectGene
import org.evomaster.core.search.gene.sql.textsearch.SqlTextSearchQueryGene
import org.evomaster.core.search.gene.sql.textsearch.SqlTextSearchVectorGene
import org.evomaster.core.search.gene.sql.time.SqlTimeIntervalGene
import org.evomaster.core.search.gene.string.Base64StringGene
import org.evomaster.core.search.gene.string.NumericStringGene
import org.evomaster.core.search.gene.string.StringGene
import org.evomaster.core.search.gene.uri.UriDataGene
import org.evomaster.core.search.gene.uri.UriGene
import org.evomaster.core.search.gene.uri.UrlHttpGene
import org.evomaster.core.search.gene.utils.NumberMutatorUtils
import org.evomaster.core.search.service.Randomness
import java.io.File
import java.math.BigDecimal
import java.math.BigInteger
import java.math.RoundingMode
import kotlin.math.abs
import kotlin.math.max
import kotlin.math.min
import kotlin.reflect.KClass
import kotlin.reflect.full.isSubclassOf
import kotlin.reflect.full.isSuperclassOf

object GeneSamplerForTests {

    val geneClasses: List<KClass<out Gene>> = loadAllGeneClasses()

    private fun loadAllGeneClasses(): List<KClass<out Gene>> {

        val genes = mutableListOf<KClass<out Gene>>()
        /*
                    Load all the classes that extends from Gene
                 */
        val target = File("target/classes")
        if (!target.exists()) {
            throw IllegalStateException("Compiled class folder does not exist: ${target.absolutePath}")
        }

        target.walk()
                .filter { it.name.endsWith(".class") }
                .map {
                    val s = it.path.replace("\\", "/")
                            .replace("target/classes/", "")
                            .replace("/", ".")
                    s.substring(0, s.length - ".class".length)
                }
                .filter { !it.endsWith("\$Companion") }
                .filter { !it.contains("$") }
                .forEach {
                    //println("Analyzing $it")
                    val c = try {
                        this.javaClass.classLoader.loadClass(it).kotlin
                    } catch (e: Exception) {
                        println("Failed to load class: ${e.message}")
                        throw e
                    }
                    val subclass: Boolean = try {
                        Gene::class.isSuperclassOf(c)
                    } catch (e: java.lang.UnsupportedOperationException) {
                        false
                    }
                    if (subclass) {
                        genes.add(c as KClass<out Gene>)
                    }
                }
        return genes
    }


    fun <T> sample(klass: KClass<T>, rand: Randomness): T where T : Gene {

        return when (klass) {
            /*
                Note that here we do NOT randomize the values of genes, but rather
                the (fixed) constraints

                when genes need input genes, we sample those at random as well
             */
<<<<<<< HEAD
            TimeNumOffsetGene::class -> sampleTimeNumOffsetGene(rand) as T
            TimeOffsetGene::class -> sampleTimeOffsetGene(rand) as T
=======
            TaintedMapGene::class -> sampleTaintedMapGene(rand) as T
>>>>>>> fb8edeeb
            TaintedArrayGene::class -> sampleTaintedArrayGene(rand) as T
            ArrayGene::class -> sampleArrayGene(rand) as T
            Base64StringGene::class -> sampleBase64StringGene(rand) as T
            BigDecimalGene::class -> sampleBigDecimalGene(rand) as T
            BigIntegerGene::class -> sampleBigIntegerGene(rand) as T
            BooleanGene::class -> sampleBooleanGene(rand) as T
            CycleObjectGene::class -> sampleCycleObjectGene(rand) as T
            CustomMutationRateGene::class -> sampleDisruptiveGene(rand) as T
            DoubleGene::class -> sampleDoubleGene(rand) as T
            EnumGene::class -> sampleEnumGene(rand) as T
            FloatGene::class -> sampleFloatGene(rand) as T
            ImmutableDataHolderGene::class -> sampleImmutableDataHolderGene(rand) as T
            IntegerGene::class -> sampleIntegerGene(rand) as T
            LimitObjectGene::class -> sampleLimitObjectGene(rand) as T
            LongGene::class -> sampleLongGene(rand) as T
            FixedMapGene::class -> sampleFixedMapGene(rand) as T
            FlexibleMapGene::class -> sampleFlexibleMapGene(rand) as T
            FlexibleGene::class -> samplePrintableFlexibleGene(rand) as T
            NumericStringGene::class -> sampleNumericStringGene(rand) as T
            ObjectGene::class -> sampleObjectGene(rand) as T
            OptionalGene::class -> sampleOptionalGene(rand) as T
            ChoiceGene::class -> sampleChoiceGene(rand) as T
            PairGene::class -> samplePairGene(rand) as T
            SeededGene::class -> sampleSeededGene(rand) as T
            StringGene::class -> sampleStringGene(rand) as T
            TupleGene::class -> sampleTupleGene(rand) as T
            DateGene::class -> sampleDateGene(rand) as T
            DateTimeGene::class -> sampleDateGene(rand) as T
            TimeGene::class -> sampleTimeGene(rand) as T
            AnyCharacterRxGene::class -> sampleAnyCharacterRxGene(rand) as T
            CharacterClassEscapeRxGene::class -> sampleCharacterClassEscapeRxGene(rand) as T
            CharacterRangeRxGene::class -> sampleCharacterRangeRxGene(rand) as T
            DisjunctionRxGene::class -> sampleDisjunctionRxGene(rand) as T
            DisjunctionListRxGene::class -> sampleDisjunctionListRxGene(rand) as T
            PatternCharacterBlockGene::class -> samplePatternCharacterBlock(rand) as T
            QuantifierRxGene::class -> sampleQuantifierRxGene(rand) as T
            RegexGene::class -> sampleRegexGene(rand) as T

            //SQL genes
            SqlJSONPathGene::class -> sampleSqlJSONPathGene(rand) as T
            SqlTextSearchVectorGene::class -> sampleSqlTextSearchVectorGene(rand) as T
            SqlBoxGene::class -> sampleSqlBoxGene(rand) as T
            SqlPointGene::class -> sampleSqlPointGene(rand) as T
            SqlForeignKeyGene::class -> sampleSqlForeignKeyGene(rand) as T
            SqlLogSeqNumberGene::class -> sampleSqlLogSeqNumberGene(rand) as T
            SqlRangeGene::class -> sampleSqlRangeGene(rand) as T
            SqlJSONGene::class -> sampleSqlJSONGene(rand) as T
            SqlTextSearchQueryGene::class -> sampleSqlTextSearchQueryGene(rand) as T
            SqlPrimaryKeyGene::class -> sampleSqlPrimaryKeyGene(rand) as T
            NullableGene::class -> sampleSqlNullableGene(rand) as T
            SqlMultidimensionalArrayGene::class -> sampleSqlMultidimensionalArrayGene(rand) as T
            MacAddrGene::class -> sampleSqlMacAddrGene(rand) as T
            InetGene::class -> sampleSqlInetGene(rand) as T
            CidrGene::class -> sampleSqlCidrGene(rand) as T
            SqlAutoIncrementGene::class -> sampleSqlAutoIncrementGene(rand) as T
            SqlPathGene::class -> sampleSqlPathGene(rand) as T
            SqlMultiPointGene::class -> sampleSqlMultiPointGene(rand) as T
            SqlMultiPolygonGene::class -> sampleSqlMultiPolygonGene(rand) as T
            SqlMultiPathGene::class -> sampleSqlMultiPathGene(rand) as T
            SqlLineGene::class -> sampleSqlLineGene(rand) as T
            SqlPolygonGene::class -> sampleSqlPolygonGene(rand) as T
            SqlCircleGene::class -> sampleSqlCircleGene(rand) as T
            SqlLineSegmentGene::class -> sampleSqlLineSegmentGene(rand) as T
            SqlTimeIntervalGene::class -> sampleSqlTimeIntervalGene(rand) as T
            SqlCompositeGene::class -> sampleSqlCompositeGene(rand) as T
            SqlBitStringGene::class -> sampleSqlBitStringGene(rand) as T
            SqlXMLGene::class -> sampleSqlXMLGene(rand) as T
            SqlMultiRangeGene::class -> sampleSqlMultiRangeGene(rand) as T
            SqlBinaryStringGene::class -> sampleSqlBinaryStringGene(rand) as T
            UUIDGene::class -> sampleSqlUUIDGene(rand) as T
            SqlGeometryCollectionGene::class -> sampleSqlGeometryCollectionGene(rand) as T
            UriGene::class -> sampleUrlGene(rand) as T
            UrlHttpGene::class -> sampleUrlHttpGene(rand) as T
            UriDataGene::class -> sampleUrlDataGene(rand) as T

            // Mongo genes
            ObjectIdGene::class -> sampleMongoObjectIdGene(rand) as T

            else -> throw IllegalStateException("No sampler for $klass")
        }
    }

    private fun sampleTimeNumOffsetGene(rand: Randomness): TimeNumOffsetGene {
        return TimeNumOffsetGene("rand TimeNumOffsetGene ${rand.nextInt()}")
    }

    private fun sampleTimeOffsetGene(rand: Randomness): TimeOffsetGene {
        return TimeOffsetGene("rand TimeOffsetGene ${rand.nextInt()}")
    }


    private fun sampleUrlDataGene(rand: Randomness): UriDataGene {
        return UriDataGene("rand UrlDataGene ${rand.nextInt()}")
    }

    private fun sampleUrlHttpGene(rand: Randomness): UrlHttpGene {
        return UrlHttpGene("rand UrlHttpGene ${rand.nextInt()}")
    }

    private fun sampleUrlGene(rand: Randomness): UriGene {
        return UriGene("rand UrlGene ${rand.nextInt()}")
    }

    private fun sampleSqlUUIDGene(rand: Randomness): UUIDGene {
        return UUIDGene("rand SqlUUIDGene ${rand.nextInt()}")
    }

    private fun sampleSqlBinaryStringGene(rand: Randomness): SqlBinaryStringGene {
        val maxSize = rand.nextInt(1, ArrayGene.MAX_SIZE)
        val minSize = rand.nextInt(0, maxSize)
        return SqlBinaryStringGene("rand SqlBinaryStringGene",
                minSize = minSize,
                maxSize = maxSize)
    }

    private fun sampleSqlMultiRangeGene(rand: Randomness): SqlMultiRangeGene<*> {
        return SqlMultiRangeGene("rand SqlMultiRangeGene", template = sampleSqlRangeGene(rand))
    }

    private fun sampleSqlXMLGene(rand: Randomness): SqlXMLGene {
        return SqlXMLGene("rand SqlXMLGene ${rand.nextInt()}")
    }

    private fun sampleSqlBitStringGene(rand: Randomness): SqlBitStringGene {
        val maxSize = rand.nextInt(1, ArrayGene.MAX_SIZE)
        val minSize = rand.nextInt(0, maxSize)
        return SqlBitStringGene("rand SqlBitStringGene",
                minSize = minSize,
                maxSize = maxSize)
    }

    private fun sampleSqlCompositeGene(rand: Randomness): SqlCompositeGene {
        val selection = geneClasses.filter { !it.isAbstract }

        val numberOfFields = rand.nextInt(1, MAX_NUMBER_OF_FIELDS)
        return SqlCompositeGene(
                name = "rand SqlCompositeGene",
                fields = List(numberOfFields) { sample(rand.choose(selection), rand) }
        )
    }

    private fun sampleSqlTimeIntervalGene(rand: Randomness): SqlTimeIntervalGene {
        val timeGeneFormats = listOf(FormatForDatesAndTimes.ISO_LOCAL,
                FormatForDatesAndTimes.RFC3339)
        val timeGeneFormat = rand.choose(timeGeneFormats)
        return SqlTimeIntervalGene("rand SqlTimeIntervalGene",
                time = TimeGene("hoursMinutesAndSeconds", format = timeGeneFormat))
    }

    private fun sampleSqlLineSegmentGene(rand: Randomness): SqlLineSegmentGene {
        return SqlLineSegmentGene("rand SqlLineSegmentGene ${rand.nextInt()}")
    }

    private fun sampleSqlCircleGene(rand: Randomness): SqlCircleGene {
        return SqlCircleGene("rand SqlCircleGene ${rand.nextInt()}")
    }

    private fun sampleSqlPolygonGene(rand: Randomness): SqlPolygonGene {
        return SqlPolygonGene("rand SqlPolygonGene ${rand.nextInt()}")
    }

    private fun sampleSqlLineGene(rand: Randomness): SqlLineGene {
        return SqlLineGene("rand SqlLineGene ${rand.nextInt()}")
    }

    private fun sampleSqlPathGene(rand: Randomness): SqlPathGene {
        return SqlPathGene("rand SqlPathGene ${rand.nextInt()}")
    }

    private fun sampleSqlMultiPointGene(rand: Randomness) = SqlMultiPointGene("rand SqlMultiPointGene ${rand.nextInt()}")


    private fun sampleSqlGeometryCollectionGene(rand: Randomness): SqlGeometryCollectionGene {
        return SqlGeometryCollectionGene("rand SqlGeometryCollectionGene ${rand.nextInt()}",
                template = ChoiceGene(name = "rand ChoiceGene", listOf<Gene>(sample(SqlPointGene::class, rand),
                        sample(SqlPathGene::class, rand), sample(SqlMultiPointGene::class, rand),
                        sample(SqlMultiPathGene::class, rand),
                        sample(SqlPolygonGene::class, rand),
                        sample(SqlMultiPolygonGene::class, rand)))
        )
    }

    private fun sampleSqlMultiPolygonGene(rand: Randomness): SqlMultiPolygonGene {
        return SqlMultiPolygonGene("rand SqlMultiPolygonGene ${rand.nextInt()}")
    }

    private fun sampleSqlMultiPathGene(rand: Randomness): SqlMultiPathGene {
        return SqlMultiPathGene("rand SqlMultiPathGene ${rand.nextInt()}")
    }

    private fun sampleSqlAutoIncrementGene(rand: Randomness): SqlAutoIncrementGene {
        return SqlAutoIncrementGene("rand SqlAutoIncrementGene ${rand.nextInt()}")
    }

    private fun sampleSqlCidrGene(rand: Randomness): CidrGene {
        return CidrGene("rand SqlCidrGene ${rand.nextInt()}")
    }

    private fun sampleSqlInetGene(rand: Randomness): InetGene {
        return InetGene("rand SqlInetGene ${rand.nextInt()}")
    }

    private fun sampleSqlMacAddrGene(rand: Randomness): MacAddrGene {
        return MacAddrGene("rand SqlMacAddrGene ${rand.nextInt()}",
                numberOfOctets = rand.nextInt(1, MAX_NUMBER_OF_OCTETS))
    }

    /*
        reduce the number from 5 to 3
        a larger number can lead to insane quantity of genes, even hundreds of thousands
     */
    const val MAX_NUMBER_OF_DIMENSIONS = 3 //5
    const val MAX_NUMBER_OF_OCTETS = 10
    const val MAX_NUMBER_OF_FIELDS = 3

    private fun selectionForArrayTemplate(): List<KClass<out Gene>> {
        return geneClasses
                .filter { !it.isAbstract }
                .filter { it.java != CycleObjectGene::class.java && it.java !== LimitObjectGene::class.java }
                .filter { it.java != ArrayGene::class.java && it.java != SqlMultidimensionalArrayGene::class.java }
        // TODO might filter out some more genes here
    }

    private fun sampleSqlMultidimensionalArrayGene(rand: Randomness): SqlMultidimensionalArrayGene<*> {

        val selection = selectionForArrayTemplate()
        val template = samplePrintableTemplate(selection, rand)

        return SqlMultidimensionalArrayGene("rand SqlMultidimensionalArrayGene",
                template = template,
                numberOfDimensions = rand.nextInt(1, MAX_NUMBER_OF_DIMENSIONS))
    }

    private fun sampleSqlNullableGene(rand: Randomness): NullableGene {
        val selection = geneClasses.filter { !it.isAbstract }
                .filter { it.java != SqlForeignKeyGene::class.java }
        return NullableGene("rand NullableGene",
                gene = sample(rand.choose(selection), rand))
    }

    private fun sampleSqlPrimaryKeyGene(rand: Randomness): SqlPrimaryKeyGene {
        val selection = geneClasses.filter { !it.isAbstract && it.isSubclassOf(ComparableGene::class) }

        return SqlPrimaryKeyGene("rand SqlPrimaryKeyGene",
                tableName = "rand tableName",
                gene = sample(rand.choose(selection), rand),
                uniqueId = rand.nextLong(0, Long.MAX_VALUE))
    }

    private fun sampleSqlTextSearchQueryGene(rand: Randomness): SqlTextSearchQueryGene {
        return SqlTextSearchQueryGene("rand SqlTextSearchQueryGene ${rand.nextInt()}")
    }

    private fun sampleSqlJSONGene(rand: Randomness): SqlJSONGene {
        return SqlJSONGene("rand SqlJSONGene ${rand.nextInt()}")
    }

    private fun sampleSqlRangeGene(rand: Randomness): SqlRangeGene<*> {
        val selection = geneClasses.filter { !it.isAbstract && it.isSubclassOf(ComparableGene::class) }
        val selectedClass = rand.choose(selection)
        val templateSample = sample(selectedClass, rand)
        if (templateSample !is ComparableGene) {
            throw IllegalStateException("${templateSample::class.java} does not implement ComparableGene")
        }
        return SqlRangeGene(
                "rand SqlRangeGene",
                template = templateSample)

    }

    private fun sampleSqlLogSeqNumberGene(rand: Randomness): SqlLogSeqNumberGene {
        return SqlLogSeqNumberGene("rand SqlLogSeqNumberGene ${rand.nextInt()}")
    }

    private fun sampleSqlForeignKeyGene(rand: Randomness): SqlForeignKeyGene {
        return SqlForeignKeyGene(sourceColumn = "rand source column",
                uniqueId = rand.nextLong(min = 0L, max = Long.MAX_VALUE),
                targetTable = "rand target table",
                nullable = rand.nextBoolean(),
                uniqueIdOfPrimaryKey = rand.nextLong())
    }

    private fun sampleSqlPointGene(rand: Randomness): SqlPointGene {
        return SqlPointGene("rand SqlPointGene ${rand.nextInt()}")
    }

    private fun sampleSqlBoxGene(rand: Randomness): SqlBoxGene {
        return SqlBoxGene("rand SqlBoxGene ${rand.nextInt()}")
    }

    private fun sampleSqlTextSearchVectorGene(rand: Randomness): SqlTextSearchVectorGene {
        return SqlTextSearchVectorGene("rand SqlTextSearchVectorGene ${rand.nextInt()}")

    }

    private fun sampleSqlJSONPathGene(rand: Randomness): SqlJSONPathGene {
        return SqlJSONPathGene("rand JSONPathGene ${rand.nextInt()}")
    }

    private fun sampleMongoObjectIdGene(rand: Randomness): ObjectIdGene {
        return ObjectIdGene("rand ObjectIdGene ${rand.nextInt()}")
    }

    fun sampleRegexGene(rand: Randomness): RegexGene {
        return RegexGene(name = "rand RegexGene", disjunctions = sampleDisjunctionListRxGene(rand), "None")
    }

    fun sampleQuantifierRxGene(rand: Randomness): QuantifierRxGene {

        val selection = geneClasses
                .filter { !it.isAbstract }
                .filter { it.isSubclassOf(RxAtom::class) }
        val min = rand.nextInt(2)

        return QuantifierRxGene(
                name = "rand QuantifierRxGene",
                template = sample(rand.choose(selection), rand),
                min = min,
                max = min + rand.nextInt(1, 2)
        )
    }

    fun samplePatternCharacterBlock(rand: Randomness): PatternCharacterBlockGene {
        return PatternCharacterBlockGene(name = "rand PatternCharacterBlock", stringBlock = rand.nextWordString())
    }

    fun sampleDisjunctionListRxGene(rand: Randomness): DisjunctionListRxGene {

        return DisjunctionListRxGene(listOf(
                sampleDisjunctionRxGene(rand),
                sampleDisjunctionRxGene(rand)
        ))
    }

    fun sampleDisjunctionRxGene(rand: Randomness): DisjunctionRxGene {

        val selection = geneClasses
                .filter { !it.isAbstract }
                .filter { it.isSubclassOf(RxTerm::class) }
                //let's avoid huge trees...
                .filter {
                    (it.java != DisjunctionListRxGene::class.java && it.java != DisjunctionRxGene::class.java)
                            || rand.nextBoolean()
                }

        val numberOfTerms = rand.nextInt(1, 3)
        return DisjunctionRxGene(
                name = "rand DisjunctionRxGene",
                terms = List(numberOfTerms) { sample(rand.choose(selection), rand) },
                matchStart = rand.nextBoolean(),
                matchEnd = rand.nextBoolean()
        )
    }

    fun sampleCharacterRangeRxGene(rand: Randomness): CharacterRangeRxGene {
        return CharacterRangeRxGene(
                negated = false, // TODO update once fixed
                ranges = listOf(Pair('a', 'z'))
        )
    }

    fun sampleCharacterClassEscapeRxGene(rand: Randomness): CharacterClassEscapeRxGene {
        return CharacterClassEscapeRxGene(type = rand.choose(listOf("w", "W", "d", "D", "s", "S")))
    }

    fun sampleAnyCharacterRxGene(rand: Randomness): AnyCharacterRxGene {
        return AnyCharacterRxGene()
    }

    fun sampleTimeGene(rand: Randomness): TimeGene {
        return TimeGene(name = "rand TimeGene")
    }

    fun sampleDateTimeGene(rand: Randomness): DateTimeGene {
        return DateTimeGene("rand DateTimeGene")
    }

    fun sampleDateGene(rand: Randomness): DateGene {
        return DateGene(name = "rand DateGene", onlyValidDates = rand.nextBoolean())
    }

    fun sampleSeededGene(rand: Randomness): SeededGene<*> {

        //TODO update after refactoring SeededGene with ChoiceGene (to implement)

        return SeededGene(
                name = "rand SeededGene",
                gene = sampleStringGene(rand),
                seeded = sampleEnumGene(rand) as EnumGene<StringGene>,
                employSeeded = rand.nextBoolean()
        )
    }

    fun sampleTupleGene(rand: Randomness): TupleGene {

        val selection = geneClasses.filter { !it.isAbstract }

        return TupleGene(
                name = "rand TupleGene ${rand.nextInt()}",
                elements = listOf(
                        sample(rand.choose(selection), rand),
                        sample(rand.choose(selection), rand),
                        sample(rand.choose(selection), rand)
                ),
                lastElementTreatedSpecially = rand.nextBoolean()

        )
    }

    fun samplePairGene(rand: Randomness): PairGene<*, *> {

        val selection = geneClasses.filter { !it.isAbstract }

        return PairGene(
                name = "rand PairGene",
                first = sample(rand.choose(selection), rand),
                second = sample(rand.choose(selection), rand),
                allowedToMutateFirst = rand.nextBoolean()
        )
    }

    fun samplePrintablePairGene(rand: Randomness): PairGene<*, *> {

        val selection = geneClasses.filter { !it.isAbstract }

        return PairGene(
            name = "rand PairGene",
            first = samplePrintableTemplate(selection, rand),
            second = samplePrintableTemplate(selection, rand),
            allowedToMutateFirst = rand.nextBoolean()
        )
    }

    fun samplePrintableFlexiblePairGene(rand: Randomness): PairGene<*, FlexibleGene> {

        val selection = geneClasses.filter { !it.isAbstract }

        return PairGene(
            name = "rand PairGene",
            first = samplePrintableTemplate(selection, rand),
            second = samplePrintableFlexibleGene(rand),
            allowedToMutateFirst = rand.nextBoolean()
        )
    }
    fun samplePrintableFlexibleGene(rand: Randomness): FlexibleGene {

        val selection = geneClasses.filter { !it.isAbstract}

        val valueTemplate = samplePrintableTemplate(selection, rand)
        return FlexibleGene(valueTemplate.name, valueTemplate, null)
    }

    fun sampleOptionalGene(rand: Randomness): OptionalGene {

        val selection = geneClasses.filter { !it.isAbstract }

        return OptionalGene(
                name = "rand OptionalGene",
                gene = sample(rand.choose(selection), rand)
        )
    }

    fun sampleChoiceGene(rand: Randomness): ChoiceGene<*> {
        val selection = geneClasses.filter { !it.isAbstract }
        return ChoiceGene<Gene>(
                name = "rand ChoiceGene",
                geneChoices = listOf(
                        sample(rand.choose(selection), rand),
                        sample(rand.choose(selection), rand)
                )
        )
    }

    fun sampleObjectGene(rand: Randomness): ObjectGene {

        val selection = geneClasses.filter { !it.isAbstract }
        val isFixed = rand.nextBoolean()


        return if (isFixed) {
            ObjectGene(
                    name = "rand ObjectGene ${rand.nextInt()}",
                    fields = listOf(
                            sample(rand.choose(selection), rand),
                            sample(rand.choose(selection), rand),
                            sample(rand.choose(selection), rand)
                    )
            )
        }else{
            ObjectGene(
                    name = "rand ObjectGene ${rand.nextInt()}",
                    fixedFields = listOf(
                            sample(rand.choose(selection), rand),
                            sample(rand.choose(selection), rand),
                            sample(rand.choose(selection), rand)
                    ),
                    refType = null,
                    isFixed = isFixed,
                    template = PairGene("template", sampleStringGene(rand), samplePrintableTemplate(selection, rand)),
                    additionalFields = mutableListOf()
            )
        }
    }

    fun sampleNumericStringGene(rand: Randomness): NumericStringGene {
        return NumericStringGene(
                name = "rand NumericStringGene",
                minLength = rand.nextInt(2),
                number = sample(BigDecimalGene::class, rand)
        )
    }

    fun sampleFixedMapGene(rand: Randomness): FixedMapGene<*, *> {

        val min = rand.nextInt(0, 2)

        return FixedMapGene(
                name = "rand MapGene",
                minSize = rand.choose(listOf(null, min)),
                maxSize = rand.choose(listOf(null, min + rand.nextInt(1, 3))),
                template = samplePrintablePairGene(rand)
        )
    }

    fun sampleFlexibleMapGene(rand: Randomness): FlexibleMapGene<*> {

        val min = rand.nextInt(0, 2)

        return FlexibleMapGene(
            name = "rand MapGene",
            minSize = rand.choose(listOf(null, min)),
            maxSize = rand.choose(listOf(null, min + rand.nextInt(1, 3))),
            template = samplePrintableFlexiblePairGene(rand)
        )
    }

    fun sampleLimitObjectGene(rand: Randomness): LimitObjectGene {
        return LimitObjectGene(name = "rand LimitObjectGene")
    }

    fun sampleImmutableDataHolderGene(rand: Randomness): ImmutableDataHolderGene {
        return ImmutableDataHolderGene(
                name = "rand ImmutableDataHolderGene",
                value = rand.nextWordString(),
                inQuotes = rand.nextBoolean()
        )
    }

    fun sampleEnumGene(rand: Randomness): EnumGene<*> {
        return EnumGene<String>("rand EnumGene ${rand.nextInt()}", listOf("A", "B", "C"))
    }


    fun sampleDisruptiveGene(rand: Randomness): CustomMutationRateGene<*> {
        val selection = geneClasses
                .filter { !it.isAbstract }
                .filter { it != CustomMutationRateGene::class }
        val chosen = sample(rand.choose(selection), rand)

        return CustomMutationRateGene("rand DisruptiveGene", chosen, 0.5)
    }

    fun sampleCycleObjectGene(rand: Randomness): CycleObjectGene {
        return CycleObjectGene("rand CycleObjectGene ${rand.nextInt()}")
    }


    fun sampleBooleanGene(rand: Randomness): BooleanGene {
        return BooleanGene(name = "rand boolean ${rand.nextInt()}")
    }

    fun sampleDoubleGene(rand: Randomness): DoubleGene {
        val scale: Int? = rand.choose(listOf(null, rand.nextInt(0, 2)))

        // if scale is 0, to distinguish min and max
        val min = rand.nextDouble().run {
            // format min based on scale with 50%
            if (rand.nextBoolean())
                NumberMutatorUtils.getFormattedValue(this, scale, RoundingMode.UP)
            else
                this
        }

        val least = getMinPrecision(min)
        val precision = max(min(least + rand.nextInt(0, 10), 308), least) + (scale ?: 0)

        val minInclusive = rand.nextBoolean()
        val maxInclusive = rand.nextBoolean()

        val actualScale = getScale(min)
        val delta: Double = (if (!minInclusive || !maxInclusive) 2.0 else 0.0).run { if (scale != null && actualScale > scale) this + 2.0 else this }

        return DoubleGene(
                name = "rand DoubleGene ${rand.nextInt()}",
                min = rand.choose(listOf(null, min)),
                max = rand.choose(listOf(null, min + delta + rand.nextDouble())),
                minInclusive = minInclusive,
                maxInclusive = maxInclusive,
                precision = rand.choose(listOf(null, precision)),
                scale = scale
        )
    }


    fun sampleIntegerGene(rand: Randomness): IntegerGene {
        val min = rand.nextInt() / 2

        val least = getMinPrecision(min)
        val precision = max(min(least + rand.nextInt(0, 2), 8), least)

        val minInclusive = rand.nextBoolean()
        val maxInclusive = rand.nextBoolean()
        val delta = if (!minInclusive && !maxInclusive) 3 // consider randomize with new value, we might employ delta 3 instead of 2
        else if (!minInclusive || !maxInclusive) 2 else 0


        return IntegerGene(
                name = "rand IntegerGene ${rand.nextInt()}",
                min = rand.choose(listOf(null, min)),
                max = rand.choose(listOf(null, min + delta + rand.nextInt(0, 100))),
                minInclusive = minInclusive,
                maxInclusive = maxInclusive,
                precision = rand.choose(listOf(null, precision)),
        )
    }

    fun sampleLongGene(rand: Randomness): LongGene {
        val min = rand.nextLong() / 2

        val least = getMinPrecision(min)
        val precision = max(min(least + rand.nextInt(0, 2), 10), least)


        val minInclusive = rand.nextBoolean()
        val maxInclusive = rand.nextBoolean()
        val minDelta = if (!minInclusive && !maxInclusive) 3 else 2

        return LongGene(
                name = "rand LongGene ${rand.nextInt()}",
                min = rand.choose(listOf(null, min)),
                max = rand.choose(listOf(null, min + rand.nextInt(minDelta, 100))),
                minInclusive = minInclusive,
                maxInclusive = maxInclusive,
                precision = rand.choose(listOf(null, precision)),
        )
    }

    fun sampleFloatGene(rand: Randomness): FloatGene {
        val scale: Int? = rand.choose(listOf(null, rand.nextInt(0, 2)))

        val min = rand.nextFloat().run {
            // format min based on scale with 50%
            if (rand.nextBoolean())
                NumberMutatorUtils.getFormattedValue(this, scale, RoundingMode.UP)
            else
                this
        }

        val least = getMinPrecision(min)

        val precision = max(min(least + rand.nextInt(0, 2), 12), least) + (scale ?: 0)

        val minInclusive = rand.nextBoolean()
        val maxInclusive = rand.nextBoolean()

        val actualScale = getScale(min)
        val delta: Float = (if (!minInclusive || !maxInclusive) 2.0f else 0.0f).run { if (scale != null && actualScale > scale) this + 2.0f else this }

        return FloatGene(
                name = "rand FloatGene ${rand.nextInt()}",
                min = rand.choose(listOf(null, min)),
                max = rand.choose(listOf(null, min + delta + abs(rand.nextFloat()))),
                minInclusive = minInclusive,
                maxInclusive = maxInclusive,
                precision = rand.choose(listOf(null, precision)),
                scale = scale
        )
    }

    fun sampleBigDecimalGene(rand: Randomness): BigDecimalGene {

        val scale: Int? = rand.choose(listOf(null, rand.nextInt(0, 2)))

        val minInclusive = rand.nextBoolean()
        val maxInclusive = rand.nextBoolean()

        val minBigDecimal: BigDecimal?
        val maxBigDecimal: BigDecimal?
        if (rand.nextBoolean()) {
            minBigDecimal = null
            maxBigDecimal = null
        } else {
            val min = rand.nextLong() / 2
            minBigDecimal = BigDecimal.valueOf(min)

            val minDelta: Long = if (!minInclusive && !maxInclusive) 3 else 2
            val addition = if (minBigDecimal.toDouble() >= 0) BigDecimal.valueOf(Long.MAX_VALUE).subtract(minBigDecimal).toLong() else Long.MAX_VALUE
            maxBigDecimal = minBigDecimal + BigDecimal.valueOf(max(minDelta, rand.nextLong(0, addition) / 2))
        }

        val least = if (minBigDecimal != null) getMinPrecision(minBigDecimal) else rand.nextInt(1, 5)

        val precision = max(min(least + rand.nextInt(0, 2), 12), least) + (scale ?: 0)

        return BigDecimalGene(
                name = "rand BigDecimalGene ${rand.nextInt()}",
                min = minBigDecimal,
                max = maxBigDecimal,
                minInclusive = if (minBigDecimal == null) true else minInclusive,
                maxInclusive = if (maxBigDecimal == null) true else maxInclusive,
                floatingPointMode = rand.nextBoolean(),
                precision = rand.choose(listOf(null, precision)),
                scale = scale
        )
    }

    fun sampleBigIntegerGene(rand: Randomness): BigIntegerGene {
        val minBigInteger: BigInteger?
        val maxBigInteger: BigInteger?

        val minInclusive = rand.nextBoolean()
        val maxInclusive = rand.nextBoolean()
        val minDelta = if (!minInclusive && !maxInclusive) 3L else 2L

        if (rand.nextBoolean()) {
            minBigInteger = null
            maxBigInteger = null
        } else {
            minBigInteger = BigInteger.valueOf(rand.nextLong() / 2)
            maxBigInteger = minBigInteger.plus(BigInteger.valueOf(max(minDelta, rand.nextLong(0, Long.MAX_VALUE) / 2)))
        }

        val least = if (minBigInteger != null) getMinPrecision(minBigInteger) else rand.nextInt(1, 5)
        val precision = max(min(least + rand.nextInt(0, 2), 12), least)

        return BigIntegerGene(
                name = "rand BigIntegerGene ${rand.nextInt()}",
                min = minBigInteger,
                max = maxBigInteger,
                minInclusive = minInclusive,
                maxInclusive = maxInclusive,
                precision = rand.choose(listOf(null, precision)),
        )
    }

    private fun samplePrintableTemplate(selection: List<KClass<out Gene>>,rand: Randomness) : Gene{
        val filter = selection.filter { it != FlexibleGene::class }
        var chosen = sample(rand.choose(filter), rand)
        while(!chosen.isPrintable()){
            chosen = sample(rand.choose(filter), rand)
        }
        return chosen
    }

    private fun sampleTaintedMapGene(rand: Randomness): TaintedMapGene{

        val id = rand.nextInt(0, 10000)

        return TaintedMapGene("tainted array $id", TaintInputName.getTaintName(id))
    }

    private fun sampleTaintedArrayGene(rand: Randomness): TaintedArrayGene {

        val array = if(rand.nextBoolean()) sampleArrayGene(rand) else null
        val isActive = if(array == null) false else rand.nextBoolean()

        return TaintedArrayGene(
            "tainted array ${rand.nextInt()}",
            TaintInputName.getTaintName(rand.nextInt(0,1000)),
            isActive,
            array
        )
    }

    fun sampleArrayGene(rand: Randomness): ArrayGene<*> {

        val selection = selectionForArrayTemplate()
        val chosen = samplePrintableTemplate(selection, rand)

        return ArrayGene("rand array ${rand.nextInt()}", chosen, uniqueElements = rand.nextBoolean())
    }

    fun sampleBase64StringGene(rand: Randomness): Base64StringGene {
        return Base64StringGene("rand Base64StringGene ${rand.nextInt()}")
    }

    fun sampleStringGene(rand: Randomness): StringGene {

        val min = rand.nextInt(0, 3)
        val max = min + rand.nextInt(20)

        return StringGene("rand string ${rand.nextInt()}", minLength = min, maxLength = max)
    }

    private fun getMinPrecision(value: Number): Int {
        return value.toString().split(".")[0].replace("-", "").length
    }

    private fun getScale(value: Number): Int {
        return value.toString().run {
            if (!contains(".")) 0
            else split(".")[1].length
        }
    }

}<|MERGE_RESOLUTION|>--- conflicted
+++ resolved
@@ -93,12 +93,9 @@
 
                 when genes need input genes, we sample those at random as well
              */
-<<<<<<< HEAD
             TimeNumOffsetGene::class -> sampleTimeNumOffsetGene(rand) as T
             TimeOffsetGene::class -> sampleTimeOffsetGene(rand) as T
-=======
             TaintedMapGene::class -> sampleTaintedMapGene(rand) as T
->>>>>>> fb8edeeb
             TaintedArrayGene::class -> sampleTaintedArrayGene(rand) as T
             ArrayGene::class -> sampleArrayGene(rand) as T
             Base64StringGene::class -> sampleBase64StringGene(rand) as T
