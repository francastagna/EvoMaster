--- conflicted
+++ resolved
@@ -13,11 +13,7 @@
             This number should not change, unless you explicitly add/remove any gene.
             if so, update this number accordingly
          */
-<<<<<<< HEAD
-        assertEquals(86, geneClasses.size)
-=======
-        assertEquals(85, geneClasses.size)
->>>>>>> fb8edeeb
+        assertEquals(87, geneClasses.size)
     }
 
 }