package org.evomaster.core.search.gene

import org.evomaster.core.search.service.Randomness
import org.junit.jupiter.api.Assertions.assertEquals
import org.junit.jupiter.api.Assertions.assertTrue
import org.junit.jupiter.api.Disabled
import org.junit.jupiter.api.DynamicTest
import org.junit.jupiter.api.Test
import org.junit.jupiter.api.TestFactory
import org.junit.jupiter.params.ParameterizedTest
import org.junit.jupiter.params.provider.ValueSource
import kotlin.reflect.full.isSuperclassOf

class GeneTest {

    private val genes = GeneSamplerForTests.geneClasses

    @Test
    fun testNumberOfGenes() {
        /*
            This number should not change, unless you explicitly add/remove any gene.
            if so, update this number accordingly
         */
        assertEquals(74, genes.size)
    }

    @Test
    fun testPackage() {

        val errors = genes.map { it.qualifiedName!! }
                .filter { !it.startsWith("org.evomaster.core.search.gene") }

        if (errors.isNotEmpty()) {
            println("Wrong packages: $errors")
        }
        assertEquals(0, errors.size)
    }

    @Test
    fun testNameSuffix() {

        val errors = genes.map { it.qualifiedName!! }
                .filter { !it.endsWith("Gene") }

        if (errors.isNotEmpty()) {
            println("Wrong names: $errors")
        }
        assertEquals(0, errors.size)
    }

    @Test
    fun testHierarchy() {

        val errors = genes.filter {
            it != Gene::class && !SimpleGene::class.isSuperclassOf(it) && !CompositeGene::class.isSuperclassOf(it)
        }

        if (errors.isNotEmpty()) {
            println("Wrong names: $errors")
        }
        assertEquals(0, errors.size)
    }


    @Test
    fun testStringGene() {
        /*
            this kind of test could be moved directly into StringGeneTest, but here it is just to checkout
            if sampler is working fine
         */
        val rand = Randomness()
        rand.updateSeed(42)
        for (i in 0..100) {
            rand.updateSeed(i.toLong())
            val s = GeneSamplerForTests.sample(StringGene::class, rand)
            s.randomize(rand, true)
            assertTrue(s.isLocallyValid())
            assertTrue(s.value.length >= s.minLength)
            assertTrue(s.value.length <= s.maxLength)
        }
    }

    @Test
    fun testCanSample() {

        val errors = genes
                .filter { !it.isAbstract }
                .filter {
                    try {
                        GeneSamplerForTests.sample(it, Randomness().apply { updateSeed(42) }); false
                    } catch (e: Exception) {
                        true
                    }
                }

        if (errors.isNotEmpty()) {
            println("Cannot sample: $errors")
        }
        assertEquals(0, errors.size)
    }

    private fun getSample(seed: Long): List<Gene> {
        val rand = Randomness()
        rand.updateSeed(seed)

        return genes
                .filter { !it.isAbstract }
                .map { GeneSamplerForTests.sample(it, rand) }
    }


    @TestFactory
    fun testParent(): Collection<DynamicTest> {
        return (0..1000L).map {
            DynamicTest.dynamicTest("Seed: $it") { checkParent(it)}
        }.toList()
    }

    private fun checkParent(seed: Long) {
        val sample = getSample(seed)

        sample.forEach { root ->
            val wholeTree = root.flatView().filter { it != root }

            wholeTree.forEach { n ->
                var p = n
                while (p.parent != null) {
                    p = p.parent as Gene
                }
                assertEquals(root, p)
            }
        }
    }

    @ParameterizedTest
    @ValueSource(longs = [1,2,3,4,5,6,7,8,9,10,11,12,13,14,15,16,17,18,19,20,21,22,23,24,25,26,27,28,29,30])
    fun testParentRandomized(seed: Long) {
        val rand = Randomness()
        rand.updateSeed(seed)
        val sample = getSample(seed)

        sample.filter { it.isMutable() }
                .forEach { root ->
                    root.randomize(rand, true)
                    assertTrue(root.isLocallyValid(), "Not valid root: ${root.javaClass}. $root")

                    val wholeTree = root.flatView().filter { it != root }

                    wholeTree.forEach { n ->
                        var p = n
                        while (p.parent != null) {
                            p = p.parent as Gene
                        }
                        assertEquals(root, p, "Gene pointing to wrong root: ${root.javaClass}")
                    }
                }
    }


    @ParameterizedTest
    @ValueSource(longs = [1,2,3,4,5,6,7,8,9,10])
    fun testParentWhenCopyRandomized(seed: Long) {

        val rand = Randomness()
        rand.updateSeed(seed)
        val sample = getSample(seed)

        sample.filter { it.isMutable() }
                .forEach { root ->
                    root.randomize(rand, true)
                    assertTrue(root.isLocallyValid(), "Not valid root: ${root.javaClass}")

                    val copy = root.copy()
                    assertTrue(copy != root) //TODO what is immutable root? might fail
                    val wholeTree = copy.flatView().filter { it != root }

                    wholeTree.forEach { n ->
                        var p = n
                        while (p.parent != null) {
                            p = p.parent as Gene
                        }
                        assertEquals(copy, p, "Gene pointing to wrong root: ${root.javaClass}")
                    }
                }
    }

    @ParameterizedTest
    @ValueSource(longs = [1,2,3,4,5,6,7,8,9,10])
    fun testParentWhenCopy(seed: Long) {

        val sample = getSample(seed)

        sample.forEach { root ->
            val copy = root.copy()
            assertTrue(copy != root, "Copy is the same ref: ${root.javaClass}") //TODO what is immutable root? might fail
            val wholeTree = copy.flatView().filter { it != root }

            wholeTree.forEach { n ->
                var p = n
                while (p.parent != null) {
                    p = p.parent as Gene
                }
                assertEquals(copy, p, "Gene pointing to wrong root: ${root.javaClass}")
            }
        }
    }

    //@Disabled("check seed 1616")
    @TestFactory
    fun testRandomized(): Collection<DynamicTest> {
        return (1000..2000L).map {
            DynamicTest.dynamicTest("Seed: $it") { checkRandomized(it)}
        }.toList()
    }

    private fun checkRandomized(seed: Long){

        val rand = Randomness()
        rand.updateSeed(seed)
        val sample = getSample(seed)

        sample.filter { it.isMutable() }
                .forEach { root ->
                    root.doInitialize(rand)
                    checkInvariants(root) // all invariants should hold

                    val copy = root.copy()
<<<<<<< HEAD
                    checkInvariants(copy)

                    //TODO we need to handle Globally Valid before we can check this
//                    if(root.isPrintable()) {
//                        val x = root.getValueAsRawString()
//                        val y = copy.getValueAsRawString()
//                        assertEquals(x, y)
//                    } else {
//                        assertThrows<Exception> ("Should throw exception when trying to print ${root.javaClass}"){
//                            root.getValueAsRawString()
//                        }
//                    }
=======
                    checkInvariants(copy); //same for a copy

                    if(root.isGloballyValid()) { //in these tests, global constraints are not handled
                        if (root.isPrintable()) {
                            val x = root.getValueAsRawString()
                            val y = copy.getValueAsRawString()
                            assertEquals(x, y) // the copy should result in same phenotype
                        } else {
                            assertThrows<Exception>("Should throw exception when trying to print ${root.javaClass}") {
                                root.getValueAsRawString()
                            }
                        }
                    }
>>>>>>> 54bb226b
                }
    }


    private fun checkInvariants(gene: Gene){

        val msg = "Failed invariant for ${gene.javaClass}"

        //all same initialization state
        val initialized = gene.initialized
        assertTrue(gene.flatView().all { it.initialized == initialized }, msg)

        assertEquals(1, gene.flatView().map { it.getRoot() }.toSet().size, msg)

        //all children should have this gene as parent
        gene.getViewOfChildren().all { it.parent == gene }

        //flat view gives whole tree, so cannot be more than direct children
        assertTrue(gene.getViewOfChildren().size <= gene.flatView().size)

        //must be locally valid once gene has been randomized
        assertTrue(gene.isLocallyValid(), msg)
        //all tree must be valid, regardless of impact on phenotype
        assertTrue(gene.flatView().all { it.isLocallyValid() })

        //TODO add more invariants here
    }
}<|MERGE_RESOLUTION|>--- conflicted
+++ resolved
@@ -3,7 +3,6 @@
 import org.evomaster.core.search.service.Randomness
 import org.junit.jupiter.api.Assertions.assertEquals
 import org.junit.jupiter.api.Assertions.assertTrue
-import org.junit.jupiter.api.Disabled
 import org.junit.jupiter.api.DynamicTest
 import org.junit.jupiter.api.Test
 import org.junit.jupiter.api.TestFactory
@@ -205,7 +204,6 @@
         }
     }
 
-    //@Disabled("check seed 1616")
     @TestFactory
     fun testRandomized(): Collection<DynamicTest> {
         return (1000..2000L).map {
@@ -225,20 +223,6 @@
                     checkInvariants(root) // all invariants should hold
 
                     val copy = root.copy()
-<<<<<<< HEAD
-                    checkInvariants(copy)
-
-                    //TODO we need to handle Globally Valid before we can check this
-//                    if(root.isPrintable()) {
-//                        val x = root.getValueAsRawString()
-//                        val y = copy.getValueAsRawString()
-//                        assertEquals(x, y)
-//                    } else {
-//                        assertThrows<Exception> ("Should throw exception when trying to print ${root.javaClass}"){
-//                            root.getValueAsRawString()
-//                        }
-//                    }
-=======
                     checkInvariants(copy); //same for a copy
 
                     if(root.isGloballyValid()) { //in these tests, global constraints are not handled
@@ -252,7 +236,6 @@
                             }
                         }
                     }
->>>>>>> 54bb226b
                 }
     }
 
