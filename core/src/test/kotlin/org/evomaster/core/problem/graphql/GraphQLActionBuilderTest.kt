package org.evomaster.core.problem.graphql

import org.evomaster.core.problem.graphql.param.GQInputParam
import org.evomaster.core.problem.graphql.param.GQReturnParam
import org.evomaster.core.search.Action
import org.evomaster.core.search.gene.*
import org.junit.jupiter.api.Assertions.assertEquals
import org.junit.jupiter.api.Assertions.assertTrue
import org.junit.jupiter.api.Disabled
import org.junit.jupiter.api.Test


class GraphQLActionBuilderTest {


    @Test
    fun testPetClinic() {

        val actionCluster = mutableMapOf<String, Action>()
<<<<<<< HEAD
        val json = PetClinicCheckMain::class.java.getResource("/graphql/PetsClinic.json").readText()
=======
        val json = GraphQLActionBuilderTest::class.java.getResource("/graphql/QueryTypeGlobalPetsClinic.json").readText()
>>>>>>> d92274ec

        GraphQLActionBuilder.addActionsFromSchema(json, actionCluster)

        assertEquals(15, actionCluster.size)

        val pettypes = actionCluster.get("pettypes") as GraphQLAction
        assertEquals(1, pettypes.parameters.size)
        assertTrue(pettypes.parameters[0] is GQReturnParam)
        assertTrue(pettypes.parameters[0].gene is ObjectGene)
        val objPetType = pettypes.parameters[0].gene as ObjectGene
        assertEquals(2, objPetType.fields.size)
        assertTrue(objPetType.fields.any { it is BooleanGene && it.name == "id" })
        assertTrue(objPetType.fields.any { it is BooleanGene && it.name == "name" })
        val gQlReturn = GQReturnParam(pettypes.parameters[0].name, pettypes.parameters[0].gene)
        val gQlInputcopy = gQlReturn.copy()
        assertEquals(gQlReturn.name, gQlInputcopy.name)
        assertEquals(gQlReturn.gene.name, gQlInputcopy.gene.name)
        /**/
        val vets = actionCluster.get("vets") as GraphQLAction
        assertEquals(1, vets.parameters.size)
        assertTrue(vets.parameters[0] is GQReturnParam)
        assertTrue(vets.parameters[0].gene is ObjectGene)
        val objVets = vets.parameters[0].gene as ObjectGene
        assertEquals(4, objVets.fields.size)
        assertTrue(objVets.fields.any { it is BooleanGene && it.name == "id" })
        assertTrue(objVets.fields.any { it is BooleanGene && it.name == "firstName" })
        assertTrue(objVets.fields.any { it is BooleanGene && it.name == "lastName" })
        assertTrue(objVets.fields.any { it is OptionalGene && it.name == "specialties" })

        val objSpecialty = (objVets.fields.first { it.name == "specialties" } as OptionalGene).gene as ObjectGene
        assertEquals(2, objSpecialty.fields.size)
        assertTrue(objSpecialty.fields.any { it is BooleanGene && it.name == "id" })
        assertTrue(objSpecialty.fields.any { it is BooleanGene && it.name == "name" })
        /**/
        val owners = actionCluster.get("owners") as GraphQLAction
        assertEquals(3, owners.parameters.size)
        assertTrue(owners.parameters[0] is GQInputParam)
        assertTrue(owners.parameters[0].name == "filter")
        assertTrue((owners.parameters[0].gene as OptionalGene).gene is ObjectGene)
        val objOwnerFilter = (owners.parameters[0].gene as OptionalGene).gene as ObjectGene
        assertTrue(objOwnerFilter.fields.any { it is OptionalGene && it.name == "firstName" })
        assertTrue(objOwnerFilter.fields.any { it is OptionalGene && it.name == "lastName" })
        assertTrue(objOwnerFilter.fields.any { it is OptionalGene && it.name == "address" })
        assertTrue(objOwnerFilter.fields.any { it is OptionalGene && it.name == "city" })
        assertTrue(objOwnerFilter.fields.any { it is OptionalGene && it.name == "telephone" })
        assertTrue(owners.parameters[1] is GQInputParam)
        assertTrue(owners.parameters[1].name == "orders")
        assertTrue(owners.parameters[2] is GQReturnParam)
        assertTrue(owners.parameters[2].gene is ObjectGene)
        /**/
        val owner = owners.parameters[2].gene as ObjectGene
        assertEquals(7, owner.fields.size)
        assertTrue(owner.fields.any { it is BooleanGene && it.name == "id" })
        assertTrue(owner.fields.any { it is BooleanGene && it.name == "firstName" })
        assertTrue(owner.fields.any { it is BooleanGene && it.name == "lastName" })
        assertTrue(owner.fields.any { it is BooleanGene && it.name == "address" })
        assertTrue(owner.fields.any { it is BooleanGene && it.name == "city" })
        assertTrue(owner.fields.any { it is BooleanGene && it.name == "telephone" })
        assertTrue(owner.fields.any { it is OptionalGene && it.name == "pets" })
        val objPet = ((owner.fields.first { it.name == "pets" }) as OptionalGene).gene as ObjectGene
        assertEquals(6, objPet.fields.size)
        assertTrue(objPet.fields.any { it is BooleanGene && it.name == "id" })
        assertTrue(objPet.fields.any { it is BooleanGene && it.name == "name" })
        assertTrue(objPet.fields.any { it is BooleanGene && it.name == "birthDate" })
        assertTrue(objPet.fields.any { it is OptionalGene && it.name == "type" })
        assertTrue(objPet.fields.any { it is OptionalGene && it.name == "visits" })
        assertTrue(objPet.fields[5] is OptionalGene)
        val objVisitConnection = (objPet.fields[5] as OptionalGene).gene as ObjectGene
        assertEquals(2, objVisitConnection.fields.size)
        assertTrue(objVisitConnection.fields[0] is BooleanGene)
        assertTrue(objVisitConnection.fields.any { it is BooleanGene && it.name == "totalCount" })
        assertTrue(objVisitConnection.fields.any { it is OptionalGene && it.name == "visits" })
        GeneUtils.repairBooleanSelection(owner); // this should not fail
        /**/
        val pet = actionCluster.get("pet") as GraphQLAction
        assertEquals(2, pet.parameters.size)
        assertTrue(pet.parameters[0] is GQInputParam)
        assertTrue(pet.parameters[0].gene is IntegerGene)
        assertTrue(pet.parameters[0].gene.name == "id")
        assertTrue(pet.parameters[1] is GQReturnParam)
        assertTrue(pet.parameters[1].gene is ObjectGene)
        val objPet2 = (pet.parameters[1].gene as ObjectGene)
        assertEquals(6, objPet2.fields.size)
        assertTrue(objPet2.fields.any { it is OptionalGene && it.name == "visits" })
        GeneUtils.repairBooleanSelection(objPet2); // this should not fail
        /**/
        val specialties = actionCluster.get("specialties") as GraphQLAction
        assertEquals(1, specialties.parameters.size)
        assertTrue(specialties.parameters[0] is GQReturnParam)
        assertTrue(specialties.parameters[0].gene is ObjectGene)

    }

    @Test
    fun anigListSchemaTest() {

        val actionCluster = mutableMapOf<String, Action>()
        val json = GraphQLActionBuilderTest::class.java.getResource("/graphql/AniList.json").readText()

        GraphQLActionBuilder.addActionsFromSchema(json, actionCluster)

        assertEquals(54, actionCluster.size)
        val page = actionCluster.get("Page") as GraphQLAction
        assertEquals(3, page.parameters.size)
        assertTrue(page.parameters[0] is GQInputParam)
        assertTrue((page.parameters[0].gene as OptionalGene).gene is IntegerGene)
        assertTrue((page.parameters[1].gene as OptionalGene).gene is IntegerGene)

        assertTrue(page.parameters[1] is GQInputParam)
        assertTrue(page.parameters[2] is GQReturnParam)

        //primitive type that is not part of the search
        val genreCollection = actionCluster.get("GenreCollection") as GraphQLAction

        val mediaTagCollection = actionCluster.get("MediaTagCollection") as GraphQLAction
        assertTrue(mediaTagCollection.parameters[1].gene is ObjectGene)

        val objPage = page.parameters[2].gene as ObjectGene
        assertTrue(objPage.fields[0] is OptionalGene)
        val objPageInfo = (objPage.fields[0] as OptionalGene).gene as ObjectGene
        objPageInfo.fields.any({ it is BooleanGene && it.name == "Total" })
        assertTrue(objPageInfo.fields[0] is BooleanGene)
        /**/
        val media = actionCluster.get("Media") as GraphQLAction
        assertEquals(67, media.parameters.size)
        assertTrue((media.parameters[6].gene as OptionalGene).gene is EnumGene<*>)

        val objMedia = media.parameters[66].gene as ObjectGene
        assertTrue(objMedia.fields.any { it is BooleanGene && it.name == "type" })
        /**/
        val notification = actionCluster.get("Notification") as GraphQLAction
        assertEquals(4, notification.parameters.size)
        assertTrue(notification.parameters[0] is GQInputParam)
        assertTrue(notification.parameters[3] is GQReturnParam)


        assertTrue(notification.parameters[3].gene is ObjectGene)
        val unionObjectsNotificationUnion = notification.parameters[3].gene as ObjectGene
        assertEquals(14, unionObjectsNotificationUnion.fields.size)

        assertTrue(unionObjectsNotificationUnion.fields[0] is OptionalGene)
        assertTrue((unionObjectsNotificationUnion.fields[0] as OptionalGene).gene is ObjectGene)
        val objAiringNotification = (unionObjectsNotificationUnion.fields[0] as OptionalGene).gene as ObjectGene
        assertEquals(7, objAiringNotification.fields.size)
        assertTrue(objAiringNotification.fields.any { it is BooleanGene && it.name == "id" })
        assertTrue(objAiringNotification.fields.any { it is OptionalGene && it.name == "media" })


        val objMediaa = (objAiringNotification.fields.first { it.name == "media" } as OptionalGene).gene as ObjectGene
        assertEquals(53, objMediaa.fields.size)
        assertTrue(objMediaa.fields.any { it is BooleanGene && it.name == "id" })
        assertTrue(objMediaa.fields.any { it is BooleanGene && it.name == "modNotes" })

    }


    @Test
    fun bitquerySchemaTest() {

        val actionCluster = mutableMapOf<String, Action>()
        val json = GraphQLActionBuilderTest::class.java.getResource("/graphql/Bitquery.json").readText()

        GraphQLActionBuilder.addActionsFromSchema(json, actionCluster)
        assertEquals(12, actionCluster.size)

        val algorand = actionCluster.get("algorand") as GraphQLAction
        assertEquals(2, algorand.parameters.size)
        assertTrue(algorand.parameters[0] is GQInputParam)
        assertTrue(algorand.parameters[1] is GQReturnParam)
        assertTrue(algorand.parameters[1].gene is ObjectGene)
        val objAlgorand = algorand.parameters[1].gene as ObjectGene
        assertEquals(7, objAlgorand.fields.size)
        assertTrue(objAlgorand.fields.any { it is OptionalGene && it.name == "address" })

    }

    @Test
    fun catalysisHubSchemaTest() {

        val actionCluster = mutableMapOf<String, Action>()
        val json = GraphQLActionBuilderTest::class.java.getResource("/graphql/CatalysisHub.json").readText()

        GraphQLActionBuilder.addActionsFromSchema(json, actionCluster)
        assertEquals(11, actionCluster.size)

    }

    @Test
    fun contentfulSchemaTest() {
        val actionCluster = mutableMapOf<String, Action>()
        val json = GraphQLActionBuilderTest::class.java.getResource("/graphql/Contentful.json").readText()

        GraphQLActionBuilder.addActionsFromSchema(json, actionCluster)
        assertEquals(22, actionCluster.size)

        val asset = actionCluster.get("asset") as GraphQLAction
        assertEquals(4, asset.parameters.size)
        assertTrue(asset.parameters[0] is GQInputParam)
        assertTrue(asset.parameters[1] is GQInputParam)
        assertTrue(asset.parameters[2] is GQInputParam)
        assertTrue(asset.parameters[3] is GQReturnParam)
        assertTrue(asset.parameters[0].gene is StringGene)
        assertTrue((asset.parameters[1].gene as OptionalGene).gene is BooleanGene)
        assertTrue(asset.parameters[3].gene is ObjectGene)
        /**/
        val categoryCollection = actionCluster.get("categoryCollection") as GraphQLAction
        assertEquals(7, categoryCollection.parameters.size)
        assertTrue(categoryCollection.parameters[0] is GQInputParam)
        assertTrue(categoryCollection.parameters[1] is GQInputParam)
        assertTrue(categoryCollection.parameters[2] is GQInputParam)
        assertTrue(categoryCollection.parameters[6] is GQReturnParam)
        assertTrue((categoryCollection.parameters[0].gene as OptionalGene).gene is IntegerGene)
        assertTrue((categoryCollection.parameters[4].gene as OptionalGene).gene is ObjectGene)
        assertTrue((((categoryCollection.parameters[4].gene as OptionalGene).gene as ObjectGene).fields[6] as OptionalGene).gene is StringGene)


    }

    @Test
    fun countriesSchemaTest() {
        val actionCluster = mutableMapOf<String, Action>()
        val json = GraphQLActionBuilderTest::class.java.getResource("/graphql/Countries.json").readText()

        GraphQLActionBuilder.addActionsFromSchema(json, actionCluster)
        assertEquals(6, actionCluster.size)

        val continents = actionCluster.get("continents") as GraphQLAction
        assertEquals(2, continents.parameters.size)
        assertTrue(continents.parameters[0] is GQInputParam)
        assertTrue(continents.parameters[1] is GQReturnParam)
        assertTrue(continents.parameters[1].gene is ObjectGene)
        val objContinents = continents.parameters[1].gene as ObjectGene
        assertTrue(objContinents.fields[2] is OptionalGene)
        val objCountry = (objContinents.fields[2] as OptionalGene).gene as ObjectGene
        assertTrue(objCountry.fields[7] is OptionalGene)

    }

    @Test
    fun deutscheBahnSchemaTest() {
        val actionCluster = mutableMapOf<String, Action>()
        val json = GraphQLActionBuilderTest::class.java.getResource("/graphql/DeutscheBahn.json").readText()

        GraphQLActionBuilder.addActionsFromSchema(json, actionCluster)
        assertEquals(7, actionCluster.size)

        val routing = actionCluster.get("routing") as GraphQLAction
        assertEquals(3, routing.parameters.size)
        assertTrue(routing.parameters[0] is GQInputParam)
        assertTrue(routing.parameters[2] is GQReturnParam)
        assertTrue(routing.parameters[2].gene is ObjectGene)

    }

    @Test
    fun digitransitHSLSchemaTest() {
        val actionCluster = mutableMapOf<String, Action>()
        val json = GraphQLActionBuilderTest::class.java.getResource("/graphql/DigitransitHSL.json").readText()

        GraphQLActionBuilder.addActionsFromSchema(json, actionCluster)
        assertEquals(33, actionCluster.size)

        val node = actionCluster.get("node") as GraphQLAction
        assertEquals(2, node.parameters.size)
        assertTrue(node.parameters[1] is GQReturnParam)

        assertTrue(node.parameters[1].gene is ObjectGene)
        val interfaceObjectNode = node.parameters[1].gene as ObjectGene
        assertEquals(15, interfaceObjectNode.fields.size)

        assertTrue(interfaceObjectNode.fields[0] is OptionalGene)
        assertTrue((interfaceObjectNode.fields[0] as OptionalGene).gene is ObjectGene)
        val objAgency = (interfaceObjectNode.fields[0] as OptionalGene).gene as ObjectGene
        assertEquals(9, objAgency.fields.size)
        assertTrue(objAgency.fields.any { it is BooleanGene && it.name == "lang" })
        assertTrue(objAgency.fields.any { it is BooleanGene && it.name == "phone" })
    }

    @Test
    fun eHRISchemaTest() {
        val actionCluster = mutableMapOf<String, Action>()
        val json = GraphQLActionBuilderTest::class.java.getResource("/graphql/EHRI.json").readText()

        GraphQLActionBuilder.addActionsFromSchema(json, actionCluster)
        assertEquals(19, actionCluster.size)

    }

    @Test
    fun etMDBSchemaTest() {
        val actionCluster = mutableMapOf<String, Action>()
        val json = GraphQLActionBuilderTest::class.java.getResource("/graphql/EtMDB.json").readText()

        GraphQLActionBuilder.addActionsFromSchema(json, actionCluster)
        assertEquals(24, actionCluster.size)

    }

    @Test
    fun everbaseSchemaTest() {
        val actionCluster = mutableMapOf<String, Action>()
        val json = GraphQLActionBuilderTest::class.java.getResource("/graphql/Everbase.json").readText()

        GraphQLActionBuilder.addActionsFromSchema(json, actionCluster)
        assertEquals(14, actionCluster.size)

    }

<<<<<<< HEAD
    @Disabled
    fun gitLabSchemaTest() {
        val actionCluster = mutableMapOf<String, Action>()
        val json = PetClinicCheckMain::class.java.getResource("/graphql/GitLab.json").readText()

        GraphQLActionBuilder.addActionsFromSchema(json, actionCluster)
        /*Important: They are 162 in the documentation but in the retrieved schema they are only 157
        So there is 5 mentioned in the documentation but not mentioned in the schema*/
        assertEquals(157, actionCluster.size)

    }
=======

>>>>>>> d92274ec
    @Disabled
    @Test
    fun gitLabSchemaTest() {
        val actionCluster = mutableMapOf<String, Action>()
        val json = GraphQLActionBuilderTest::class.java.getResource("/graphql/GitLab.json").readText()

        GraphQLActionBuilder.addActionsFromSchema(json, actionCluster)
        assertEquals(169, actionCluster.size)

    }

    @Test
    fun graphQLJobsSchemaTest() {
        val actionCluster = mutableMapOf<String, Action>()
        val json = GraphQLActionBuilderTest::class.java.getResource("/graphql/GraphQLJobs.json").readText()

        GraphQLActionBuilder.addActionsFromSchema(json, actionCluster)
        assertEquals(15, actionCluster.size)

    }

    @Test
    fun HIVDBSchemaTest() {
        val actionCluster = mutableMapOf<String, Action>()
        val json = GraphQLActionBuilderTest::class.java.getResource("/graphql/HIVDB.json").readText()
        GraphQLActionBuilder.addActionsFromSchema(json, actionCluster)
        assertEquals(9, actionCluster.size)

    }

    @Test
    fun melodyRepoSchemaTest() {
        val actionCluster = mutableMapOf<String, Action>()
        val json = GraphQLActionBuilderTest::class.java.getResource("/graphql/MelodyRepo.json").readText()

        GraphQLActionBuilder.addActionsFromSchema(json, actionCluster)
        assertEquals(2, actionCluster.size)

        val ppackage = actionCluster.get("package") as GraphQLAction
        assertEquals(2, ppackage.parameters.size)
        assertTrue(ppackage.parameters[0] is GQInputParam)
        assertTrue(ppackage.parameters[0].gene is StringGene)
        val objPackage = ppackage.parameters[1].gene as ObjectGene
        assertTrue(objPackage.fields.any { it is BooleanGene && it.name == "isMain" })
        assertTrue(objPackage.fields[2] is OptionalGene)
        val objVersion = (objPackage.fields[2] as OptionalGene).gene as ObjectGene
        objVersion.fields.any { it is BooleanGene && it.name == "name" }
        assertTrue(ppackage.parameters[1] is GQReturnParam)
        assertTrue(ppackage.parameters[1].gene is ObjectGene)

    }

    @Test
    fun reactFinlandSchemaTest() {
        val actionCluster = mutableMapOf<String, Action>()
        val json = GraphQLActionBuilderTest::class.java.getResource("/graphql/ReactFinland.json").readText()

        GraphQLActionBuilder.addActionsFromSchema(json, actionCluster)
        assertEquals(12, actionCluster.size)

    }

    @Disabled
    @Test
    fun travelgateXSchemaTest() {
        val actionCluster = mutableMapOf<String, Action>()
        val json = GraphQLActionBuilderTest::class.java.getResource("/graphql/TravelgateX.json").readText()

        GraphQLActionBuilder.addActionsFromSchema(json, actionCluster)
        assertEquals(9, actionCluster.size)
        /**/
        val admin = actionCluster.get("admin") as GraphQLAction
        assertEquals(1, admin.parameters.size)
        assertTrue(admin.parameters[0] is GQReturnParam)
        assertTrue(admin.parameters[0].gene is ObjectGene)
        /**/
        val hotelX = actionCluster.get("hotelX") as GraphQLAction
        assertEquals(1, admin.parameters.size)
        assertTrue(hotelX.parameters[0] is GQReturnParam)
        /**/
        val logging = actionCluster.get("logging") as GraphQLAction
        assertEquals(1, logging.parameters.size)
        assertTrue(logging.parameters[0] is GQReturnParam)
        assertTrue(logging.parameters[0].gene is ObjectGene)
    }

    @Disabled
    @Test
    fun universeSchemaTest() {
        val actionCluster = mutableMapOf<String, Action>()
        val json = GraphQLActionBuilderTest::class.java.getResource("/graphql/Universe.json").readText()

        GraphQLActionBuilder.addActionsFromSchema(json, actionCluster)
        assertEquals(87, actionCluster.size)
    }

    @Test
    fun recEgTest() {
        val actionCluster = mutableMapOf<String, Action>()
        val json = GraphQLActionBuilderTest::class.java.getResource("/graphql/recEg.json").readText()

        GraphQLActionBuilder.addActionsFromSchema(json, actionCluster)
        assertEquals(1, actionCluster.size)
    }

    @Test
    fun spaceXTest() {
        val actionCluster = mutableMapOf<String, Action>()
        val json = GraphQLActionBuilderTest::class.java.getResource("/graphql/SpaceX.json").readText()

        GraphQLActionBuilder.addActionsFromSchema(json, actionCluster)
        assertEquals(43, actionCluster.size)

        val coresUpcoming = actionCluster.get("coresUpcoming") as GraphQLAction
        assertEquals(6, coresUpcoming.parameters.size)
        assertTrue(coresUpcoming.parameters[0] is GQInputParam)
        assertTrue(coresUpcoming.parameters[1] is GQInputParam)
        assertTrue(coresUpcoming.parameters[2] is GQInputParam)
        assertTrue(coresUpcoming.parameters[5] is GQReturnParam)
        assertTrue((coresUpcoming.parameters[0].gene as OptionalGene).gene is ObjectGene)
        assertTrue(coresUpcoming.parameters[5].gene is ObjectGene)
        val objCore = coresUpcoming.parameters[5].gene as ObjectGene
        assertTrue(objCore.fields.any { it is BooleanGene && it.name == "water_landing" })

    }

    @Test
    fun bookTest() {
        val actionCluster = mutableMapOf<String, Action>()
        val json = GraphQLActionBuilderTest::class.java.getResource("/graphql/Book.json").readText()

        GraphQLActionBuilder.addActionsFromSchema(json, actionCluster)
        assertEquals(3, actionCluster.size)
    }


    @Test
    fun interfaceEgTest() {

        val actionCluster = mutableMapOf<String, Action>()
<<<<<<< HEAD
        val json = PetClinicCheckMain::class.java.getResource("/graphql/interfaceEg.json").readText()
=======
        val json = GraphQLActionBuilderTest::class.java.getResource("/graphql/interfaceEg.json").readText()
>>>>>>> d92274ec

        GraphQLActionBuilder.addActionsFromSchema(json, actionCluster)
        assertEquals(1, actionCluster.size)


        val stores = actionCluster.get("stores") as GraphQLAction
        assertEquals(1, stores.parameters.size)
        assertTrue(stores.parameters[0] is GQReturnParam)

        assertTrue(stores.parameters[0].gene is ObjectGene)
        val interfaceObjectStore = stores.parameters[0].gene as ObjectGene
<<<<<<< HEAD
        assertEquals(2, interfaceObjectStore.fields.size)// basic interface not removed and object gene without fields removed
       // assertEquals(2, interfaceObjectStore.fields.size)

=======
        assertEquals(2, interfaceObjectStore.fields.size)

        // basic interface not removed and object gene without fields removed
>>>>>>> d92274ec
       // assertTrue(interfaceObjectStore.fields[0] is OptionalGene)
       // assertTrue((interfaceObjectStore.fields[0] as OptionalGene).gene is ObjectGene)
       // val objFlowerStore = (interfaceObjectStore.fields[0] as OptionalGene).gene as ObjectGene
       // assertEquals(0, objFlowerStore.fields.size)
       // assertTrue(objFlowerStore.fields.any { it is BooleanGene && it.name == "id" })
       // assertTrue(objFlowerStore.fields.any { it is BooleanGene && it.name == "name" })

        assertTrue(interfaceObjectStore.fields[0] is OptionalGene)
        assertTrue((interfaceObjectStore.fields[0] as OptionalGene).gene is ObjectGene)
        val objPotStore = (interfaceObjectStore.fields[0] as OptionalGene).gene as ObjectGene
        assertEquals(1, objPotStore.fields.size)
       // assertTrue(objPotStore.fields.any { it is BooleanGene && it.name == "id" })
       // assertTrue(objPotStore.fields.any { it is BooleanGene && it.name == "name" })
        assertTrue(objPotStore.fields.any { it is BooleanGene && it.name == "address" })

        assertTrue(interfaceObjectStore.fields[1] is OptionalGene)
        assertTrue((interfaceObjectStore.fields[1] as OptionalGene).gene is ObjectGene)
        val objStore = (interfaceObjectStore.fields[1] as OptionalGene).gene as ObjectGene
        assertEquals(2, objStore.fields.size)
        assertTrue(objStore.fields.any { it is BooleanGene && it.name == "id" })
        assertTrue(objStore.fields.any { it is BooleanGene && it.name == "name" })

    }

    @Test
    fun interfaceInternalEgTest() {

        val actionCluster = mutableMapOf<String, Action>()
<<<<<<< HEAD
        val json = PetClinicCheckMain::class.java.getResource("/graphql/interfaceInternalEg.json").readText()
=======
        val json = GraphQLActionBuilderTest::class.java.getResource("/graphql/interfaceInternalEg.json").readText()
>>>>>>> d92274ec

        GraphQLActionBuilder.addActionsFromSchema(json, actionCluster)
        assertEquals(1, actionCluster.size)


        val stores = actionCluster.get("stores") as GraphQLAction
        assertEquals(1, stores.parameters.size)
        assertTrue(stores.parameters[0] is GQReturnParam)

        assertTrue(stores.parameters[0].gene is ObjectGene)
        val objectStore1 = stores.parameters[0].gene as ObjectGene
        assertEquals(1, objectStore1.fields.size)


        assertTrue(objectStore1.fields[0] is OptionalGene)
        assertTrue((objectStore1.fields[0] as OptionalGene).gene is ObjectGene)
        val interfaceObjectStore = (objectStore1.fields[0] as OptionalGene).gene as ObjectGene
<<<<<<< HEAD
        assertEquals(2, interfaceObjectStore.fields.size)// Do not construct an object gene without fields
=======
        assertEquals(2, interfaceObjectStore.fields.size)
>>>>>>> d92274ec
       // assertEquals(2, interfaceObjectStore.fields.size)

       // assertTrue(interfaceObjectStore.fields[0] is OptionalGene)
       // assertTrue((interfaceObjectStore.fields[0] as OptionalGene).gene is ObjectGene)
       // val objFlowerStore = (interfaceObjectStore.fields[0] as OptionalGene).gene as ObjectGene
       // assertEquals(0, objFlowerStore.fields.size)
       // assertTrue(objFlowerStore.fields.any { it is BooleanGene && it.name == "id" })
       // assertTrue(objFlowerStore.fields.any { it is BooleanGene && it.name == "name" })


        assertTrue(interfaceObjectStore.fields[0] is OptionalGene)
        assertTrue((interfaceObjectStore.fields[0] as OptionalGene).gene is ObjectGene)
        val objPotStore = (interfaceObjectStore.fields[0] as OptionalGene).gene as ObjectGene
        assertEquals(1, objPotStore.fields.size)
       // assertTrue(objPotStore.fields.any { it is BooleanGene && it.name == "id" })
       // assertTrue(objPotStore.fields.any { it is BooleanGene && it.name == "name" })
        assertTrue(objPotStore.fields.any { it is BooleanGene && it.name == "address" })

        assertTrue(interfaceObjectStore.fields[1] is OptionalGene)
        assertTrue((interfaceObjectStore.fields[1] as OptionalGene).gene is ObjectGene)
        val objStore = (interfaceObjectStore.fields[1] as OptionalGene).gene as ObjectGene
        assertEquals(2, objStore.fields.size)
        assertTrue(objStore.fields.any { it is BooleanGene && it.name == "id" })
        assertTrue(objStore.fields.any { it is BooleanGene && it.name == "name" })

    }

    @Test
    fun unionInternalEgTest() {

        val actionCluster = mutableMapOf<String, Action>()
<<<<<<< HEAD
        val json = PetClinicCheckMain::class.java.getResource("/graphql/unionInternalEg.json").readText()
=======
        val json = GraphQLActionBuilderTest::class.java.getResource("/graphql/unionInternalEg.json").readText()
>>>>>>> d92274ec

        GraphQLActionBuilder.addActionsFromSchema(json, actionCluster)
        assertEquals(1, actionCluster.size)


        val stores = actionCluster.get("stores") as GraphQLAction
        assertEquals(1, stores.parameters.size)
        assertTrue(stores.parameters[0] is GQReturnParam)

        assertTrue(stores.parameters[0].gene is ObjectGene)
        val objectStore = stores.parameters[0].gene as ObjectGene
        assertEquals(2, objectStore.fields.size)
        assertTrue(objectStore.fields[0] is BooleanGene)
        assertTrue(objectStore.fields[1] is OptionalGene)
        assertTrue((objectStore.fields[1] as OptionalGene).gene is ObjectGene)
        val unionObjBouquet = (objectStore.fields[1] as OptionalGene).gene as ObjectGene
        assertEquals(2, unionObjBouquet.fields.size)
        assertTrue(unionObjBouquet.fields[0] is OptionalGene)
        assertTrue((unionObjBouquet.fields[0] as OptionalGene).gene is ObjectGene)
        val objFlower = (unionObjBouquet.fields[0] as OptionalGene).gene as ObjectGene
        assertTrue(objFlower.fields.any { it is BooleanGene && it.name == "id" })
        assertTrue(objFlower.fields.any { it is BooleanGene && it.name == "color" })

        /**/
        assertTrue(unionObjBouquet.fields[1] is OptionalGene)
        assertTrue((unionObjBouquet.fields[1] as OptionalGene).gene is ObjectGene)
        val objPot = (unionObjBouquet.fields[1] as OptionalGene).gene as ObjectGene

        assertTrue(objPot.fields.any { it is BooleanGene && it.name == "id" })
        assertTrue(objPot.fields.any { it is BooleanGene && it.name == "size" })

    }

    @Test
    fun unionInternalRecEgTest() {

        val actionCluster = mutableMapOf<String, Action>()
<<<<<<< HEAD
        val json = PetClinicCheckMain::class.java.getResource("/graphql/unionInternalRecEg.json").readText()
=======
        val json = GraphQLActionBuilderTest::class.java.getResource("/graphql/unionInternalRecEg.json").readText()
>>>>>>> d92274ec

        GraphQLActionBuilder.addActionsFromSchema(json, actionCluster)
        assertEquals(1, actionCluster.size)


        val stores = actionCluster.get("stores") as GraphQLAction
        assertEquals(1, stores.parameters.size)
        assertTrue(stores.parameters[0] is GQReturnParam)

        assertTrue(stores.parameters[0].gene is ObjectGene)
        val objectStore = stores.parameters[0].gene as ObjectGene
        assertEquals(2, objectStore.fields.size)
        assertTrue(objectStore.fields[0] is BooleanGene)
        assertTrue(objectStore.fields[1] is OptionalGene)
        assertTrue((objectStore.fields[1] as OptionalGene).gene is ObjectGene)
        val unionObjBouquet = (objectStore.fields[1] as OptionalGene).gene as ObjectGene
        assertEquals(2, unionObjBouquet.fields.size)
        assertTrue(unionObjBouquet.fields[0] is OptionalGene)
        assertTrue((unionObjBouquet.fields[0] as OptionalGene).gene is ObjectGene)
        val objFlower = (unionObjBouquet.fields[0] as OptionalGene).gene as ObjectGene
        assertTrue(objFlower.fields.any { it is BooleanGene && it.name == "id" })
        assertTrue(objFlower.fields.any { it is OptionalGene && it.name == "color" })

        /**/
        assertTrue(unionObjBouquet.fields[1] is OptionalGene)
        assertTrue((unionObjBouquet.fields[1] as OptionalGene).gene is ObjectGene)
        val objPot = (unionObjBouquet.fields[1] as OptionalGene).gene as ObjectGene

        assertTrue(objPot.fields.any { it is BooleanGene && it.name == "id" })
        assertTrue(objPot.fields.any { it is BooleanGene && it.name == "size" })

    }

    @Test
    fun unionInternalRecEg2Test() {

        val actionCluster = mutableMapOf<String, Action>()
<<<<<<< HEAD
        val json = PetClinicCheckMain::class.java.getResource("/graphql/unionInternalRecEg2.json").readText()
=======
        val json = GraphQLActionBuilderTest::class.java.getResource("/graphql/unionInternalRecEg2.json").readText()
>>>>>>> d92274ec

        GraphQLActionBuilder.addActionsFromSchema(json, actionCluster)
        assertEquals(1, actionCluster.size)


    }


    @Test
    fun enumInterfaceTest() {
        val actionCluster = mutableMapOf<String, Action>()
<<<<<<< HEAD
        val json = PetClinicCheckMain::class.java.getResource("/graphql/enumInterface.json").readText()
=======
        val json = GraphQLActionBuilderTest::class.java.getResource("/graphql/enumInterface.json").readText()
>>>>>>> d92274ec

        GraphQLActionBuilder.addActionsFromSchema(json, actionCluster)
        assertEquals(1, actionCluster.size)

    }

    @Test
    fun interfaceHisTest() {
        val actionCluster = mutableMapOf<String, Action>()
<<<<<<< HEAD
        val json = PetClinicCheckMain::class.java.getResource("/graphql/interfaceHis.json").readText()
=======
        val json = GraphQLActionBuilderTest::class.java.getResource("/graphql/interfaceHis.json").readText()
>>>>>>> d92274ec

        GraphQLActionBuilder.addActionsFromSchema(json, actionCluster)
        assertEquals(1, actionCluster.size)

        val node = actionCluster.get("node") as GraphQLAction
        assertEquals(1, node.parameters.size)
        assertTrue(node.parameters[0] is GQReturnParam)

        assertTrue(node.parameters[0].gene is ObjectGene)
        val interfaceObjectNode = node.parameters[0].gene as ObjectGene
        assertEquals(5, interfaceObjectNode.fields.size)

        assertTrue(interfaceObjectNode.fields[0] is OptionalGene)
        assertTrue((interfaceObjectNode.fields[0] as OptionalGene).gene is ObjectGene)
        val objAgency = (interfaceObjectNode.fields[0] as OptionalGene).gene as ObjectGene
        assertEquals(1, objAgency.fields.size)
        assertTrue(objAgency.fields.any { it is OptionalGene && it.name == "routes" })
    }


    @Test
<<<<<<< HEAD
    fun noInterfaceHisObjTest() {//there is no interface, with/without list here, made to check
        val actionCluster = mutableMapOf<String, Action>()
        val json = PetClinicCheckMain::class.java.getResource("/graphql/noInterfaceHisObj.json").readText()

        GraphQLActionBuilder.addActionsFromSchema(json, actionCluster)
        assertEquals(1, actionCluster.size)

        val node = actionCluster.get("node") as GraphQLAction
        assertEquals(1, node.parameters.size)
        assertTrue(node.parameters[0] is GQReturnParam)

        assertTrue(node.parameters[0].gene is ObjectGene)
        val objectNode = node.parameters[0].gene as ObjectGene
        assertEquals(1, objectNode.fields.size)

        assertTrue(objectNode.fields[0] is OptionalGene)
        assertTrue((objectNode.fields[0] as OptionalGene).gene is ObjectGene)
        val objAgency = (objectNode.fields[0] as OptionalGene).gene as ObjectGene
        assertEquals(1, objAgency.fields.size)
        assertTrue(objAgency.fields.any { it is OptionalGene && it.name == "routes" })
    }

    @Test
    fun recEgTest2() {
        val actionCluster = mutableMapOf<String, Action>()
        val json = PetClinicCheckMain::class.java.getResource("/graphql/recEg2.json").readText()
=======
    fun recEgTest2() {
        val actionCluster = mutableMapOf<String, Action>()
        val json = GraphQLActionBuilderTest::class.java.getResource("/graphql/recEg2.json").readText()
>>>>>>> d92274ec

        GraphQLActionBuilder.addActionsFromSchema(json, actionCluster)
        assertEquals(1, actionCluster.size)
    }

<<<<<<< HEAD

=======
>>>>>>> d92274ec
}<|MERGE_RESOLUTION|>--- conflicted
+++ resolved
@@ -17,11 +17,7 @@
     fun testPetClinic() {
 
         val actionCluster = mutableMapOf<String, Action>()
-<<<<<<< HEAD
-        val json = PetClinicCheckMain::class.java.getResource("/graphql/PetsClinic.json").readText()
-=======
         val json = GraphQLActionBuilderTest::class.java.getResource("/graphql/QueryTypeGlobalPetsClinic.json").readText()
->>>>>>> d92274ec
 
         GraphQLActionBuilder.addActionsFromSchema(json, actionCluster)
 
@@ -330,21 +326,7 @@
 
     }
 
-<<<<<<< HEAD
-    @Disabled
-    fun gitLabSchemaTest() {
-        val actionCluster = mutableMapOf<String, Action>()
-        val json = PetClinicCheckMain::class.java.getResource("/graphql/GitLab.json").readText()
-
-        GraphQLActionBuilder.addActionsFromSchema(json, actionCluster)
-        /*Important: They are 162 in the documentation but in the retrieved schema they are only 157
-        So there is 5 mentioned in the documentation but not mentioned in the schema*/
-        assertEquals(157, actionCluster.size)
-
-    }
-=======
-
->>>>>>> d92274ec
+
     @Disabled
     @Test
     fun gitLabSchemaTest() {
@@ -485,11 +467,7 @@
     fun interfaceEgTest() {
 
         val actionCluster = mutableMapOf<String, Action>()
-<<<<<<< HEAD
-        val json = PetClinicCheckMain::class.java.getResource("/graphql/interfaceEg.json").readText()
-=======
         val json = GraphQLActionBuilderTest::class.java.getResource("/graphql/interfaceEg.json").readText()
->>>>>>> d92274ec
 
         GraphQLActionBuilder.addActionsFromSchema(json, actionCluster)
         assertEquals(1, actionCluster.size)
@@ -501,15 +479,9 @@
 
         assertTrue(stores.parameters[0].gene is ObjectGene)
         val interfaceObjectStore = stores.parameters[0].gene as ObjectGene
-<<<<<<< HEAD
-        assertEquals(2, interfaceObjectStore.fields.size)// basic interface not removed and object gene without fields removed
-       // assertEquals(2, interfaceObjectStore.fields.size)
-
-=======
         assertEquals(2, interfaceObjectStore.fields.size)
 
         // basic interface not removed and object gene without fields removed
->>>>>>> d92274ec
        // assertTrue(interfaceObjectStore.fields[0] is OptionalGene)
        // assertTrue((interfaceObjectStore.fields[0] as OptionalGene).gene is ObjectGene)
        // val objFlowerStore = (interfaceObjectStore.fields[0] as OptionalGene).gene as ObjectGene
@@ -538,11 +510,7 @@
     fun interfaceInternalEgTest() {
 
         val actionCluster = mutableMapOf<String, Action>()
-<<<<<<< HEAD
-        val json = PetClinicCheckMain::class.java.getResource("/graphql/interfaceInternalEg.json").readText()
-=======
         val json = GraphQLActionBuilderTest::class.java.getResource("/graphql/interfaceInternalEg.json").readText()
->>>>>>> d92274ec
 
         GraphQLActionBuilder.addActionsFromSchema(json, actionCluster)
         assertEquals(1, actionCluster.size)
@@ -560,11 +528,7 @@
         assertTrue(objectStore1.fields[0] is OptionalGene)
         assertTrue((objectStore1.fields[0] as OptionalGene).gene is ObjectGene)
         val interfaceObjectStore = (objectStore1.fields[0] as OptionalGene).gene as ObjectGene
-<<<<<<< HEAD
-        assertEquals(2, interfaceObjectStore.fields.size)// Do not construct an object gene without fields
-=======
         assertEquals(2, interfaceObjectStore.fields.size)
->>>>>>> d92274ec
        // assertEquals(2, interfaceObjectStore.fields.size)
 
        // assertTrue(interfaceObjectStore.fields[0] is OptionalGene)
@@ -596,11 +560,7 @@
     fun unionInternalEgTest() {
 
         val actionCluster = mutableMapOf<String, Action>()
-<<<<<<< HEAD
-        val json = PetClinicCheckMain::class.java.getResource("/graphql/unionInternalEg.json").readText()
-=======
         val json = GraphQLActionBuilderTest::class.java.getResource("/graphql/unionInternalEg.json").readText()
->>>>>>> d92274ec
 
         GraphQLActionBuilder.addActionsFromSchema(json, actionCluster)
         assertEquals(1, actionCluster.size)
@@ -638,11 +598,7 @@
     fun unionInternalRecEgTest() {
 
         val actionCluster = mutableMapOf<String, Action>()
-<<<<<<< HEAD
-        val json = PetClinicCheckMain::class.java.getResource("/graphql/unionInternalRecEg.json").readText()
-=======
         val json = GraphQLActionBuilderTest::class.java.getResource("/graphql/unionInternalRecEg.json").readText()
->>>>>>> d92274ec
 
         GraphQLActionBuilder.addActionsFromSchema(json, actionCluster)
         assertEquals(1, actionCluster.size)
@@ -680,11 +636,7 @@
     fun unionInternalRecEg2Test() {
 
         val actionCluster = mutableMapOf<String, Action>()
-<<<<<<< HEAD
-        val json = PetClinicCheckMain::class.java.getResource("/graphql/unionInternalRecEg2.json").readText()
-=======
         val json = GraphQLActionBuilderTest::class.java.getResource("/graphql/unionInternalRecEg2.json").readText()
->>>>>>> d92274ec
 
         GraphQLActionBuilder.addActionsFromSchema(json, actionCluster)
         assertEquals(1, actionCluster.size)
@@ -696,11 +648,7 @@
     @Test
     fun enumInterfaceTest() {
         val actionCluster = mutableMapOf<String, Action>()
-<<<<<<< HEAD
-        val json = PetClinicCheckMain::class.java.getResource("/graphql/enumInterface.json").readText()
-=======
         val json = GraphQLActionBuilderTest::class.java.getResource("/graphql/enumInterface.json").readText()
->>>>>>> d92274ec
 
         GraphQLActionBuilder.addActionsFromSchema(json, actionCluster)
         assertEquals(1, actionCluster.size)
@@ -710,11 +658,7 @@
     @Test
     fun interfaceHisTest() {
         val actionCluster = mutableMapOf<String, Action>()
-<<<<<<< HEAD
-        val json = PetClinicCheckMain::class.java.getResource("/graphql/interfaceHis.json").readText()
-=======
         val json = GraphQLActionBuilderTest::class.java.getResource("/graphql/interfaceHis.json").readText()
->>>>>>> d92274ec
 
         GraphQLActionBuilder.addActionsFromSchema(json, actionCluster)
         assertEquals(1, actionCluster.size)
@@ -736,45 +680,12 @@
 
 
     @Test
-<<<<<<< HEAD
-    fun noInterfaceHisObjTest() {//there is no interface, with/without list here, made to check
-        val actionCluster = mutableMapOf<String, Action>()
-        val json = PetClinicCheckMain::class.java.getResource("/graphql/noInterfaceHisObj.json").readText()
-
-        GraphQLActionBuilder.addActionsFromSchema(json, actionCluster)
-        assertEquals(1, actionCluster.size)
-
-        val node = actionCluster.get("node") as GraphQLAction
-        assertEquals(1, node.parameters.size)
-        assertTrue(node.parameters[0] is GQReturnParam)
-
-        assertTrue(node.parameters[0].gene is ObjectGene)
-        val objectNode = node.parameters[0].gene as ObjectGene
-        assertEquals(1, objectNode.fields.size)
-
-        assertTrue(objectNode.fields[0] is OptionalGene)
-        assertTrue((objectNode.fields[0] as OptionalGene).gene is ObjectGene)
-        val objAgency = (objectNode.fields[0] as OptionalGene).gene as ObjectGene
-        assertEquals(1, objAgency.fields.size)
-        assertTrue(objAgency.fields.any { it is OptionalGene && it.name == "routes" })
-    }
-
-    @Test
     fun recEgTest2() {
         val actionCluster = mutableMapOf<String, Action>()
-        val json = PetClinicCheckMain::class.java.getResource("/graphql/recEg2.json").readText()
-=======
-    fun recEgTest2() {
-        val actionCluster = mutableMapOf<String, Action>()
         val json = GraphQLActionBuilderTest::class.java.getResource("/graphql/recEg2.json").readText()
->>>>>>> d92274ec
-
-        GraphQLActionBuilder.addActionsFromSchema(json, actionCluster)
-        assertEquals(1, actionCluster.size)
-    }
-
-<<<<<<< HEAD
-
-=======
->>>>>>> d92274ec
+
+        GraphQLActionBuilder.addActionsFromSchema(json, actionCluster)
+        assertEquals(1, actionCluster.size)
+    }
+
 }