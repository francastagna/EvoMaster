package org.evomaster.core.problem.graphql.builder

import org.evomaster.core.EMConfig
import org.evomaster.core.problem.graphql.GraphQLAction
import org.evomaster.core.problem.graphql.param.GQInputParam
import org.evomaster.core.problem.graphql.param.GQReturnParam
import org.evomaster.core.search.Action
import org.evomaster.core.search.gene.*
import org.evomaster.core.search.gene.collection.ArrayGene
import org.evomaster.core.search.gene.collection.EnumGene
import org.evomaster.core.search.gene.collection.TupleGene
import org.evomaster.core.search.gene.numeric.IntegerGene
import org.evomaster.core.search.gene.optional.NullableGene
import org.evomaster.core.search.gene.optional.OptionalGene
import org.evomaster.core.search.gene.placeholder.CycleObjectGene
import org.evomaster.core.search.gene.placeholder.LimitObjectGene
import org.evomaster.core.search.gene.string.StringGene
import org.evomaster.core.search.gene.utils.GeneUtils
import org.junit.jupiter.api.Assertions.*
import org.junit.jupiter.api.Disabled
import org.junit.jupiter.api.Test
import java.lang.Integer.max


class GraphQLActionBuilderTest {


    @Test
    fun testPetClinic() {

        val actionCluster = mutableMapOf<String, Action>()
        val json = GraphQLActionBuilderTest::class.java.getResource("/graphql/online/PetsClinic.json").readText()

        val config = EMConfig()
        GraphQLActionBuilder.addActionsFromSchema(json, actionCluster, config.treeDepth)

        assertEquals(15, actionCluster.size)

        val pettypes = actionCluster["pettypes"] as GraphQLAction
        assertEquals(1, pettypes.parameters.size)
        assertTrue(pettypes.parameters[0] is GQReturnParam)
        assertTrue(pettypes.parameters[0].gene is ObjectGene)
        val objPetType = pettypes.parameters[0].gene as ObjectGene
        assertEquals(2, objPetType.fields.size)
        assertTrue(objPetType.fields.any { it is BooleanGene && it.name == "id" })
        assertTrue(objPetType.fields.any { it is BooleanGene && it.name == "name" })
        val gQlReturn = GQReturnParam(pettypes.parameters[0].name, pettypes.parameters[0].gene)
        val gQlInputcopy = gQlReturn.copy()
        assertEquals(gQlReturn.name, gQlInputcopy.name)
        assertEquals(gQlReturn.gene.name, gQlInputcopy.gene.name)
        /**/
        val vets = actionCluster["vets"] as GraphQLAction
        assertEquals(1, vets.parameters.size)
        assertTrue(vets.parameters[0] is GQReturnParam)
        assertTrue(vets.parameters[0].gene is ObjectGene)
        val objVets = vets.parameters[0].gene as ObjectGene
        assertEquals(4, objVets.fields.size)
        assertTrue(objVets.fields.any { it is BooleanGene && it.name == "id" })
        assertTrue(objVets.fields.any { it is BooleanGene && it.name == "firstName" })
        assertTrue(objVets.fields.any { it is BooleanGene && it.name == "lastName" })
        assertTrue(objVets.fields.any { it is OptionalGene && it.name == "specialties" })

        val objSpecialty = (objVets.fields.first { it.name == "specialties" } as OptionalGene).gene as ObjectGene
        assertEquals(2, objSpecialty.fields.size)
        assertTrue(objSpecialty.fields.any { it is BooleanGene && it.name == "id" })
        assertTrue(objSpecialty.fields.any { it is BooleanGene && it.name == "name" })
        /**/
        val owners = actionCluster["owners"] as GraphQLAction
        assertEquals(3, owners.parameters.size)
        assertTrue(owners.parameters[0] is GQInputParam)
        assertTrue(owners.parameters[0].name == "filter")
        //assertTrue((owners.parameters[0].gene as OptionalGene).gene is ObjectGene)
        assertTrue((owners.parameters[0].gene.getWrappedGene(ObjectGene::class.java) != null))
        //val objOwnerFilter = (owners.parameters[0].gene as OptionalGene).gene as ObjectGene
        val objOwnerFilter = owners.parameters[0].gene.getWrappedGene(ObjectGene::class.java)
        if (objOwnerFilter != null) {
            assertTrue(objOwnerFilter.fields.any { it.getWrappedGene(OptionalGene::class.java)?.gene?.name == "firstName" })
            assertTrue(objOwnerFilter.fields.any { it.getWrappedGene(OptionalGene::class.java)?.gene?.name == "lastName" })
            assertTrue(objOwnerFilter.fields.any { it.getWrappedGene(OptionalGene::class.java)?.gene?.name == "address" })
            assertTrue(objOwnerFilter.fields.any { it.getWrappedGene(OptionalGene::class.java)?.gene?.name == "city" })
            assertTrue(objOwnerFilter.fields.any { it.getWrappedGene(OptionalGene::class.java)?.gene?.name == "telephone" })
        }
        assertTrue(owners.parameters[1] is GQInputParam)
        assertTrue(owners.parameters[1].name == "orders")
        assertTrue(owners.parameters[2] is GQReturnParam)
        assertTrue(owners.parameters[2].gene is ObjectGene)
        /**/
        val owner = owners.parameters[2].gene as ObjectGene
        assertEquals(7, owner.fields.size)
        assertTrue(owner.fields.any { it is BooleanGene && it.name == "id" })
        assertTrue(owner.fields.any { it is BooleanGene && it.name == "firstName" })
        assertTrue(owner.fields.any { it is BooleanGene && it.name == "lastName" })
        assertTrue(owner.fields.any { it is BooleanGene && it.name == "address" })
        assertTrue(owner.fields.any { it is BooleanGene && it.name == "city" })
        assertTrue(owner.fields.any { it is BooleanGene && it.name == "telephone" })
        assertTrue(owner.fields.any { it is OptionalGene && it.name == "pets" })
        val objPet = ((owner.fields.first { it.name == "pets" }) as OptionalGene).gene as ObjectGene
        assertEquals(6, objPet.fields.size)
        assertTrue(objPet.fields.any { it is BooleanGene && it.name == "id" })
        assertTrue(objPet.fields.any { it is BooleanGene && it.name == "name" })
        assertTrue(objPet.fields.any { it is BooleanGene && it.name == "birthDate" })
        assertTrue(objPet.fields.any { it is OptionalGene && it.name == "type" })
        assertTrue(objPet.fields.any { it is OptionalGene && it.name == "visits" })
        assertTrue(objPet.fields[5] is OptionalGene)
        val objVisitConnection = (objPet.fields[5] as OptionalGene).gene as ObjectGene
        assertEquals(2, objVisitConnection.fields.size)
        assertTrue(objVisitConnection.fields[0] is BooleanGene)
        assertTrue(objVisitConnection.fields.any { it is BooleanGene && it.name == "totalCount" })
        assertTrue(objVisitConnection.fields.any { it is OptionalGene && it.name == "visits" })
        GeneUtils.repairBooleanSelection(owner); // this should not fail
        /**/
        val pet = actionCluster["pet"] as GraphQLAction
        assertEquals(2, pet.parameters.size)
        assertTrue(pet.parameters[0] is GQInputParam)
        assertTrue(pet.parameters[0].gene is IntegerGene)
        assertTrue(pet.parameters[0].gene.name == "id")
        assertTrue(pet.parameters[1] is GQReturnParam)
        assertTrue(pet.parameters[1].gene is ObjectGene)
        val objPet2 = (pet.parameters[1].gene as ObjectGene)
        assertEquals(6, objPet2.fields.size)
        assertTrue(objPet2.fields.any { it is OptionalGene && it.name == "visits" })
        GeneUtils.repairBooleanSelection(objPet2); // this should not fail
        /**/
        val specialties = actionCluster["specialties"] as GraphQLAction
        assertEquals(1, specialties.parameters.size)
        assertTrue(specialties.parameters[0] is GQReturnParam)
        assertTrue(specialties.parameters[0].gene is ObjectGene)

    }


    @Test
    fun bitquerySchemaTest() {

        val actionCluster = mutableMapOf<String, Action>()
        val json = GraphQLActionBuilderTest::class.java.getResource("/graphql/online/Bitquery.json").readText()

        val config = EMConfig()
        GraphQLActionBuilder.addActionsFromSchema(json, actionCluster, config.treeDepth)

        assertEquals(12, actionCluster.size)

        val algorand = actionCluster["algorand"] as GraphQLAction
        assertEquals(2, algorand.parameters.size)
        assertTrue(algorand.parameters[0] is GQInputParam)
        assertTrue(algorand.parameters[1] is GQReturnParam)
        assertTrue(algorand.parameters[1].gene is ObjectGene)
        val objAlgorand = algorand.parameters[1].gene as ObjectGene
        assertEquals(7, objAlgorand.fields.size)
        assertTrue(objAlgorand.fields.any { it.getWrappedGene(TupleGene::class.java)?.name == "address" })//1st

    }

    @Test
    fun catalysisHubSchemaTest() {

        val actionCluster = mutableMapOf<String, Action>()
        val json = GraphQLActionBuilderTest::class.java.getResource("/graphql/online/CatalysisHub.json").readText()

        val config = EMConfig()
        GraphQLActionBuilder.addActionsFromSchema(json, actionCluster, config.treeDepth)

        assertEquals(11, actionCluster.size)

    }

    @Test
    fun contentfulSchemaTest() {
        val actionCluster = mutableMapOf<String, Action>()
        val json = GraphQLActionBuilderTest::class.java.getResource("/graphql/online/Contentful.json").readText()

        val config = EMConfig()
        GraphQLActionBuilder.addActionsFromSchema(json, actionCluster, config.treeDepth)

        assertEquals(23, actionCluster.size)

        val asset = actionCluster["asset"] as GraphQLAction
        assertEquals(4, asset.parameters.size)
        assertTrue(asset.parameters[0] is GQInputParam)
        assertTrue(asset.parameters[1] is GQInputParam)
        assertTrue(asset.parameters[2] is GQInputParam)
        assertTrue(asset.parameters[3] is GQReturnParam)
        assertTrue(asset.parameters[0].gene is StringGene)
        //assertTrue((asset.parameters[1].gene as OptionalGene).gene is BooleanGene)
        assertTrue(asset.parameters[1].gene.getWrappedGene(BooleanGene::class.java) != null)
        assertTrue(asset.parameters[3].gene is ObjectGene)
        /**/
        val categoryCollection = actionCluster["categoryCollection"] as GraphQLAction
        assertEquals(7, categoryCollection.parameters.size)
        assertTrue(categoryCollection.parameters[0] is GQInputParam)
        assertTrue(categoryCollection.parameters[1] is GQInputParam)
        assertTrue(categoryCollection.parameters[2] is GQInputParam)
        assertTrue(categoryCollection.parameters[6] is GQReturnParam)
        //assertTrue((categoryCollection.parameters[0].gene as OptionalGene).gene is IntegerGene)
        assertTrue(categoryCollection.parameters[0].gene.getWrappedGene(IntegerGene::class.java) != null)
        //assertTrue((categoryCollection.parameters[4].gene as OptionalGene).gene is ObjectGene)
        assertTrue((categoryCollection.parameters[4].gene.getWrappedGene(ObjectGene::class.java) != null))
        //assertTrue((((categoryCollection.parameters[4].gene as OptionalGene).gene as ObjectGene).fields[6] as OptionalGene).gene is StringGene)
        assertTrue(((categoryCollection.parameters[4].gene.getWrappedGene(ObjectGene::class.java))?.fields?.get(6)
                ?.getWrappedGene(StringGene::class.java) != null))
        /**/
        val lessonCodeSnippets = actionCluster["lessonCodeSnippets"] as GraphQLAction
        assertEquals(4, lessonCodeSnippets.parameters.size)
        assertTrue(lessonCodeSnippets.parameters[0] is GQInputParam)
        assertTrue(lessonCodeSnippets.parameters[1] is GQInputParam)
        assertTrue(lessonCodeSnippets.parameters[2] is GQInputParam)
        assertTrue(lessonCodeSnippets.parameters[3] is GQReturnParam)
        assertTrue(lessonCodeSnippets.parameters[3].gene is ObjectGene)

        val objLessonCodeSnippets = lessonCodeSnippets.parameters[3].gene as ObjectGene
        assertTrue(objLessonCodeSnippets.fields.any { it.getWrappedGene(TupleGene::class.java)?.name == "linkedFrom" })

        val optLinkedFrom = objLessonCodeSnippets.fields.first { it.name == "linkedFrom" }
        val tupleLinkedFrom = optLinkedFrom.getWrappedGene(TupleGene::class.java)
        assertEquals(2, tupleLinkedFrom?.elements?.size)
        if (tupleLinkedFrom !=null) {
            assertTrue(tupleLinkedFrom.elements.any { it is ObjectGene && it.name == "linkedFrom" })
        }

        val objLinkedFrom = tupleLinkedFrom?.elements?.get(1)  as ObjectGene
        assertEquals(2, objLinkedFrom.fields.size)
        assertTrue(objLinkedFrom.fields.any { it.getWrappedGene(TupleGene::class.java)?.name == "entryCollection" })

        val optEntryCollection = objLinkedFrom.fields.first { it.name == "entryCollection" }
        val tupleEntryCollection = optEntryCollection.getWrappedGene(TupleGene::class.java)
        assertEquals(5, tupleEntryCollection?.elements?.size)
        //assertTrue(tupleEntryCollection.elements.any { it is OptionalGene && it.name == "skip" })
        if (tupleEntryCollection != null) {
            assertTrue(tupleEntryCollection.elements.any { it.getWrappedGene(OptionalGene::class.java)?.gene?.name == "skip" })
        //assertTrue(tupleEntryCollection.elements.any { it is OptionalGene && it.name == "limit" })
            assertTrue(tupleEntryCollection.elements.any { it.getWrappedGene(OptionalGene::class.java)?.gene?.name == "limit" })
        //assertTrue(tupleEntryCollection.elements.any { it is OptionalGene && it.name == "preview" })
            assertTrue(tupleEntryCollection.elements.any { it.getWrappedGene(OptionalGene::class.java)?.gene?.name == "preview" })
        //assertTrue(tupleEntryCollection.elements.any { it is OptionalGene && it.name == "locale" })
            assertTrue(tupleEntryCollection.elements.any { it.getWrappedGene(OptionalGene::class.java)?.gene?.name == "locale" })
            assertTrue(tupleEntryCollection.elements.any { it is ObjectGene && it.name == "entryCollection" })
            }

    }

    @Test
    fun countriesSchemaTest() {
        val actionCluster = mutableMapOf<String, Action>()
        val json = GraphQLActionBuilderTest::class.java.getResource("/graphql/online/Countries.json").readText()

        val config = EMConfig()
        GraphQLActionBuilder.addActionsFromSchema(json, actionCluster, config.treeDepth)

        assertEquals(6, actionCluster.size)

        val continents = actionCluster["continents"] as GraphQLAction
        assertEquals(2, continents.parameters.size)
        assertTrue(continents.parameters[0] is GQInputParam)
        assertTrue(continents.parameters[1] is GQReturnParam)
        assertTrue(continents.parameters[1].gene is ObjectGene)
        val objContinents = continents.parameters[1].gene as ObjectGene
        assertTrue(objContinents.fields[2] is OptionalGene)
        val objCountry = (objContinents.fields[2] as OptionalGene).gene as ObjectGene
        assertTrue(objCountry.fields[7] is OptionalGene)

    }

    @Test
    fun deutscheBahnSchemaTest() {
        val actionCluster = mutableMapOf<String, Action>()
        val json = GraphQLActionBuilderTest::class.java.getResource("/graphql/online/DeutscheBahn.json").readText()

        val config = EMConfig()
        GraphQLActionBuilder.addActionsFromSchema(json, actionCluster, config.treeDepth)

        assertEquals(7, actionCluster.size)

        val routing = actionCluster["routing"] as GraphQLAction
        assertEquals(3, routing.parameters.size)
        assertTrue(routing.parameters[0] is GQInputParam)
        assertTrue(routing.parameters[2] is GQReturnParam)
        assertTrue(routing.parameters[2].gene is ObjectGene)

    }

    @Test
    fun digitransitHSLSchemaTest() {
        val actionCluster = mutableMapOf<String, Action>()
        val json = GraphQLActionBuilderTest::class.java.getResource("/graphql/online/DigitransitHSL.json").readText()

        val config = EMConfig()
        GraphQLActionBuilder.addActionsFromSchema(json, actionCluster, config.treeDepth)

        assertEquals(33, actionCluster.size)

        val node = actionCluster["node"] as GraphQLAction
        assertEquals(2, node.parameters.size)
        assertTrue(node.parameters[1] is GQReturnParam)

        assertTrue(node.parameters[1].gene is ObjectGene)
        val interfaceObjectNode = node.parameters[1].gene as ObjectGene
        assertEquals(15, interfaceObjectNode.fields.size)

        assertTrue(interfaceObjectNode.fields[0] is OptionalGene)
        assertTrue((interfaceObjectNode.fields[0] as OptionalGene).gene is ObjectGene)
        val objAgency = (interfaceObjectNode.fields[0] as OptionalGene).gene as ObjectGene
        assertEquals(9, objAgency.fields.size)
        assertTrue(objAgency.fields.any { it is BooleanGene && it.name == "lang" })
        assertTrue(objAgency.fields.any { it is BooleanGene && it.name == "phone" })
        /**/
        val stations = actionCluster["stations"] as GraphQLAction
        assertEquals(5, stations.parameters.size)
        assertTrue(stations.parameters[4] is GQReturnParam)

        assertTrue(stations.parameters[4].gene is ObjectGene)
       val objectStop = stations.parameters[4].gene as ObjectGene
        assertEquals(27, objectStop.fields.size)

        assertTrue(objectStop.fields.any { it.getWrappedGene(TupleGene::class.java)?.name == "stopTimesForPattern" })

        val optStopTimesForPattern = objectStop.fields.first { it.name == "stopTimesForPattern" }
        val tupleStopTimesForPattern = optStopTimesForPattern.getWrappedGene(TupleGene::class.java)
        assertEquals(7, tupleStopTimesForPattern?.elements?.size)

        if (tupleStopTimesForPattern !=null) {
            assertTrue(tupleStopTimesForPattern.elements.any { it is ObjectGene && it.name == "stopTimesForPattern" })
        }

        val objStopTimesForPattern = tupleStopTimesForPattern?.elements?.get(6)  as ObjectGene
        assertEquals(17, objStopTimesForPattern.fields.size)
        assertTrue(objStopTimesForPattern.fields.any { it.getWrappedGene(ObjectGene::class.java)?.name == "trip" })


        val optTrip = objStopTimesForPattern.fields.first { it.name == "trip" }
        val objTrip = optTrip.getWrappedGene(ObjectGene::class.java)

        if(objTrip!=null) {
            assertEquals(22, objTrip?.fields?.size)
            assertTrue(objTrip.fields.any { it.getWrappedGene(TupleGene::class.java)?.name == "departureStoptime" })//nbr17
            val optDepartureStoptime = objTrip.fields.first { it.name == "departureStoptime" }
            val tupleDepartureStoptime = optDepartureStoptime.getWrappedGene(TupleGene::class.java)
            assertEquals(2, tupleDepartureStoptime?.elements?.size)
            assertTrue(tupleDepartureStoptime?.elements?.last() is (CycleObjectGene))
        }


    }

    @Test
    fun eHRISchemaTest() {
        val actionCluster = mutableMapOf<String, Action>()
        val json = GraphQLActionBuilderTest::class.java.getResource("/graphql/online/EHRI.json").readText()

        val config = EMConfig()
        GraphQLActionBuilder.addActionsFromSchema(json, actionCluster, config.treeDepth)

        assertEquals(19, actionCluster.size)

        val country = actionCluster["Country"] as GraphQLAction
        assertEquals(2, country.parameters.size)
        assertTrue(country.parameters[1] is GQReturnParam)

        assertTrue(country.parameters[1].gene is ObjectGene)

        val objCountry = country.parameters[1].gene as ObjectGene

        assertTrue(objCountry.fields.any { it.getWrappedGene(ObjectGene::class.java)?.name == "annotations" })

        val optAnnotations = objCountry.fields.first { it.name == "annotations" }
        val objAnnotations = optAnnotations.getWrappedGene(ObjectGene::class.java)

        if(objAnnotations!=null) {
            val interfaceObjectTargets=objAnnotations.fields[6].getWrappedGene(ObjectGene::class.java)//targets
            if (interfaceObjectTargets != null) {
                assertEquals(10, interfaceObjectTargets.fields.size)
                assertTrue(interfaceObjectTargets.fields[8].getWrappedGene(ObjectGene::class.java)?.name=="Link")

                val optLink = interfaceObjectTargets.fields.first { it.name == "Link" }
                val objLink = optLink.getWrappedGene(ObjectGene::class.java)

                if (objLink != null) {
                    assertEquals(6, objLink.fields.size)
                    assertTrue(objLink.fields.any { it is BooleanGene && it.name == "field" })
                }
            }
        }
    }

    @Test
    fun etMDBSchemaTest() {
        val actionCluster = mutableMapOf<String, Action>()
        val json = GraphQLActionBuilderTest::class.java.getResource("/graphql/online/EtMDB.json").readText()

        val config = EMConfig()
        GraphQLActionBuilder.addActionsFromSchema(json, actionCluster, config.treeDepth)

        assertEquals(24, actionCluster.size)

    }

    @Test
    fun everbaseSchemaTest() {
        val actionCluster = mutableMapOf<String, Action>()
        val json = GraphQLActionBuilderTest::class.java.getResource("/graphql/online/Everbase.json").readText()

        val config = EMConfig()
        GraphQLActionBuilder.addActionsFromSchema(json, actionCluster, config.treeDepth)

        assertEquals(14, actionCluster.size)

    }


    @Test
    fun graphQLJobsSchemaTest() {
        val actionCluster = mutableMapOf<String, Action>()
        val json = GraphQLActionBuilderTest::class.java.getResource("/graphql/online/GraphQLJobs.json").readText()

        val config = EMConfig()
        GraphQLActionBuilder.addActionsFromSchema(json, actionCluster, config.treeDepth)

        assertEquals(15, actionCluster.size)

    }

    @Test
    fun HIVDBSchemaTest() {
        val actionCluster = mutableMapOf<String, Action>()
        val json = GraphQLActionBuilderTest::class.java.getResource("/graphql/online/HIVDB.json").readText()
        val config = EMConfig()
        GraphQLActionBuilder.addActionsFromSchema(json, actionCluster, config.treeDepth)

        assertEquals(9, actionCluster.size)
<<<<<<< HEAD
        val sequenceAnalysis = actionCluster["sequenceAnalysis"] as GraphQLAction
        assertEquals(2, sequenceAnalysis.parameters.size)
        assertTrue(sequenceAnalysis.parameters[1] is GQReturnParam)
        val objSequenceAnalysis = sequenceAnalysis.parameters[1].gene as ObjectGene

        assertTrue(objSequenceAnalysis.fields.any { it.getWrappedGene(TupleGene::class.java)?.name == "drugResistance" })
        val optDrugResistance = objSequenceAnalysis.fields.first { it.name == "drugResistance" }
        val tupleDrugResistance = optDrugResistance.getWrappedGene(TupleGene::class.java)
        if (tupleDrugResistance != null) {
            assertEquals(2, tupleDrugResistance.elements.size)
            assertTrue(tupleDrugResistance.elements.any { it.getWrappedGene(ObjectGene::class.java)?.name == "drugResistance" })
            val objDrugResistance = tupleDrugResistance?.elements?.get(1) as ObjectGene
            assertTrue(objDrugResistance.fields.any { it.getWrappedGene(TupleGene::class.java)?.name == "drugScores" })
            val optDrugScores = objDrugResistance.fields.first { it.name == "drugScores" }
            val tupleDrugScores = optDrugScores.getWrappedGene(TupleGene::class.java)
            if (tupleDrugScores != null) {
                assertEquals(2, tupleDrugScores.elements.size)
                assertTrue(tupleDrugScores.elements.any { it.getWrappedGene(EnumGene::class.java)?.name == "drugClass" })
            }
=======

        val patternAnalysis = actionCluster["patternAnalysis"] as GraphQLAction
        assertEquals(2, patternAnalysis.parameters.size)
        assertTrue(patternAnalysis.parameters[1] is GQReturnParam)

        assertTrue(patternAnalysis.parameters[1].gene is ObjectGene)

        val obMutationsAnalysis = patternAnalysis.parameters[1].gene as ObjectGene

        assertTrue(obMutationsAnalysis.fields.any { it.getWrappedGene(TupleGene::class.java)?.name == "algorithmComparison" })


        val optAlgorithmComparison = obMutationsAnalysis.fields.first { it.name == "algorithmComparison" }
        val tupleAlgorithmComparison = optAlgorithmComparison.getWrappedGene(TupleGene::class.java)
        assertEquals(3, tupleAlgorithmComparison?.elements?.size)

        if (tupleAlgorithmComparison !=null) {
            assertTrue(tupleAlgorithmComparison.elements.any { it.getWrappedGene(ArrayGene::class.java)?.name == "customAlgorithms" })
>>>>>>> ada30a6d
        }
    }

    @Test
    fun melodyRepoSchemaTest() {
        val actionCluster = mutableMapOf<String, Action>()
        val json = GraphQLActionBuilderTest::class.java.getResource("/graphql/online/MelodyRepo.json").readText()

        val config = EMConfig()
        GraphQLActionBuilder.addActionsFromSchema(json, actionCluster, config.treeDepth)

        assertEquals(2, actionCluster.size)

        val ppackage = actionCluster["package"] as GraphQLAction
        assertEquals(2, ppackage.parameters.size)
        assertTrue(ppackage.parameters[0] is GQInputParam)
        assertTrue(ppackage.parameters[0].gene is StringGene)
        val objPackage = ppackage.parameters[1].gene as ObjectGene
        assertTrue(objPackage.fields.any { it is BooleanGene && it.name == "isMain" })
        assertTrue(objPackage.fields[2] is OptionalGene)
        val objVersion = (objPackage.fields[2] as OptionalGene).gene as ObjectGene
        objVersion.fields.any { it is BooleanGene && it.name == "name" }
        assertTrue(ppackage.parameters[1] is GQReturnParam)
        assertTrue(ppackage.parameters[1].gene is ObjectGene)
    }

    @Test
    fun reactFinlandSchemaTest() {
        val actionCluster = mutableMapOf<String, Action>()
        val json = GraphQLActionBuilderTest::class.java.getResource("/graphql/online/ReactFinland.json").readText()

        val config = EMConfig()
        GraphQLActionBuilder.addActionsFromSchema(json, actionCluster, config.treeDepth)

        assertEquals(12, actionCluster.size)

    }

    @Test
    fun travelgateXSchemaTest() {
        val actionCluster = mutableMapOf<String, Action>()
        val json = GraphQLActionBuilderTest::class.java.getResource("/graphql/online/TravelgateX.json").readText()

        val config = EMConfig()
        GraphQLActionBuilder.addActionsFromSchema(json, actionCluster, config.treeDepth)

        assertEquals(9, actionCluster.size)
        /**/
        val admin = actionCluster["admin"] as GraphQLAction
        assertEquals(1, admin.parameters.size)
        assertTrue(admin.parameters[0] is GQReturnParam)
        assertTrue(admin.parameters[0].gene is ObjectGene)
        /**/
        val hotelX = actionCluster["hotelX"] as GraphQLAction
        assertEquals(1, admin.parameters.size)
        assertTrue(hotelX.parameters[0] is GQReturnParam)
        /**/
        val logging = actionCluster["logging"] as GraphQLAction
        assertEquals(1, logging.parameters.size)
        assertTrue(logging.parameters[0] is GQReturnParam)
        assertTrue(logging.parameters[0].gene is ObjectGene)
    }


    @Test
    fun recEgTest() {
        val actionCluster = mutableMapOf<String, Action>()
        val json = GraphQLActionBuilderTest::class.java.getResource("/graphql/artificial/recEg.json").readText()

        val config = EMConfig()
        GraphQLActionBuilder.addActionsFromSchema(json, actionCluster, config.treeDepth)

        assertEquals(1, actionCluster.size)
    }

    @Test
    fun spaceXTest() {
        val actionCluster = mutableMapOf<String, Action>()
        val json = GraphQLActionBuilderTest::class.java.getResource("/graphql/online/SpaceX.json").readText()

        val config = EMConfig()
        GraphQLActionBuilder.addActionsFromSchema(json, actionCluster, config.treeDepth)

        assertEquals(43, actionCluster.size)

        val coresUpcoming = actionCluster["coresUpcoming"] as GraphQLAction
        assertEquals(6, coresUpcoming.parameters.size)
        assertTrue(coresUpcoming.parameters[0] is GQInputParam)
        assertTrue(coresUpcoming.parameters[1] is GQInputParam)
        assertTrue(coresUpcoming.parameters[2] is GQInputParam)
        assertTrue(coresUpcoming.parameters[5] is GQReturnParam)
        //assertTrue((coresUpcoming.parameters[0].gene as OptionalGene).gene is ObjectGene)
        assertTrue(coresUpcoming.parameters[0].gene.getWrappedGene(ObjectGene::class.java) != null)
        assertTrue(coresUpcoming.parameters[5].gene is ObjectGene)
        val objCore = coresUpcoming.parameters[5].gene as ObjectGene
        assertTrue(objCore.fields.any { it is BooleanGene && it.name == "water_landing" })

    }

    @Test
    fun bookTest() {
        val actionCluster = mutableMapOf<String, Action>()
        val json = GraphQLActionBuilderTest::class.java.getResource("/graphql/artificial/Book.json").readText()

        val config = EMConfig()
        GraphQLActionBuilder.addActionsFromSchema(json, actionCluster, config.treeDepth)

        assertEquals(3, actionCluster.size)
    }


    @Test
    fun interfaceEgTest() {

        val actionCluster = mutableMapOf<String, Action>()
        val json = GraphQLActionBuilderTest::class.java.getResource("/graphql/artificial/interfaceEg.json").readText()

        val config = EMConfig()
        GraphQLActionBuilder.addActionsFromSchema(json, actionCluster, config.treeDepth)

        assertEquals(1, actionCluster.size)


        val stores = actionCluster["stores"] as GraphQLAction
        assertEquals(1, stores.parameters.size)
        assertTrue(stores.parameters[0] is GQReturnParam)

        assertTrue(stores.parameters[0].gene is ObjectGene)
        val interfaceObjectStore = stores.parameters[0].gene as ObjectGene
        assertEquals(2, interfaceObjectStore.fields.size)

        assertTrue(interfaceObjectStore.fields[0] is OptionalGene)
        assertTrue((interfaceObjectStore.fields[0] as OptionalGene).gene is ObjectGene)
        val objPotStore = (interfaceObjectStore.fields[0] as OptionalGene).gene as ObjectGene
        assertEquals(1, objPotStore.fields.size)
        assertTrue(objPotStore.fields.any { it is BooleanGene && it.name == "address" })

        assertTrue(interfaceObjectStore.fields[1] is OptionalGene)
        assertTrue((interfaceObjectStore.fields[1] as OptionalGene).gene is ObjectGene)
        val objStore = (interfaceObjectStore.fields[1] as OptionalGene).gene as ObjectGene
        assertEquals(2, objStore.fields.size)
        assertTrue(objStore.fields.any { it is BooleanGene && it.name == "id" })
        assertTrue(objStore.fields.any { it is BooleanGene && it.name == "name" })

    }

    @Test
    fun interfaceEgFunctionTest() {

        val actionCluster = mutableMapOf<String, Action>()
        val json =
            GraphQLActionBuilderTest::class.java.getResource("/graphql/artificial/interfaceEgFunction.json").readText()

        val config = EMConfig()
        GraphQLActionBuilder.addActionsFromSchema(json, actionCluster, config.treeDepth)

        assertEquals(1, actionCluster.size)

        val stores = actionCluster["stores"] as GraphQLAction
        assertEquals(1, stores.parameters.size)
        assertTrue(stores.parameters[0] is GQReturnParam)

        assertTrue(stores.parameters[0].gene is ObjectGene)
        val interfaceObjectStore = stores.parameters[0].gene as ObjectGene
        assertEquals(2, interfaceObjectStore.fields.size)

        assertTrue(interfaceObjectStore.fields[0] is OptionalGene)
        assertTrue((interfaceObjectStore.fields[0] as OptionalGene).gene is ObjectGene)
        val objPotStore = (interfaceObjectStore.fields[0] as OptionalGene).gene as ObjectGene
        assertEquals(1, objPotStore.fields.size)

        assertTrue(objPotStore.fields.any { it.getWrappedGene(TupleGene::class.java)?.name == "address" })

        val optAddress = objPotStore.fields.first { it.name == "address" }
        val tupleAddress = optAddress.getWrappedGene(TupleGene::class.java)
        if (tupleAddress != null) {
            assertEquals(1, tupleAddress.elements.size)
        //assertTrue(tupleAddress.elements.any { it is OptionalGene && it.gene is IntegerGene && it.name == "y" })
            assertTrue(tupleAddress.elements.any { it.getWrappedGene(IntegerGene::class.java)?.name == "y" })
        }

        assertTrue(interfaceObjectStore.fields[1] is OptionalGene)
        assertTrue((interfaceObjectStore.fields[1] as OptionalGene).gene is ObjectGene)
        val objStore = (interfaceObjectStore.fields[1] as OptionalGene).gene as ObjectGene
        assertEquals(2, objStore.fields.size)
        assertTrue(objStore.fields.any { it.getWrappedGene(TupleGene::class.java)?.name == "id" })
        assertTrue(objStore.fields.any { it is BooleanGene && it.name == "name" })

        val optId = objStore.fields.first { it.name == "id" }
        val tupleId = optId.getWrappedGene(TupleGene::class.java)

        if (tupleId != null) {
            assertEquals(1, tupleId.elements.size)
            //assertTrue(tupleId.elements.any { it is OptionalGene && it.gene is IntegerGene && it.name == "x" })
            assertTrue(tupleId.elements.any { it.getWrappedGene(IntegerGene::class.java)?.name == "x" })
        }
    }

    @Test
    fun interfaceInternalEgTest() {

        val actionCluster = mutableMapOf<String, Action>()
        val json =
            GraphQLActionBuilderTest::class.java.getResource("/graphql/artificial/interfaceInternalEg.json").readText()

        val config = EMConfig()
        GraphQLActionBuilder.addActionsFromSchema(json, actionCluster, config.treeDepth)

        assertEquals(1, actionCluster.size)

        val stores = actionCluster["stores"] as GraphQLAction
        assertEquals(1, stores.parameters.size)
        assertTrue(stores.parameters[0] is GQReturnParam)

        assertTrue(stores.parameters[0].gene is ObjectGene)
        val objectStore1 = stores.parameters[0].gene as ObjectGene
        assertEquals(1, objectStore1.fields.size)

        assertTrue(objectStore1.fields[0] is OptionalGene)
        assertTrue((objectStore1.fields[0] as OptionalGene).gene is ObjectGene)
        val interfaceObjectStore = (objectStore1.fields[0] as OptionalGene).gene as ObjectGene
        assertEquals(2, interfaceObjectStore.fields.size)

        assertTrue(interfaceObjectStore.fields[0] is OptionalGene)
        assertTrue((interfaceObjectStore.fields[0] as OptionalGene).gene is ObjectGene)
        val objPotStore = (interfaceObjectStore.fields[0] as OptionalGene).gene as ObjectGene
        assertEquals(1, objPotStore.fields.size)
        assertTrue(objPotStore.fields.any { it is BooleanGene && it.name == "address" })

        assertTrue(interfaceObjectStore.fields[1] is OptionalGene)
        assertTrue((interfaceObjectStore.fields[1] as OptionalGene).gene is ObjectGene)
        val objStore = (interfaceObjectStore.fields[1] as OptionalGene).gene as ObjectGene
        assertEquals(2, objStore.fields.size)
        assertTrue(objStore.fields.any { it is BooleanGene && it.name == "id" })
        assertTrue(objStore.fields.any { it is BooleanGene && it.name == "name" })

    }

    @Test
    fun unionInternalEgTest() {

        val actionCluster = mutableMapOf<String, Action>()
        val json =
            GraphQLActionBuilderTest::class.java.getResource("/graphql/artificial/unionInternalEg.json").readText()

        val config = EMConfig()
        GraphQLActionBuilder.addActionsFromSchema(json, actionCluster, config.treeDepth)

        assertEquals(1, actionCluster.size)

        val stores = actionCluster["stores"] as GraphQLAction
        assertEquals(1, stores.parameters.size)
        assertTrue(stores.parameters[0] is GQReturnParam)

        assertTrue(stores.parameters[0].gene is ObjectGene)
        val objectStore = stores.parameters[0].gene as ObjectGene
        assertEquals(2, objectStore.fields.size)
        assertTrue(objectStore.fields[0] is BooleanGene)
        assertTrue(objectStore.fields[1] is OptionalGene)
        assertTrue((objectStore.fields[1] as OptionalGene).gene is ObjectGene)
        val unionObjBouquet = (objectStore.fields[1] as OptionalGene).gene as ObjectGene
        assertEquals(2, unionObjBouquet.fields.size)
        assertTrue(unionObjBouquet.fields[0] is OptionalGene)
        assertTrue((unionObjBouquet.fields[0] as OptionalGene).gene is ObjectGene)
        val objFlower = (unionObjBouquet.fields[0] as OptionalGene).gene as ObjectGene
        assertTrue(objFlower.name == "Flower")
        assertTrue(objFlower.fields.any { it is BooleanGene && it.name == "id" })
        assertTrue(objFlower.fields.any { it is BooleanGene && it.name == "color" })
        /**/
        assertTrue(unionObjBouquet.fields[1] is OptionalGene)
        assertTrue((unionObjBouquet.fields[1] as OptionalGene).gene is ObjectGene)
        val objPot = (unionObjBouquet.fields[1] as OptionalGene).gene as ObjectGene

        assertTrue(objPot.fields.any { it is BooleanGene && it.name == "id" })
        assertTrue(objPot.fields.any { it is BooleanGene && it.name == "size" })

    }

    @Test
    fun unionInternalFunctionsEgTest() {

        val actionCluster = mutableMapOf<String, Action>()
        val json = GraphQLActionBuilderTest::class.java.getResource("/graphql/artificial/unionInternalFunctionsEg.json")
            .readText()

        val config = EMConfig()
        GraphQLActionBuilder.addActionsFromSchema(json, actionCluster, config.treeDepth)

        assertEquals(1, actionCluster.size)

        val stores = actionCluster["stores"] as GraphQLAction
        assertEquals(1, stores.parameters.size)
        assertTrue(stores.parameters[0] is GQReturnParam)

        assertTrue(stores.parameters[0].gene is ObjectGene)
        val objectStore = stores.parameters[0].gene as ObjectGene
        assertEquals(2, objectStore.fields.size)
        assertTrue(objectStore.fields[0] is BooleanGene)
        assertTrue(objectStore.fields[1] is OptionalGene)
        assertTrue((objectStore.fields[1] as OptionalGene).gene is ObjectGene)
        val unionObjBouquet = (objectStore.fields[1] as OptionalGene).gene as ObjectGene
        assertEquals(2, unionObjBouquet.fields.size)

        assertTrue(unionObjBouquet.fields[0] is OptionalGene)
        assertTrue((unionObjBouquet.fields[0] as OptionalGene).gene is ObjectGene)
        val objFlower = (unionObjBouquet.fields[0] as OptionalGene).gene as ObjectGene
        assertTrue(objFlower.fields.any { it is BooleanGene && it.name == "id" })
        assertTrue(objFlower.fields.any { it is BooleanGene && it.name == "color" })
        assertTrue(objFlower.fields.any { it.getWrappedGene(TupleGene::class.java)?.name == "name" })

        val optName = objFlower.fields.first { it.name == "name" }
        val tupleName = optName.getWrappedGene(TupleGene::class.java)
        if (tupleName != null) {
            assertEquals(1, tupleName.elements.size)
            //assertTrue(tupleName.elements.any { it is OptionalGene && it.gene is IntegerGene && it.name == "x" })
            assertTrue(tupleName.elements.any { it.getWrappedGene(IntegerGene::class.java)?.name == "x" })
        }
        /**/
        assertTrue(unionObjBouquet.fields[1] is OptionalGene)
        assertTrue((unionObjBouquet.fields[1] as OptionalGene).gene is ObjectGene)
        val objPot = (unionObjBouquet.fields[1] as OptionalGene).gene as ObjectGene

        assertTrue(objPot.fields.any { it is BooleanGene && it.name == "id" })
        assertTrue(objPot.fields.any { it is BooleanGene && it.name == "size" })
        assertTrue(objPot.fields.any { it.getWrappedGene(TupleGene::class.java)?.name == "color" })

        val optColor = objPot.fields.first { it.name == "color" }
        val tupleColor = optColor.getWrappedGene(TupleGene::class.java)
        if (tupleColor != null) {
            assertEquals(1, tupleColor.elements.size)
            //assertTrue(tupleColor.elements.any { it is OptionalGene && it.gene is IntegerGene && it.name == "y" })
            assertTrue(tupleColor.elements.any { it.getWrappedGene(IntegerGene::class.java)?.name == "y" })
        }
    }

    @Test
    fun unionInternalRecEgTest() {

        val actionCluster = mutableMapOf<String, Action>()
        val json =
            GraphQLActionBuilderTest::class.java.getResource("/graphql/artificial/unionInternalRecEg.json").readText()

        val config = EMConfig()
        GraphQLActionBuilder.addActionsFromSchema(json, actionCluster, config.treeDepth)

        assertEquals(1, actionCluster.size)

        val stores = actionCluster["stores"] as GraphQLAction
        assertEquals(1, stores.parameters.size)
        assertTrue(stores.parameters[0] is GQReturnParam)

        assertTrue(stores.parameters[0].gene is ObjectGene)
        val objectStore = stores.parameters[0].gene as ObjectGene
        assertEquals(2, objectStore.fields.size)
        assertTrue(objectStore.fields[0] is BooleanGene)
        assertTrue(objectStore.fields[1] is OptionalGene)
        assertTrue((objectStore.fields[1] as OptionalGene).gene is ObjectGene)
        val unionObjBouquet = (objectStore.fields[1] as OptionalGene).gene as ObjectGene
        assertEquals(2, unionObjBouquet.fields.size)
        assertTrue(unionObjBouquet.fields[0] is OptionalGene)
        assertTrue((unionObjBouquet.fields[0] as OptionalGene).gene is ObjectGene)
        val objFlower = (unionObjBouquet.fields[0] as OptionalGene).gene as ObjectGene
        assertTrue(objFlower.fields.any { it is BooleanGene && it.name == "id" })
        assertTrue(objFlower.fields.any { it is OptionalGene && it.name == "color" })
        /**/
        assertTrue(unionObjBouquet.fields[1] is OptionalGene)
        assertTrue((unionObjBouquet.fields[1] as OptionalGene).gene is ObjectGene)
        val objPot = (unionObjBouquet.fields[1] as OptionalGene).gene as ObjectGene

        assertTrue(objPot.fields.any { it is BooleanGene && it.name == "id" })
        assertTrue(objPot.fields.any { it is BooleanGene && it.name == "size" })
    }

    @Test
    fun unionInternalRecEg2Test() {

        val actionCluster = mutableMapOf<String, Action>()
        val json =
            GraphQLActionBuilderTest::class.java.getResource("/graphql/artificial/unionInternalRecEg2.json").readText()

        val config = EMConfig()
        GraphQLActionBuilder.addActionsFromSchema(json, actionCluster, config.treeDepth)

        assertEquals(1, actionCluster.size)
    }


    @Test
    fun enumInterfaceTest() {
        val actionCluster = mutableMapOf<String, Action>()
        val json = GraphQLActionBuilderTest::class.java.getResource("/graphql/artificial/enumInterface.json").readText()

        val config = EMConfig()
        GraphQLActionBuilder.addActionsFromSchema(json, actionCluster, config.treeDepth)

        assertEquals(1, actionCluster.size)

    }

    @Test
    fun interfaceHisTest() {
        val actionCluster = mutableMapOf<String, Action>()
        val json = GraphQLActionBuilderTest::class.java.getResource("/graphql/artificial/interfaceHis.json").readText()

        val config = EMConfig()
        GraphQLActionBuilder.addActionsFromSchema(json, actionCluster, config.treeDepth)

        assertEquals(1, actionCluster.size)

        val node = actionCluster["node"] as GraphQLAction
        assertEquals(1, node.parameters.size)
        assertTrue(node.parameters[0] is GQReturnParam)

        assertTrue(node.parameters[0].gene is ObjectGene)
        val interfaceObjectNode = node.parameters[0].gene as ObjectGene
        assertEquals(5, interfaceObjectNode.fields.size)

        assertTrue(interfaceObjectNode.fields[0] is OptionalGene)
        assertTrue((interfaceObjectNode.fields[0] as OptionalGene).gene is ObjectGene)
        val objAgency = (interfaceObjectNode.fields[0] as OptionalGene).gene as ObjectGene
        assertEquals(1, objAgency.fields.size)
        assertTrue(objAgency.fields.any { it is OptionalGene && it.name == "routes" })
    }


    @Test
    fun recEgTest2() {
        val actionCluster = mutableMapOf<String, Action>()
        val json = GraphQLActionBuilderTest::class.java.getResource("/graphql/artificial/recEg2.json").readText()

        val config = EMConfig()
        GraphQLActionBuilder.addActionsFromSchema(json, actionCluster, config.treeDepth)

        assertEquals(1, actionCluster.size)
    }

    @Test
    fun handleAllCyclesInObjectFieldsTest() {

        val objI = ObjectGene("obj2", listOf(OptionalGene("cyc", CycleObjectGene("a"), isActive = true)))

        val obj = OptionalGene("obj1", ObjectGene("obj1", listOf(objI)), isActive = true)

        assertTrue(obj.isActive)

        obj.flatView().forEach {
            if (it is ObjectGene)
                GraphQLActionBuilder.handleAllCyclesAndLimitInObjectFields(it)
        }

        assertTrue(!obj.isActive)

    }

    @Test
    fun handleAllCyclesXInObjectFieldsTest() {

        val objI = ObjectGene("obj2", listOf(OptionalGene("lim", LimitObjectGene("lim"), isActive = true)))

        val obj = OptionalGene("obj1", ObjectGene("obj1", listOf(objI)), isActive = true)

        assertTrue(obj.isActive)

        obj.flatView().forEach {
            if (it is ObjectGene)
                GraphQLActionBuilder.handleAllCyclesAndLimitInObjectFields(it)
        }

        assertTrue(!obj.isActive)

    }


    @Test
    fun depthTest() {
        val actionCluster = mutableMapOf<String, Action>()
        val json = GraphQLActionBuilderTest::class.java.getResource("/graphql/artificial/abstract2.json").readText()

        val config = EMConfig()
        GraphQLActionBuilder.addActionsFromSchema(json, actionCluster, max(config.treeDepth, 5))
        assertEquals(2, actionCluster.size)

        val a = actionCluster["a"] as GraphQLAction
        assertEquals(1, a.parameters.size)
        assertTrue(a.parameters[0] is GQReturnParam)
        assertTrue(a.parameters[0].gene is ObjectGene)

        val objA = a.parameters[0].gene as ObjectGene//first level
        assertEquals(3, objA.fields.size)
        assertTrue(objA.fields.any { it is BooleanGene && it.name == "id" })
        assertTrue(objA.fields.any { it is OptionalGene && it.name == "b" })// second level
        assertTrue(objA.fields.any { it is OptionalGene && it.name == "f" })// second level

        val objB = (objA.fields.first { it.name == "b" } as OptionalGene).gene as ObjectGene
        assertEquals(1, objB.fields.size)
        assertTrue(objB.fields.any { it is OptionalGene && it.name == "c" })//third level

        val objC = (objB.fields[0] as OptionalGene).gene as ObjectGene
        assertEquals(1, objC.fields.size)
        assertTrue(objC.fields.any { it is OptionalGene && it.name == "d" })//fourth level

        val objD = (objC.fields[0] as OptionalGene).gene as ObjectGene
        assertEquals(2, objD.fields.size)
        assertTrue(objD.fields.any { it is OptionalGene && it.name == "e" })//fifth level

        val objF = (objA.fields.first { it.name == "f" } as OptionalGene).gene as ObjectGene// second level
        assertEquals(1, objF.fields.size)

    }

    @Test
    fun functionInReturnedObjectsTest() {

        val actionCluster = mutableMapOf<String, Action>()
        val json =
            GraphQLActionBuilderTest::class.java.getResource("/graphql/artificial/functionInReturnedObjectsBase.json")
                .readText()

        val config = EMConfig()
        GraphQLActionBuilder.addActionsFromSchema(json, actionCluster, config.treeDepth)

        assertEquals(2, actionCluster.size)
        val page2 = actionCluster["page2"] as GraphQLAction

        val page = actionCluster["page"] as GraphQLAction
        assertEquals(2, page.parameters.size)
        assertTrue(page.parameters[0] is GQInputParam)
        //assertTrue((page.parameters[0].gene as OptionalGene).gene is IntegerGene)
        assertTrue(page.parameters[0].gene.getWrappedGene(IntegerGene::class.java) != null)

        assertTrue(page.parameters[1] is GQReturnParam)

        assertTrue(page.parameters[1].gene is ObjectGene)
        val objPage = page.parameters[1].gene as ObjectGene

        assertEquals(8, objPage.fields.size)
        assertTrue(objPage.fields.any { it is OptionalGene && it.gene is ObjectGene && it.name == "pageInfo" })
        assertTrue(objPage.fields.any { it.getWrappedGene(TupleGene::class.java)?.name == "users" })
        assertTrue(objPage.fields.any { it is OptionalGene && it.gene is ObjectGene && it.name == "pageInfo2" })
        assertTrue(objPage.fields.any { it is OptionalGene && it.gene is ObjectGene && it.name == "pageInfo3" })
        assertTrue(objPage.fields.any { it.getWrappedGene(TupleGene::class.java)?.name == "users2" })
        assertTrue(objPage.fields.any { it is BooleanGene && it.name == "pageInfo4" })
        assertTrue(objPage.fields.any { it is OptionalGene && it.gene is ObjectGene && it.name == "pageInfo5" })
        assertTrue(objPage.fields.any { it.getWrappedGene(TupleGene::class.java)?.name == "users3" })

        val objPageInfo = (objPage.fields.first { it.name == "pageInfo" } as OptionalGene).gene as ObjectGene
        assertEquals(1, objPageInfo.fields.size)
        assertTrue(objPageInfo.fields.any { it is BooleanGene && it.name == "total" })

        val objPageInfo2 = (objPage.fields.first { it.name == "pageInfo2" } as OptionalGene).gene as ObjectGene

        assertEquals(1, objPageInfo2.fields.size)
        assertTrue(objPageInfo2.fields.any { it.getWrappedGene(TupleGene::class.java)?.name == "total2" })
        val optTotal2 = objPageInfo2.fields.first { it.name == "total2" }
        val tupleTotal2 = optTotal2.getWrappedGene(TupleGene::class.java)
        if (tupleTotal2 != null) {
            assertEquals(1, tupleTotal2.elements.size)
            //assertTrue(tupleTotal2.elements.any { it is OptionalGene && it.gene is IntegerGene && it.name == "id" })
            assertTrue(tupleTotal2.elements.any { it.getWrappedGene(IntegerGene::class.java)?.name == "id" })
        }
        val objPageInfo3 = (objPage.fields.first { it.name == "pageInfo3" } as OptionalGene).gene as ObjectGene
        assertEquals(1, objPageInfo3.fields.size)

        assertTrue(objPageInfo3.fields.any { it is OptionalGene && it.gene is ObjectGene && it.name == "total3" })

        val objTotal3 = (objPageInfo3.fields.first { it.name == "total3" } as OptionalGene).gene as ObjectGene
        assertEquals(1, objTotal3.fields.size)
        assertTrue(objTotal3.fields.any { it.getWrappedGene(TupleGene::class.java)?.name == "price" })

        val optPrice = objTotal3.fields.first { it.name == "price" }
        val tuplePrice = optPrice.getWrappedGene(TupleGene::class.java)
        if (tuplePrice != null) {
            assertEquals(1, tuplePrice.elements.size)
            //assertTrue(tuplePrice.elements.any { it is OptionalGene && it.gene is StringGene && it.name == "Name" })
            //This name is correct since it belongs to the input
            assertTrue(tuplePrice.elements.any { it.getWrappedGene(StringGene::class.java)?.name == "Name" })
        }
        /**/
        val optUsers2 = objPage.fields.first { it.name == "users2" }
        val tupleUsers2 = optUsers2.getWrappedGene(TupleGene::class.java)
        if (tupleUsers2 != null) {
            assertEquals(2, tupleUsers2.elements.size)
            //assertTrue(tupleUsers2.elements.any { it is OptionalGene && it.gene is StringGene && it.name == "Search2" })
            assertTrue(tupleUsers2.elements.any { it.getWrappedGene(StringGene::class.java)?.name == "Search2" })
            assertTrue(tupleUsers2.elements.any { it is ObjectGene && it.name == "users2" })
        }
        val objUser2 = tupleUsers2?.elements?.last() as ObjectGene
        assertEquals(1, objUser2.fields.size)
        assertTrue(objUser2.fields.any { it is OptionalGene && it.gene is ObjectGene && it.name == "about2" })
        /**/
        val objAbout2 = (objUser2.fields.first { it.name == "about2" } as OptionalGene).gene as ObjectGene
        assertEquals(1, objAbout2.fields.size)
        assertTrue(objAbout2.fields.any { it.getWrappedGene(TupleGene::class.java)?.name == "html" })

        val optHtml = objAbout2.fields.first { it.name == "html" }
        val tupleHtml = optHtml.getWrappedGene(TupleGene::class.java)
        if (tupleHtml != null) {
            assertEquals(1, tupleHtml.elements.size)
            //assertTrue(tupleHtml.elements.any { it is OptionalGene && it.gene is StringGene && it.name == "Name" })
            assertTrue(tupleHtml.elements.any { it.getWrappedGene(StringGene::class.java)?.name == "Name" })
        }
        /**/
        val objPageInfo5 = (objPage.fields.first { it.name == "pageInfo5" } as OptionalGene).gene as ObjectGene
        assertEquals(1, objPageInfo5.fields.size)
        assertTrue(objPageInfo5.fields.any { it is BooleanGene && it.name == "total4" })
        /**/
        val optUsers3 = objPage.fields.first { it.name == "users3" }
        val tupleUsers3 = optUsers3.getWrappedGene(TupleGene::class.java)
        if (tupleUsers3 != null) {
            assertEquals(3, tupleUsers3.elements.size)
            //assertTrue(tupleUsers3.elements.any { it is OptionalGene && it.gene is StringGene && it.name == "Search" })
            assertTrue(tupleUsers3.elements.any { it.getWrappedGene(StringGene::class.java)?.name == "Search" })
            assertTrue(tupleUsers3.elements.any { it is ArrayGene<*> && it.template is ObjectGene && it.name == "store" })
        }
        val objStore = (tupleUsers3?.elements?.first { it.name == "store" } as ArrayGene<*>).template as ObjectGene
        assertEquals(1, objStore.fields.size)
        assertTrue(objStore.fields.any { it is IntegerGene && it.name == "id" })

        assertTrue(tupleUsers3.elements.any { it is ObjectGene && it.name == "users3" })

        val objUser3 = tupleUsers3.elements.last() as ObjectGene
        assertEquals(1, objUser3.fields.size)
        assertTrue(objUser3.fields.any { it.getWrappedGene(TupleGene::class.java)?.name == "about3" })

        val optAbout3 = objUser3.fields.first { it.name == "about3" }
        val tupleAbout3 = optAbout3.getWrappedGene(TupleGene::class.java)
        if (tupleAbout3 != null) {
            assertEquals(1, tupleAbout3.elements.size)
            //assertTrue(tupleAbout3.elements.any { it is OptionalGene && it.gene is BooleanGene && it.name == "AsHtml2" })
            assertTrue(tupleAbout3.elements.any { it.getWrappedGene(BooleanGene::class.java)?.name == "AsHtml2" })
        }
    }

    /*
    The test underneath are for testing schemas without the boolean selection.
    It helps when investigating the structure of each component, and Gc error
     */
    @Disabled
    @Test
    fun functionInReturnedObjectsWithOutBooleanSelectionTest() {

        val actionCluster = mutableMapOf<String, Action>()
        val json =
            GraphQLActionBuilderTest::class.java.getResource("/graphql/artificial/functionInReturnedObjectsBase.json")
                .readText()

        val config = EMConfig()
        GraphQLActionBuilder.addActionsFromSchema(json, actionCluster, config.treeDepth)

        assertEquals(2, actionCluster.size)
        val page = actionCluster.get("page") as GraphQLAction
        assertEquals(2, page.parameters.size)
        assertTrue(page.parameters[0] is GQInputParam)
        assertTrue((page.parameters[0].gene as OptionalGene).gene is IntegerGene)
        assertTrue(page.parameters[1] is GQReturnParam)

        assertTrue((page.parameters[1].gene as OptionalGene).gene is ObjectGene)
        val objPage = (page.parameters[1].gene as OptionalGene).gene as ObjectGene

        assertEquals(8, objPage.fields.size)
        assertTrue(objPage.fields.any { it is OptionalGene && it.gene is ObjectGene && it.name == "pageInfo" })
        assertTrue(objPage.fields.any { it is OptionalGene && it.gene is TupleGene && it.name == "users" })
        assertTrue(objPage.fields.any { it is OptionalGene && it.gene is ObjectGene && it.name == "pageInfo2" })
        assertTrue(objPage.fields.any { it is OptionalGene && it.gene is ObjectGene && it.name == "pageInfo3" })
        assertTrue(objPage.fields.any { it is OptionalGene && it.gene is TupleGene && it.name == "users2" })
        assertTrue(objPage.fields.any { it is OptionalGene && it.gene is StringGene && it.name == "pageInfo4" })
        assertTrue(objPage.fields.any { it is OptionalGene && it.gene is ObjectGene && it.name == "pageInfo5" })
        assertTrue(objPage.fields.any { it is OptionalGene && it.gene is TupleGene && it.name == "users3" })

        val objPageInfo = (objPage.fields.first { it.name == "pageInfo" } as OptionalGene).gene as ObjectGene
        assertEquals(1, objPageInfo.fields.size)
        assertTrue(objPageInfo.fields.any { it is OptionalGene && it.gene is IntegerGene && it.name == "total" })

        val objPageInfo2 = (objPage.fields.first { it.name == "pageInfo2" } as OptionalGene).gene as ObjectGene

        assertEquals(1, objPageInfo2.fields.size)
        assertTrue(objPageInfo2.fields.any { it is OptionalGene && it.gene is TupleGene && it.name == "total2" })
        val tupleTotal2 = (objPageInfo2.fields.first { it.name == "total2" } as OptionalGene).gene as TupleGene
        assertEquals(2, tupleTotal2.elements.size)
        assertTrue(tupleTotal2.elements.any { it is OptionalGene && it.gene is IntegerGene && it.name == "id" })
        assertTrue(tupleTotal2.elements.any { it is OptionalGene && it.gene is BooleanGene && it.name == "total2" })

        val objPageInfo3 = (objPage.fields.first { it.name == "pageInfo3" } as OptionalGene).gene as ObjectGene
        assertEquals(1, objPageInfo3.fields.size)

        assertTrue(objPageInfo3.fields.any { it is OptionalGene && it.gene is ObjectGene && it.name == "total3" })

        val objTotal3 = (objPageInfo3.fields.first { it.name == "total3" } as OptionalGene).gene as ObjectGene
        assertEquals(1, objTotal3.fields.size)
        assertTrue(objTotal3.fields.any { it is OptionalGene && it.gene is TupleGene && it.name == "price" })

        val tuplePrice = (objTotal3.fields.first { it.name == "price" } as OptionalGene).gene as TupleGene
        assertEquals(2, tuplePrice.elements.size)
        assertTrue(tuplePrice.elements.any { it is OptionalGene && it.gene is StringGene && it.name == "Name" })
        assertTrue(tuplePrice.elements.any { it is OptionalGene && it.gene is IntegerGene && it.name == "price" })
        /**/
        val tupleUsers2 = (objPage.fields.first { it.name == "users2" } as OptionalGene).gene as TupleGene
        assertEquals(2, tupleUsers2.elements.size)
        assertTrue(tupleUsers2.elements.any { it is OptionalGene && it.gene is StringGene && it.name == "Search2" })
        assertTrue(tupleUsers2.elements.any { it is OptionalGene && it.gene is ObjectGene && it.name == "users2" })

        val objUser2 = (tupleUsers2.elements.last() as OptionalGene).gene as ObjectGene
        assertEquals(1, objUser2.fields.size)
        assertTrue(objUser2.fields.any { it is OptionalGene && it.gene is ObjectGene && it.name == "about2" })
        /**/
        val objAbout2 = (objUser2.fields.first { it.name == "about2" } as OptionalGene).gene as ObjectGene
        assertEquals(1, objAbout2.fields.size)
        assertTrue(objAbout2.fields.any { it is OptionalGene && it.gene is TupleGene && it.name == "html" })

        val tupleHtml = (objAbout2.fields.first { it.name == "html" } as OptionalGene).gene as TupleGene
        assertEquals(2, tupleHtml.elements.size)
        assertTrue(tupleHtml.elements.any { it is OptionalGene && it.gene is StringGene && it.name == "Name" })
        assertTrue(tupleHtml.elements.any { it is OptionalGene && it.gene is BooleanGene && it.name == "html" })
        /**/
        val objPageInfo5 = (objPage.fields.first { it.name == "pageInfo5" } as OptionalGene).gene as ObjectGene
        assertEquals(1, objPageInfo5.fields.size)
        assertTrue(objPageInfo5.fields.any { it is OptionalGene && it.gene is EnumGene<*> && it.name == "total4" })

        val enumTotal4 = (objPageInfo5.fields.first { it.name == "total4" } as OptionalGene).gene as EnumGene<*>
        assertEquals(2, enumTotal4.values.size)
        assertTrue(enumTotal4.values.any { it == "TOTALENUM1" })
        assertTrue(enumTotal4.values.any { it == "TOTALENUM2" })
        /**/
        val tupleUsers3 = (objPage.fields.first { it.name == "users3" } as OptionalGene).gene as TupleGene
        assertEquals(3, tupleUsers3.elements.size)
        assertTrue(tupleUsers3.elements.any { it is OptionalGene && it.gene is StringGene && it.name == "Search" })
        assertTrue(tupleUsers3.elements.any { it is ArrayGene<*> && it.template is ObjectGene && it.name == "store" })
        val objStore = (tupleUsers3.elements.first { it.name == "store" } as ArrayGene<*>).template as ObjectGene
        assertEquals(1, objStore.fields.size)
        assertTrue(objStore.fields.any { it is IntegerGene && it.name == "id" })
    }


    @Test
    fun anigListSchemaTest() {

        val actionCluster = mutableMapOf<String, Action>()
        val json = GraphQLActionBuilderTest::class.java.getResource("/graphql/online/AniList.json").readText()

        val config = EMConfig()
        GraphQLActionBuilder.addActionsFromSchema(json, actionCluster, config.treeDepth)

        assertEquals(54, actionCluster.size)
        val page = actionCluster["Page"] as GraphQLAction
        assertEquals(3, page.parameters.size)
        assertTrue(page.parameters[0] is GQInputParam)
        //assertTrue((page.parameters[0].gene as OptionalGene).gene is IntegerGene)
        assertTrue(page.parameters[0].gene.getWrappedGene(IntegerGene::class.java) != null)
        //assertTrue((page.parameters[1].gene as OptionalGene).gene is IntegerGene)
        assertTrue(page.parameters[1].gene.getWrappedGene(IntegerGene::class.java) != null)

        assertTrue(page.parameters[1] is GQInputParam)
        assertTrue(page.parameters[2] is GQReturnParam)

        /**/
        //primitive type that is not part of the search
        //query will look like: {GenreCollection}
        val genreCollection = actionCluster["GenreCollection"] as GraphQLAction

        val mediaTagCollection = actionCluster["MediaTagCollection"] as GraphQLAction
        assertTrue(mediaTagCollection.parameters[1].gene is ObjectGene)
        /**/
        val objPage = page.parameters[2].gene as ObjectGene
        assertTrue(objPage.fields[0] is OptionalGene)
        val objPageInfo = (objPage.fields[0] as OptionalGene).gene as ObjectGene
        objPageInfo.fields.any { it is BooleanGene && it.name == "Total" }
        assertTrue(objPageInfo.fields[0] is BooleanGene)

        assertTrue(objPage.fields.any {
            it.getWrappedGene(TupleGene::class.java)?.name == "activities" &&
                    it.getWrappedGene(TupleGene::class.java)?.lastElementTreatedSpecially == true })//nbr12

        val optActivities = objPage.fields.first { it.getWrappedGene(TupleGene::class.java)?.name == "activities" }

        val tupleActivities = optActivities.getWrappedGene(TupleGene::class.java)
        if (tupleActivities != null) {
            assertTrue(tupleActivities.elements.any { it.getWrappedGene(ObjectGene::class.java)?.name == "activities#UNION#" })
        }

        val unionObjectActivities = tupleActivities?.elements?.last() as ObjectGene

        assertEquals(3, unionObjectActivities.fields.size)

        assertTrue(unionObjectActivities.fields.any { it.getWrappedGene(ObjectGene::class.java)?.name == "MessageActivity" })
        val objMessageActivity2 = (unionObjectActivities.fields[2] as OptionalGene).gene as ObjectGene

        assertTrue(objMessageActivity2.fields.any { it.getWrappedGene(ObjectGene::class.java)?.name == "messenger" })
        val objUser3 = (objMessageActivity2.fields[14] as OptionalGene).gene as ObjectGene
        assertTrue(objUser3.fields.any { it.getWrappedGene(TupleGene::class.java)?.name == "favourites" })
        val optFavourites3 = objUser3.fields.first { it.getWrappedGene(TupleGene::class.java)?.name == "favourites" }
        val tupleFavourites3 = optFavourites3.getWrappedGene(TupleGene::class.java)
        if (tupleFavourites3 != null) {
            assertEquals(2, tupleFavourites3.elements.size)
            assertTrue(tupleFavourites3.elements.any { it.getWrappedGene(ObjectGene::class.java)?.name == "favourites" })
        }
        val objFavorites3 = tupleFavourites3?.elements?.last() as ObjectGene
        assertEquals(5, objFavorites3.fields.size)

        assertTrue(objFavorites3.fields.any {
            it.getWrappedGene(TupleGene::class.java)?.name == "anime" &&
                    it.getWrappedGene(TupleGene::class.java)?.elements?.size == 3 &&
                    it.getWrappedGene(TupleGene::class.java)?.lastElementTreatedSpecially == true })
        assertTrue(objFavorites3.fields.any {
            it.getWrappedGene(TupleGene::class.java)?.name == "manga" &&
                    it.getWrappedGene(TupleGene::class.java)?.elements?.size == 3 &&
                    it.getWrappedGene(TupleGene::class.java)?.lastElementTreatedSpecially == true })
        assertTrue(objFavorites3.fields.any {
            it.getWrappedGene(TupleGene::class.java)?.name == "characters" &&
                    it.getWrappedGene(TupleGene::class.java)?.elements?.size == 3 &&
                    it.getWrappedGene(TupleGene::class.java)?.lastElementTreatedSpecially == true })
        assertTrue(objFavorites3.fields.any {
            it.getWrappedGene(TupleGene::class.java)?.name == "staff" &&
                    it.getWrappedGene(TupleGene::class.java)?.elements?.size == 3 &&
                    it.getWrappedGene(TupleGene::class.java)?.lastElementTreatedSpecially == true })
        assertTrue(objFavorites3.fields.any {
            it.getWrappedGene(TupleGene::class.java)?.name == "studios" &&
                    it.getWrappedGene(TupleGene::class.java)?.elements?.size == 3 &&
                    it.getWrappedGene(TupleGene::class.java)?.lastElementTreatedSpecially == true })

        /**/
        val media = actionCluster["Media"] as GraphQLAction
        assertEquals(67, media.parameters.size)
        //assertTrue((media.parameters[6].gene as OptionalGene).gene is EnumGene<*>)
        assertTrue(media.parameters[6].gene.getWrappedGene(EnumGene::class.java) != null)

        val objMedia = media.parameters[66].gene as ObjectGene
        assertTrue(objMedia.fields.any { it is BooleanGene && it.name == "type" })
        /**/
        val notification = actionCluster["Notification"] as GraphQLAction
        assertEquals(4, notification.parameters.size)
        assertTrue(notification.parameters[0] is GQInputParam)
        assertTrue(notification.parameters[3] is GQReturnParam)

        assertTrue(notification.parameters[3].gene is ObjectGene)
        val unionObjectsNotificationUnion = notification.parameters[3].gene as ObjectGene
        assertEquals(14, unionObjectsNotificationUnion.fields.size)

        assertTrue(unionObjectsNotificationUnion.fields[0] is OptionalGene)
        assertTrue((unionObjectsNotificationUnion.fields[0] as OptionalGene).gene is ObjectGene)
        val objAiringNotification = (unionObjectsNotificationUnion.fields[0] as OptionalGene).gene as ObjectGene
        assertEquals(7, objAiringNotification.fields.size)
        assertTrue(objAiringNotification.fields.any { it is BooleanGene && it.name == "id" })
        assertTrue(objAiringNotification.fields.any { it is OptionalGene && it.name == "media" })

        val objMediaa = (objAiringNotification.fields.first { it.name == "media" } as OptionalGene).gene as ObjectGene
        assertEquals(53, objMediaa.fields.size)
        assertTrue(objMediaa.fields.any { it is BooleanGene && it.name == "id" })
        assertTrue(objMediaa.fields.any { it is BooleanGene && it.name == "modNotes" })

        /**/
        val saveMessageActivity = actionCluster["SaveMessageActivity"] as GraphQLAction
        assertTrue(saveMessageActivity.parameters[6].gene is ObjectGene)
        val objMessageActivity = saveMessageActivity.parameters[6].gene as ObjectGene
        assertTrue(objMessageActivity.fields.any { it.getWrappedGene(ObjectGene::class.java)?.name == "recipient" })
        val objUser2 = (objMessageActivity.fields[13] as OptionalGene).gene as ObjectGene
        assertTrue(objUser2.fields.any { it.getWrappedGene(TupleGene::class.java)?.name == "favourites" })
        val optFavourites2 = objUser2.fields.first { it.getWrappedGene(TupleGene::class.java)?.name == "favourites" }
        val tupleFavourites2 = optFavourites2.getWrappedGene(TupleGene::class.java)
        if (tupleFavourites2 != null) {
            assertEquals(2, tupleFavourites2.elements.size)
            assertTrue(tupleFavourites2.elements.any { it.getWrappedGene(ObjectGene::class.java)?.name == "favourites" })
        }
        val objFavorites = tupleFavourites2?.elements?.last() as ObjectGene
        assertEquals(5, objFavorites.fields.size)
        assertTrue(objFavorites.fields.any {
            it.getWrappedGene(TupleGene::class.java)?.name == "anime" &&
                    it.getWrappedGene(TupleGene::class.java)?.elements?.size == 3 &&
                    it.getWrappedGene(TupleGene::class.java)?.lastElementTreatedSpecially == true })
        assertTrue(objFavorites.fields.any {
            it.getWrappedGene(TupleGene::class.java)?.name == "manga" &&
                    it.getWrappedGene(TupleGene::class.java)?.elements?.size == 3 &&
                    it.getWrappedGene(TupleGene::class.java)?.lastElementTreatedSpecially == true })
        assertTrue(objFavorites.fields.any {
            it.getWrappedGene(TupleGene::class.java)?.name == "characters" &&
                    it.getWrappedGene(TupleGene::class.java)?.elements?.size == 3 &&
                    it.getWrappedGene(TupleGene::class.java)?.lastElementTreatedSpecially == true })
        assertTrue(objFavorites.fields.any {
            it.getWrappedGene(TupleGene::class.java)?.name == "staff" &&
                    it.getWrappedGene(TupleGene::class.java)?.elements?.size == 3 &&
                    it.getWrappedGene(TupleGene::class.java)?.lastElementTreatedSpecially == true })
        assertTrue(objFavorites.fields.any {
            it.getWrappedGene(TupleGene::class.java)?.name == "studios" &&
                    it.getWrappedGene(TupleGene::class.java)?.elements?.size == 3 &&
                    it.getWrappedGene(TupleGene::class.java)?.lastElementTreatedSpecially == true })
        /**/
        val following = actionCluster["Following"] as GraphQLAction
        assertEquals(3, following.parameters.size)
        assertTrue(following.parameters[1] is GQInputParam)
        assertTrue(following.parameters[1].gene.getWrappedGene(ArrayGene::class.java) != null)
        assertTrue(following.parameters[1].gene.getWrappedGene(ArrayGene::class.java)?.template?.getWrappedGene(EnumGene::class.java) != null)
        /**/
        val review = actionCluster["Review"] as GraphQLAction
        assertEquals(6, review.parameters.size)
        assertTrue(review.parameters[3] is GQInputParam)
        assertTrue(review.parameters[3].gene.getWrappedGene(EnumGene::class.java) != null)
        /**/
        val  activityReply = actionCluster["ActivityReply"] as GraphQLAction
        assertEquals(3, activityReply.parameters.size)
        assertTrue(activityReply.parameters[2] is GQReturnParam)
        val objActivityReply = activityReply.parameters[2].gene as ObjectGene
        assertTrue(objActivityReply.fields[7] is OptionalGene)//user
        val objUser4 = (objActivityReply.fields[7] as OptionalGene).gene as ObjectGene
        objUser4.fields.any { it is ObjectGene && it.name == "statistics" }
        assertTrue(objUser4.fields.any { it.getWrappedGene(ObjectGene::class.java)?.name == "statistics" })
        val objStatistics = (objUser4.fields[12] as OptionalGene).gene as ObjectGene
        objStatistics.fields.any { it is ObjectGene && it.name == "anime" }
        val objAnime = (objStatistics.fields[0] as OptionalGene).gene as ObjectGene

        assertTrue(objAnime.fields.any { it.getWrappedGene(TupleGene::class.java)?.name == "scores" })
        val optTupleScores = objAnime.fields.first { it.getWrappedGene(TupleGene::class.java)?.name == "scores"}
        val tupleScores = optTupleScores.getWrappedGene(TupleGene::class.java)
        if (tupleScores != null) {assertEquals(3, tupleScores.elements.size)}

        assertTrue(objAnime.fields.any { it.getWrappedGene(TupleGene::class.java)?.name == "lengths" })
        val optTupleLengths = objAnime.fields.first { it.getWrappedGene(TupleGene::class.java)?.name == "lengths"}
        val tupleLengths = optTupleLengths.getWrappedGene(TupleGene::class.java)
        if (tupleLengths != null) {assertEquals(3, tupleLengths.elements.size)}
        /**/
        val  siteStatistics = actionCluster["SiteStatistics"] as GraphQLAction
        assertEquals(1, siteStatistics.parameters.size)
        assertTrue(siteStatistics.parameters[0] is GQReturnParam)
        val objSiteStatistics = siteStatistics.parameters[0].gene as ObjectGene
        assertEquals(7,objSiteStatistics.fields.size)
    }

    @Test
    fun anigListSchemaV2Test() {
        // An updated schema of anigList
        val actionCluster = mutableMapOf<String, Action>()
        val json = GraphQLActionBuilderTest::class.java.getResource("/graphql/online/AniListV2.json").readText()

        val config = EMConfig()
        GraphQLActionBuilder.addActionsFromSchema(json, actionCluster, config.treeDepth)
        assertEquals(56, actionCluster.size)
        val  activityReply = actionCluster["ActivityReply"] as GraphQLAction
        assertEquals(3, activityReply.parameters.size)
        assertTrue(activityReply.parameters[2] is GQReturnParam)
        val objActivityReply = activityReply.parameters[2].gene as ObjectGene
        assertTrue(objActivityReply.fields[7] is OptionalGene)//user
        val objUser4 = (objActivityReply.fields[7] as OptionalGene).gene as ObjectGene
        assertTrue(objUser4.fields.any { it.getWrappedGene(BooleanGene::class.java)?.name == "moderatorRoles" })

    }


    @Test
    fun arrayEnumInputTest() {
        val actionCluster = mutableMapOf<String, Action>()
        val json =
            GraphQLActionBuilderTest::class.java.getResource("/graphql/artificial/arrayEnumInput.json").readText()

        val config = EMConfig()
        GraphQLActionBuilder.addActionsFromSchema(json, actionCluster, config.treeDepth)

        assertEquals(1, actionCluster.size)

        val flowersByType = actionCluster["flowersByType"] as GraphQLAction
        assertEquals(2, flowersByType.parameters.size)
        assertTrue(flowersByType.parameters[0] is GQInputParam)
        assertTrue(flowersByType.parameters[1] is GQReturnParam)

        assertTrue(flowersByType.parameters[0].gene.getWrappedGene(ArrayGene::class.java) != null)
        assertTrue(flowersByType.parameters[0].gene.getWrappedGene(ArrayGene::class.java)?.template?.
        getWrappedGene(EnumGene::class.java) != null)

    }

    @Test
    fun gitLabSchemaTest() {
        val actionCluster = mutableMapOf<String, Action>()
        val json = GraphQLActionBuilderTest::class.java.getResource("/graphql/online/GitLab.json").readText()

        val config = EMConfig()
        GraphQLActionBuilder.addActionsFromSchema(json, actionCluster, config.treeDepth)

        assertEquals(169, actionCluster.size)

        val jiraImportUsers = actionCluster["jiraImportUsers"] as GraphQLAction
        assertEquals(2, jiraImportUsers.parameters.size)
        assertTrue(jiraImportUsers.parameters[0] is GQInputParam)
        assertTrue(jiraImportUsers.parameters[1] is GQReturnParam)

        assertTrue(jiraImportUsers.parameters[1].gene is ObjectGene)
        val objJiraImportUsersPayload = jiraImportUsers.parameters[1].gene as ObjectGene
        assertEquals(3, objJiraImportUsersPayload.fields.size)
        assertTrue(objJiraImportUsersPayload.fields.any { it is BooleanGene && it.name == "clientMutationId" })
        assertTrue(objJiraImportUsersPayload.fields.any { it is BooleanGene && it.name == "errors" })

    }


    @Test
    fun universeSchemaTest() {
        val actionCluster = mutableMapOf<String, Action>()
        val json = GraphQLActionBuilderTest::class.java.getResource("/graphql/online/Universe.json").readText()

        val config = EMConfig()
        GraphQLActionBuilder.addActionsFromSchema(json, actionCluster, config.treeDepth)

        assertEquals(87, actionCluster.size)
    }

    @Test
    fun historyInFunctionInReturnedObject() {

        val actionCluster = mutableMapOf<String, Action>()
        val json =
            GraphQLActionBuilderTest::class.java.getResource("/graphql/artificial/HistoryInFunctionInReturnedObject.json")
                .readText()

        val config = EMConfig()
        GraphQLActionBuilder.addActionsFromSchema(json, actionCluster, config.treeDepth)

        assertEquals(2, actionCluster.size)

        val page = actionCluster["page"] as GraphQLAction
        assertEquals(2, page.parameters.size)
        assertTrue(page.parameters[0] is GQInputParam)
        // assertTrue((page.parameters[0].gene as OptionalGene).gene is IntegerGene)
        assertTrue(page.parameters[0].gene.getWrappedGene(IntegerGene::class.java) != null)
        assertTrue(page.parameters[1] is GQReturnParam)

        assertTrue(page.parameters[1].gene is ObjectGene)
        val objPage = page.parameters[1].gene as ObjectGene

        assertEquals(1, objPage.fields.size)
        assertTrue(objPage.fields.any { it.getWrappedGene(TupleGene::class.java)?.name == "users" })

        val optUsers = objPage.fields.first {  it.getWrappedGene(TupleGene::class.java)?.name == "users"}
        val tupleUsers = optUsers.getWrappedGene(TupleGene::class.java)

        if (tupleUsers != null) {
            assertEquals(2, tupleUsers.elements.size)
            //assertTrue(tupleUsers.elements.any { it is OptionalGene && it.gene is StringGene && it.name == "Search" })
            assertTrue(tupleUsers.elements.any { it.getWrappedGene(StringGene::class.java)?.name == "Search" })
        }
        val objUser = tupleUsers?.elements?.last()  as ObjectGene
        assertEquals(1, objUser.fields.size)
        assertTrue(objUser.fields.any { it.getWrappedGene(TupleGene::class.java)?.name == "about" })

        val optAbout = objUser.fields.first { it.name == "about" }
        val tupleAbout = optAbout.getWrappedGene(TupleGene::class.java)
        if (tupleAbout != null) {
            assertEquals(1, tupleAbout.elements.size)
            //assertTrue(tupleAbout.elements.any { it is OptionalGene && it.gene is BooleanGene && it.name == "AsHtml" })
            assertTrue(tupleAbout.elements.any { it.getWrappedGene(BooleanGene::class.java)?.name == "AsHtml" })
        }
        /**/
        val pageInfo = actionCluster["pageInfo"] as GraphQLAction
        assertEquals(1, pageInfo.parameters.size)
        assertTrue(pageInfo.parameters[0] is GQReturnParam)

        assertTrue(pageInfo.parameters[0].gene is ObjectGene)
        val objPageInfo = pageInfo.parameters[0].gene as ObjectGene

        assertEquals(2, objPageInfo.fields.size)
        assertTrue(objPageInfo.fields.any { it.getWrappedGene(TupleGene::class.java)?.name == "total" })

        val optTotal = objPageInfo.fields.first { it.name == "total" }
        val tupleTotal = optTotal.getWrappedGene(TupleGene::class.java)

        if (tupleTotal != null) {
            assertEquals(2, tupleTotal.elements.size)
            //assertTrue(tupleTotal.elements.any { it is OptionalGene && it.gene is IntegerGene && it.name == "id" })
            assertTrue(tupleTotal.elements.any { it.getWrappedGene(IntegerGene::class.java)?.name == "id" })
            assertTrue(tupleTotal.elements.last()  is ObjectGene)
        }
        /**/
        assertTrue(objPageInfo.fields.any { it.getWrappedGene(TupleGene::class.java)?.name == "total2" })
    }

    @Test
    fun timbuctooSchemaTest() {
        val actionCluster = mutableMapOf<String, Action>()
        val json = GraphQLActionBuilderTest::class.java.getResource("/graphql/online/Timbuctoo.json").readText()

        val config = EMConfig()
        GraphQLActionBuilder.addActionsFromSchema(json, actionCluster, config.treeDepth)

        assertEquals(19, actionCluster.size)

        val aboutMe = actionCluster["aboutMe"] as GraphQLAction
        assertEquals(1, aboutMe.parameters.size)
        assertTrue(aboutMe.parameters[0] is GQReturnParam)

        assertTrue(aboutMe.parameters[0].gene is ObjectGene)
        val objAboutMe = aboutMe.parameters[0].gene as ObjectGene

        assertEquals(6, objAboutMe.fields.size)
        assertTrue(objAboutMe.fields.any { it is OptionalGene && it.gene is ObjectGene && it.name == "dataSets" })
        assertTrue(objAboutMe.fields.any { it.getWrappedGene(TupleGene::class.java)?.name == "dataSetMetadataList" })

        val optDataSetMetadataList = objAboutMe.fields.first { it.name == "dataSetMetadataList" }

        val tupleDataSetMetadataList = optDataSetMetadataList.getWrappedGene(TupleGene::class.java)
        assertEquals(3, tupleDataSetMetadataList?.elements?.size)
        assertTrue(tupleDataSetMetadataList?.elements?.last() !is CycleObjectGene)
    }

    //@Disabled("this gives lot of GC issues")
    @Test
    fun zoraTest() {
        val actionCluster = mutableMapOf<String, Action>()
        val json = GraphQLActionBuilderTest::class.java.getResource("/graphql/online/Zora.json").readText()

        val config = EMConfig()
        GraphQLActionBuilder.addActionsFromSchema(json, actionCluster, config.treeDepth)

        assertEquals(85, actionCluster.size)
    }

    @Test
    fun faunaTest() {
        val actionCluster = mutableMapOf<String, Action>()
        val json = GraphQLActionBuilderTest::class.java.getResource("/graphql/online/Fauna.json").readText()

        val config = EMConfig()
        GraphQLActionBuilder.addActionsFromSchema(json, actionCluster, config.treeDepth)

        assertEquals(13, actionCluster.size)
    }

    @Test
    fun rootNameTest() {
        val actionCluster = mutableMapOf<String, Action>()
        val json = GraphQLActionBuilderTest::class.java.getResource("/graphql/artificial/RootNames.json").readText()

        val config = EMConfig()
        GraphQLActionBuilder.addActionsFromSchema(json, actionCluster, config.treeDepth)

        assertEquals(2, actionCluster.size)
    }

    @Test
    fun primitivesTest() {
        val actionCluster = mutableMapOf<String, Action>()
        val json = GraphQLActionBuilderTest::class.java.getResource("/graphql/artificial/Primitives.json").readText()

        val config = EMConfig()
        GraphQLActionBuilder.addActionsFromSchema(json, actionCluster, config.treeDepth)

        assertEquals(2, actionCluster.size)

        val flowers = actionCluster["flowers"] as GraphQLAction

        val stores = actionCluster["stores"] as GraphQLAction
        assertEquals(1, stores.parameters.size)
        assertTrue(stores.parameters[0] is GQReturnParam)

        assertTrue(stores.parameters[0].gene is ObjectGene)
        val objStore = stores.parameters[0].gene as ObjectGene
        assertEquals(2, objStore.fields.size)
        assertTrue(objStore.fields.any { it is BooleanGene && it.name == "id" })
        assertTrue(objStore.fields.any { it is BooleanGene && it.name == "bouquets" })

    }

    @Disabled
    @Test
    fun gitHubTest() {
        val actionCluster = mutableMapOf<String, Action>()
        val json = GraphQLActionBuilderTest::class.java.getResource("/graphql/online/GitHub.json").readText()

        val config = EMConfig()
        GraphQLActionBuilder.addActionsFromSchema(json, actionCluster, config.treeDepth)

        assertEquals(204, actionCluster.size)
    }

    @Test
    fun barcelonaUrbanMobilityTest() {

        val actionCluster = mutableMapOf<String, Action>()
        val json =
            GraphQLActionBuilderTest::class.java.getResource("/graphql/online/barcelonaUrbanMobility.json").readText()

        val config = EMConfig()
        GraphQLActionBuilder.addActionsFromSchema(json, actionCluster, config.treeDepth)

        assertEquals(10, actionCluster.size)
    }

    @Test
    fun buildkiteTest() {

        val actionCluster = mutableMapOf<String, Action>()
        val json = GraphQLActionBuilderTest::class.java.getResource("/graphql/online/buildkite.json").readText()

        val config = EMConfig()
        GraphQLActionBuilder.addActionsFromSchema(json, actionCluster, config.treeDepth)

        assertEquals(70, actionCluster.size)

        val teamMemberCreate = actionCluster["teamMemberCreate"] as GraphQLAction
        assertEquals(2, teamMemberCreate.parameters.size)
        assertTrue(teamMemberCreate.parameters[1] is GQReturnParam)

        assertTrue(teamMemberCreate.parameters[1].gene is ObjectGene)
        val objTeamMemberCreate = teamMemberCreate.parameters[1].gene as ObjectGene

        assertEquals(3, objTeamMemberCreate.fields.size)
        assertTrue(objTeamMemberCreate.fields.any { it is OptionalGene && it.gene is ObjectGene && it.name == "team" })

        val objTeam = (objTeamMemberCreate.fields.first { it.name == "team" } as OptionalGene).gene as ObjectGene
        assertEquals(17, objTeam.fields.size)
        assertTrue(objTeam.fields.any { it.getWrappedGene(TupleGene::class.java)?.name == "members" })

        val optMembers = objTeam.fields.first { it.getWrappedGene(TupleGene::class.java)?.name == "members" }

        val tupleMembers = optMembers.getWrappedGene(TupleGene::class.java)
        assertEquals(8, tupleMembers?.elements?.size)
        /**/
        val pipelineSchedule = actionCluster["pipelineSchedule"] as GraphQLAction
        assertEquals(2, pipelineSchedule.parameters.size)
        assertTrue(pipelineSchedule.parameters[1] is GQReturnParam)

    }

    @Test
    fun camaraDeputadosTest() {

        val actionCluster = mutableMapOf<String, Action>()
        val json = GraphQLActionBuilderTest::class.java.getResource("/graphql/online/camaraDeputados.json").readText()

        val config = EMConfig()
        GraphQLActionBuilder.addActionsFromSchema(json, actionCluster, config.treeDepth)

        assertEquals(33, actionCluster.size)
    }

    @Test
    fun demotivationQuotesTest() {

        val actionCluster = mutableMapOf<String, Action>()
        val json =
            GraphQLActionBuilderTest::class.java.getResource("/graphql/online/demotivationQuotes.json").readText()

        val config = EMConfig()
        GraphQLActionBuilder.addActionsFromSchema(json, actionCluster, config.treeDepth)

        assertEquals(2, actionCluster.size)
    }

    @Test
    fun directionsTest() {

        val actionCluster = mutableMapOf<String, Action>()
        val json = GraphQLActionBuilderTest::class.java.getResource("/graphql/online/directions.json").readText()

        val config = EMConfig()
        GraphQLActionBuilder.addActionsFromSchema(json, actionCluster, config.treeDepth)

        assertEquals(6, actionCluster.size)
    }

    @Test
    fun fruitsTest() {

        val actionCluster = mutableMapOf<String, Action>()
        val json = GraphQLActionBuilderTest::class.java.getResource("/graphql/online/fruits.json").readText()

        val config = EMConfig()
        GraphQLActionBuilder.addActionsFromSchema(json, actionCluster, config.treeDepth)

        assertEquals(7, actionCluster.size)
    }

    @Test
    fun mockiTest() {

        val actionCluster = mutableMapOf<String, Action>()
        val json = GraphQLActionBuilderTest::class.java.getResource("/graphql/online/mocki.json").readText()

        val config = EMConfig()
        GraphQLActionBuilder.addActionsFromSchema(json, actionCluster, config.treeDepth)

        assertEquals(4, actionCluster.size)
    }

    @Test
    fun musicBrainzTest() {

        val actionCluster = mutableMapOf<String, Action>()
        val json = GraphQLActionBuilderTest::class.java.getResource("/graphql/online/musicBrainz.json").readText()

        val config = EMConfig()
        GraphQLActionBuilder.addActionsFromSchema(json, actionCluster, config.treeDepth)

        assertEquals(6, actionCluster.size)
    }

    @Test
    fun pokemonTest() {

        val actionCluster = mutableMapOf<String, Action>()
        val json = GraphQLActionBuilderTest::class.java.getResource("/graphql/online/pokemon.json").readText()

        val config = EMConfig()
        GraphQLActionBuilder.addActionsFromSchema(json, actionCluster, config.treeDepth)

        assertEquals(13, actionCluster.size)
    }

    @Test
    fun rickandmortyapiTest() {

        val actionCluster = mutableMapOf<String, Action>()
        val json = GraphQLActionBuilderTest::class.java.getResource("/graphql/online/rickandmortyapi.json").readText()

        val config = EMConfig()
        GraphQLActionBuilder.addActionsFromSchema(json, actionCluster, config.treeDepth)

        assertEquals(9, actionCluster.size)
    }

    @Test
    fun spotifyTest() {

        val actionCluster = mutableMapOf<String, Action>()
        val json = GraphQLActionBuilderTest::class.java.getResource("/graphql/online/spotify.json").readText()

        val config = EMConfig()
        GraphQLActionBuilder.addActionsFromSchema(json, actionCluster, config.treeDepth)

        assertEquals(11, actionCluster.size)
    }

    @Test
    fun swapiTest() {

        val actionCluster = mutableMapOf<String, Action>()
        val json = GraphQLActionBuilderTest::class.java.getResource("/graphql/online/swapi.json").readText()

        val config = EMConfig()
        GraphQLActionBuilder.addActionsFromSchema(json, actionCluster, config.treeDepth)

        assertEquals(13, actionCluster.size)
    }

    @Test
    fun swopTest() {

        val actionCluster = mutableMapOf<String, Action>()
        val json = GraphQLActionBuilderTest::class.java.getResource("/graphql/online/swop.json").readText()

        val config = EMConfig()
        GraphQLActionBuilder.addActionsFromSchema(json, actionCluster, config.treeDepth)

        assertEquals(6, actionCluster.size)
    }

    @Test
    fun weatherTest() {

        val actionCluster = mutableMapOf<String, Action>()
        val json = GraphQLActionBuilderTest::class.java.getResource("/graphql/online/weather.json").readText()

        val config = EMConfig()
        GraphQLActionBuilder.addActionsFromSchema(json, actionCluster, config.treeDepth)

        assertEquals(2, actionCluster.size)
    }

    @Test
    fun composeTest() {

        val actionCluster = mutableMapOf<String, Action>()
        val json = GraphQLActionBuilderTest::class.java.getResource("/graphql/online/compose.json").readText()

        val config = EMConfig()
        GraphQLActionBuilder.addActionsFromSchema(json, actionCluster, config.treeDepth)

        assertEquals(9, actionCluster.size)
    }

    @Test
    fun allLimitReachedTest() {

        val actionCluster = mutableMapOf<String, Action>()
        val json =
            GraphQLActionBuilderTest::class.java.getResource("/graphql/artificial/allLimitReached.json").readText()

        GraphQLActionBuilder.addActionsFromSchema(json, actionCluster, 2)

        assertEquals(1, actionCluster.size)
    }

    @Test
    fun allLimitNotReachedTest() {

        val actionCluster = mutableMapOf<String, Action>()
        val json =
            GraphQLActionBuilderTest::class.java.getResource("/graphql/artificial/allLimitNotReached.json").readText()

        GraphQLActionBuilder.addActionsFromSchema(json, actionCluster, 2)

        assertEquals(2, actionCluster.size)
    }


    @Test
    fun stratzTest() {

        val actionCluster = mutableMapOf<String, Action>()
        val json = GraphQLActionBuilderTest::class.java.getResource("/graphql/online/stratz.json").readText()

        val config = EMConfig()
        GraphQLActionBuilder.addActionsFromSchema(json, actionCluster, config.treeDepth)

        assertEquals(19, actionCluster.size)

        val live = actionCluster["live"] as GraphQLAction
        assertEquals(1, live.parameters.size)
        assertTrue(live.parameters[0] is GQReturnParam)
        assertTrue(live.parameters[0].gene is ObjectGene)

        val objLive = live.parameters[0].gene as ObjectGene
        assertTrue(objLive.fields.any { it.getWrappedGene(TupleGene::class.java)?.name == "matches" })

        val optMatches = objLive.fields.first { it.name == "matches" }

        val tupleMatches = optMatches.getWrappedGene(TupleGene::class.java)
        if (tupleMatches != null) {
            assertEquals(2, tupleMatches.elements.size)
            assertTrue(tupleMatches.elements.any { it is ObjectGene && it.name == "matches" })
        }

    }

    @Test
    fun fieldWithDifferentArgumentTest() {

        val actionCluster = mutableMapOf<String, Action>()
        val json =
            GraphQLActionBuilderTest::class.java.getResource("/graphql/artificial/fieldWithDifferentArgument.json")
                .readText()

        val config = EMConfig()
        GraphQLActionBuilder.addActionsFromSchema(json, actionCluster, config.treeDepth)

        assertEquals(2, actionCluster.size)


        val entryCollection = actionCluster["entryCollection"] as GraphQLAction
        assertEquals(3, entryCollection.parameters.size)
        assertTrue(entryCollection.parameters[0] is GQInputParam)
        //assertTrue((entryCollection.parameters[0].gene as OptionalGene).gene.name == "skip" )
        assertTrue(entryCollection.parameters[0].gene.getWrappedGene(OptionalGene::class.java)?.gene?.name == "skip")

        //assertTrue((entryCollection.parameters[0].gene as OptionalGene).gene is IntegerGene)
        assertTrue(entryCollection.parameters[0].gene.getWrappedGene(IntegerGene::class.java) != null)

        assertTrue(entryCollection.parameters[1] is GQInputParam)
        //assertTrue((entryCollection.parameters[1].gene as OptionalGene).gene is BooleanGene)
        assertTrue(entryCollection.parameters[1].gene.getWrappedGene(BooleanGene::class.java) != null)
        //assertTrue((entryCollection.parameters[1].gene as OptionalGene).gene.name == "preview")
        assertTrue(entryCollection.parameters[1].gene.getWrappedGene(OptionalGene::class.java)?.gene?.name == "preview")

        assertTrue(entryCollection.parameters[2] is GQReturnParam)
        assertTrue(entryCollection.parameters[2].gene is ObjectGene)

        val objEntryCollection = entryCollection.parameters[2].gene as ObjectGene
        assertTrue(objEntryCollection.fields.any { it is BooleanGene && it.name == "total" })

        /**/
        val lessonCodeSnippets = actionCluster["lessonCodeSnippets"] as GraphQLAction
        assertEquals(1, lessonCodeSnippets.parameters.size)
        assertTrue(lessonCodeSnippets.parameters[0] is GQReturnParam)
        assertTrue(lessonCodeSnippets.parameters[0].gene is ObjectGene)

        val objLessonCodeSnippets = lessonCodeSnippets.parameters[0].gene as ObjectGene
        assertTrue(objLessonCodeSnippets.fields.any { it.getWrappedGene(TupleGene::class.java)?.name == "entryCollection" })

        val optEntryCollection = objLessonCodeSnippets.fields.first { it.name == "entryCollection" }

        val tupleEntryCollection = optEntryCollection.getWrappedGene(TupleGene::class.java)
        if (tupleEntryCollection != null) {
            assertEquals(2, tupleEntryCollection.elements.size) //should not fail
            //assertTrue(tupleEntryCollection.elements.any { it is OptionalGene && it.name == "skip" })
            assertTrue( tupleEntryCollection.elements.any { it.getWrappedGene(OptionalGene::class.java)?.gene?.name == "skip" })
            assertTrue(tupleEntryCollection.elements.any { it is ObjectGene && it.name == "entryCollection" })
        }

    }


    @Test
    fun nullableInputTest() {

        val actionCluster = mutableMapOf<String, Action>()
        // The .graphqls schema is from: e2e-tests/spring-graphql/src/main/resources/nullable.array.graphqls
        val json =
            GraphQLActionBuilderTest::class.java.getResource("/graphql/artificial/nullableInput.json").readText()
        val config = EMConfig()
        GraphQLActionBuilder.addActionsFromSchema(json, actionCluster, config.treeDepth)

        assertEquals(4, actionCluster.size)

        val flowersNullInNullOut = actionCluster["flowersNullInNullOut"] as GraphQLAction
        assertEquals(2, flowersNullInNullOut.parameters.size)
        assertTrue(flowersNullInNullOut.parameters[0] is GQInputParam)
        assertTrue(((flowersNullInNullOut.parameters[0].gene as OptionalGene).gene as NullableGene).gene is ArrayGene<*>)
        val arrayNullInNullOut =
            ((flowersNullInNullOut.parameters[0].gene as OptionalGene).gene as NullableGene).gene as ArrayGene<*>
        assertTrue(((arrayNullInNullOut.template as OptionalGene).gene as NullableGene).gene is IntegerGene)

        /**/
        val flowersNullIn = actionCluster["flowersNullIn"] as GraphQLAction
        assertEquals(2, flowersNullIn.parameters.size)
        assertTrue(flowersNullIn.parameters[0] is GQInputParam)
        assertTrue(flowersNullIn.parameters[0].gene is ArrayGene<*>)
        assertTrue((((flowersNullIn.parameters[0].gene as ArrayGene<*>).template as OptionalGene).gene as NullableGene).gene is IntegerGene)

        /**/
        val flowersNullOut = actionCluster["flowersNullOut"] as GraphQLAction
        assertEquals(2, flowersNullOut.parameters.size)
        assertTrue(flowersNullOut.parameters[0] is GQInputParam)
        assertTrue(((flowersNullOut.parameters[0].gene as OptionalGene).gene as NullableGene).gene is ArrayGene<*>)
        val arrayNullOut =
            ((flowersNullOut.parameters[0].gene as OptionalGene).gene as NullableGene).gene as ArrayGene<*>
        assertTrue(arrayNullOut.template is IntegerGene)

        /**/
        val flowersNotNullInOut = actionCluster["flowersNotNullInOut"] as GraphQLAction
        assertEquals(2, flowersNotNullInOut.parameters.size)
        assertTrue((flowersNotNullInOut.parameters[0].gene as ArrayGene<*>).template is IntegerGene)

    }

    @Test
    fun interfacesObjectsTest() {

        val actionCluster = mutableMapOf<String, Action>()
        val json =
            GraphQLActionBuilderTest::class.java.getResource("/graphql/artificial/interfacesObjects.json").readText()
        val config = EMConfig()
        GraphQLActionBuilder.addActionsFromSchema(json, actionCluster, config.treeDepth)

        assertEquals(1, actionCluster.size)

        val stores = actionCluster["stores"] as GraphQLAction
        assertEquals(1, stores.parameters.size)
        assertTrue(stores.parameters[0] is GQReturnParam)

        assertTrue(stores.parameters[0].gene is ObjectGene)
        val objectStore1 = stores.parameters[0].gene as ObjectGene
        assertEquals(1, objectStore1.fields.size)

        assertTrue(objectStore1.fields[0] is OptionalGene)
        assertTrue((objectStore1.fields[0] as OptionalGene).gene is ObjectGene)
        val interfaceBouquet = (objectStore1.fields[0] as OptionalGene).gene as ObjectGene
        assertEquals(2, interfaceBouquet.fields.size)

        assertTrue(interfaceBouquet.fields[0] is OptionalGene)
        assertTrue((interfaceBouquet.fields[0] as OptionalGene).gene is ObjectGene)
        val objPotStore = (interfaceBouquet.fields[0] as OptionalGene).gene as ObjectGene
        assertEquals(1, objPotStore.fields.size)
        assertTrue(objPotStore.fields.any { it.getWrappedGene(ObjectGene::class.java) != null })//interface: address

        val interfaceAddress =
            (objPotStore.fields.first { it.getWrappedGene(ObjectGene::class.java)?.name == "address#INTERFACE#" } as OptionalGene).gene as ObjectGene
        assertEquals(3, interfaceAddress.fields.size)

        assertTrue(interfaceAddress.fields[0] is OptionalGene)
        assertTrue((interfaceAddress.fields[0] as OptionalGene).gene is ObjectGene)
        val objAddressFlower = (interfaceAddress.fields[0] as OptionalGene).gene as ObjectGene
        assertEquals(1, objAddressFlower.fields.size)

        assertTrue(interfaceAddress.fields[0] is OptionalGene)
        assertTrue((interfaceAddress.fields[0] as OptionalGene).gene is ObjectGene)
        val objAddressStore = (interfaceAddress.fields[0] as OptionalGene).gene as ObjectGene
        assertEquals(1, objAddressStore.fields.size)
        /**/
        assertTrue(interfaceBouquet.fields[1] is OptionalGene)
        assertTrue((interfaceBouquet.fields[1] as OptionalGene).gene is ObjectGene)
        val objStore = (interfaceBouquet.fields[1] as OptionalGene).gene as ObjectGene
        assertEquals(2, objStore.fields.size)
        assertTrue(objStore.fields.any { it is BooleanGene && it.name == "id" })
        assertTrue(objStore.fields.any { it is BooleanGene && it.name == "name" })

    }
}<|MERGE_RESOLUTION|>--- conflicted
+++ resolved
@@ -426,7 +426,6 @@
         GraphQLActionBuilder.addActionsFromSchema(json, actionCluster, config.treeDepth)
 
         assertEquals(9, actionCluster.size)
-<<<<<<< HEAD
         val sequenceAnalysis = actionCluster["sequenceAnalysis"] as GraphQLAction
         assertEquals(2, sequenceAnalysis.parameters.size)
         assertTrue(sequenceAnalysis.parameters[1] is GQReturnParam)
@@ -446,8 +445,8 @@
                 assertEquals(2, tupleDrugScores.elements.size)
                 assertTrue(tupleDrugScores.elements.any { it.getWrappedGene(EnumGene::class.java)?.name == "drugClass" })
             }
-=======
-
+        }
+        /**/
         val patternAnalysis = actionCluster["patternAnalysis"] as GraphQLAction
         assertEquals(2, patternAnalysis.parameters.size)
         assertTrue(patternAnalysis.parameters[1] is GQReturnParam)
@@ -465,7 +464,6 @@
 
         if (tupleAlgorithmComparison !=null) {
             assertTrue(tupleAlgorithmComparison.elements.any { it.getWrappedGene(ArrayGene::class.java)?.name == "customAlgorithms" })
->>>>>>> ada30a6d
         }
     }
 
