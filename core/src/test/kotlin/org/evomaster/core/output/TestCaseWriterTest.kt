--- conflicted
+++ resolved
@@ -1,16 +1,18 @@
 package org.evomaster.core.output
 
-import org.evomaster.client.java.controller.api.dto.database.schema.DatabaseType
 import org.evomaster.core.EMConfig
 import org.evomaster.core.database.DbAction
-import org.evomaster.core.database.DbActionGeneBuilder
 import org.evomaster.core.database.schema.Column
 import org.evomaster.core.database.schema.ColumnDataType.*
 import org.evomaster.core.database.schema.ForeignKey
 import org.evomaster.core.database.schema.Table
-import org.evomaster.core.output.EvaluatedIndividualBuilder.Companion.buildEvaluatedIndividual
+import org.evomaster.core.problem.rest.RestAction
+import org.evomaster.core.problem.rest.RestIndividual
+import org.evomaster.core.problem.rest.SampleType
+import org.evomaster.core.search.ActionResult
+import org.evomaster.core.search.EvaluatedIndividual
+import org.evomaster.core.search.FitnessValue
 import org.evomaster.core.search.gene.*
-import org.evomaster.core.search.service.Randomness
 import org.junit.jupiter.api.Assertions.assertEquals
 import org.junit.jupiter.api.Test
 
@@ -42,8 +44,7 @@
 
     @Test
     fun testOneAction() {
-        val aColumn = Column("aColumn", VARCHAR, 10,
-                databaseType = DatabaseType.H2)
+        val aColumn = Column("aColumn", VARCHAR, 10)
 
         val aTable = Table("myTable", setOf(aColumn), HashSet<ForeignKey>())
 
@@ -85,10 +86,29 @@
     }
 
 
+    private fun buildEvaluatedIndividual(dbInitialization: MutableList<DbAction>): Triple<OutputFormat, String, EvaluatedIndividual<RestIndividual>> {
+        val format = OutputFormat.JAVA_JUNIT_4
+
+        val baseUrlOfSut = "baseUrlOfSut"
+
+        val sampleType = SampleType.RANDOM
+
+        val restActions = emptyList<RestAction>().toMutableList()
+
+
+        val individual = RestIndividual(restActions, sampleType, dbInitialization)
+
+        val fitnessVal = FitnessValue(0.0)
+
+        val results = emptyList<ActionResult>().toMutableList()
+
+        val ei = EvaluatedIndividual<RestIndividual>(fitnessVal, individual, results)
+        return Triple(format, baseUrlOfSut, ei)
+    }
+
     @Test
     fun testTwoAction() {
-        val aColumn = Column("aColumn", VARCHAR, 10,
-                databaseType = DatabaseType.H2)
+        val aColumn = Column("aColumn", VARCHAR, 10)
 
         val aTable = Table("myTable", setOf(aColumn), HashSet<ForeignKey>())
 
@@ -138,10 +158,8 @@
 
     @Test
     fun testTwoColumns() {
-        val column0 = Column("Column0", VARCHAR, 10,
-                databaseType = DatabaseType.H2)
-        val column1 = Column("Column1", VARCHAR, 10,
-                databaseType = DatabaseType.H2)
+        val column0 = Column("Column0", VARCHAR, 10)
+        val column1 = Column("Column1", VARCHAR, 10)
 
         val aTable = Table("myTable", setOf(column0, column1), HashSet<ForeignKey>())
 
@@ -185,10 +203,8 @@
 
     @Test
     fun testIntegerColumn() {
-        val idColumn = Column("Id", INTEGER, 10, primaryKey = false,
-                databaseType = DatabaseType.H2)
-        val nameColumn = Column("Name", VARCHAR, 10, primaryKey = false,
-                databaseType = DatabaseType.H2)
+        val idColumn = Column("Id", INTEGER, 10, primaryKey = false)
+        val nameColumn = Column("Name", VARCHAR, 10, primaryKey = false)
 
         val aTable = Table("myTable", setOf(idColumn, nameColumn), HashSet<ForeignKey>())
 
@@ -232,10 +248,8 @@
 
     @Test
     fun testPrimaryKeyColumn() {
-        val idColumn = Column("Id", INTEGER, 10, primaryKey = true,
-                databaseType = DatabaseType.H2)
-        val nameColumn = Column("Name", VARCHAR, 10, primaryKey = false,
-                databaseType = DatabaseType.H2)
+        val idColumn = Column("Id", INTEGER, 10, primaryKey = true)
+        val nameColumn = Column("Name", VARCHAR, 10, primaryKey = false)
 
         val aTable = Table("myTable", setOf(idColumn, nameColumn), HashSet<ForeignKey>())
 
@@ -281,12 +295,10 @@
 
     @Test
     fun testForeignKeyColumn() {
-        val idColumn = Column("Id", INTEGER, 10, primaryKey = true,
-                databaseType = DatabaseType.H2)
+        val idColumn = Column("Id", INTEGER, 10, primaryKey = true)
         val table0 = Table("Table0", setOf(idColumn), HashSet<ForeignKey>())
 
-        val fkColumn = Column("fkId", INTEGER, 10, primaryKey = false,
-                databaseType = DatabaseType.H2)
+        val fkColumn = Column("fkId", INTEGER, 10, primaryKey = false)
         val table1 = Table("Table1", setOf(idColumn, fkColumn), HashSet<ForeignKey>())
 
 
@@ -341,8 +353,7 @@
 
     @Test
     fun testBooleanColumn() {
-        val aColumn = Column("aColumn", BOOLEAN, 10,
-                databaseType = DatabaseType.H2)
+        val aColumn = Column("aColumn", BOOLEAN, 10)
 
         val aTable = Table("myTable", setOf(aColumn), HashSet<ForeignKey>())
 
@@ -387,12 +398,10 @@
 
     @Test
     fun testNullableForeignKeyColumn() {
-        val idColumn = Column("Id", INTEGER, 10, primaryKey = true,
-                databaseType = DatabaseType.H2)
+        val idColumn = Column("Id", INTEGER, 10, primaryKey = true)
         val table0 = Table("Table0", setOf(idColumn), HashSet<ForeignKey>())
 
-        val fkColumn = Column("fkId", INTEGER, 10, primaryKey = false, nullable = true,
-                databaseType = DatabaseType.H2)
+        val fkColumn = Column("fkId", INTEGER, 10, primaryKey = false, nullable = true)
         val table1 = Table("Table1", setOf(idColumn, fkColumn), HashSet<ForeignKey>())
 
 
@@ -447,8 +456,7 @@
 
     @Test
     fun testTimeStampColumn() {
-        val aColumn = Column("aColumn", TIMESTAMP, 10,
-                databaseType = DatabaseType.H2)
+        val aColumn = Column("aColumn", TIMESTAMP, 10)
 
         val aTable = Table("myTable", setOf(aColumn), HashSet<ForeignKey>())
 
@@ -493,8 +501,7 @@
 
     @Test
     fun testThreeAction() {
-        val aColumn = Column("aColumn", VARCHAR, 10,
-                databaseType = DatabaseType.H2)
+        val aColumn = Column("aColumn", VARCHAR, 10)
 
         val aTable = Table("myTable", setOf(aColumn), HashSet<ForeignKey>())
 
@@ -551,12 +558,10 @@
 
     @Test
     fun testTimeStampForeignKeyColumn() {
-        val idColumn = Column("Id", TIMESTAMP, 10, primaryKey = true,
-                databaseType = DatabaseType.H2)
+        val idColumn = Column("Id", TIMESTAMP, 10, primaryKey = true)
         val table0 = Table("Table0", setOf(idColumn), HashSet<ForeignKey>())
 
-        val fkColumn = Column("fkId", TIMESTAMP, 10, primaryKey = false,
-                databaseType = DatabaseType.H2)
+        val fkColumn = Column("fkId", TIMESTAMP, 10, primaryKey = false)
         val table1 = Table("Table1", setOf(idColumn, fkColumn), HashSet<ForeignKey>())
 
         val pkGeneUniqueId = 12345L
@@ -609,20 +614,13 @@
 
     @Test
     fun testIndirectForeignKeyColumn() {
-        val table0_Id = Column("Id", INTEGER, 10, primaryKey = true, autoIncrement = true,
-                databaseType = DatabaseType.H2)
+        val table0_Id = Column("Id", INTEGER, 10, primaryKey = true, autoIncrement = true)
         val table0 = Table("Table0", setOf(table0_Id), HashSet<ForeignKey>())
 
-<<<<<<< HEAD
-        val table1_Id = Column("Id", INTEGER, 10, primaryKey = true,
-                databaseType = DatabaseType.H2)
-=======
         val table1_Id = Column("Id", INTEGER, 10, primaryKey = true, foreignKeyToAutoIncrement = true)
->>>>>>> 89ccbc5d
         val table1 = Table("Table1", setOf(table1_Id), HashSet<ForeignKey>())
 
-        val table2_Id = Column("Id", INTEGER, 10, primaryKey = true, foreignKeyToAutoIncrement = true,
-                databaseType = DatabaseType.H2)
+        val table2_Id = Column("Id", INTEGER, 10, primaryKey = true, foreignKeyToAutoIncrement = true)
         val table2 = Table("Table2", setOf(table2_Id), HashSet<ForeignKey>())
 
         val insertId0 = 1001L
@@ -678,10 +676,8 @@
 
     @Test
     fun testInsertDateColumnType() {
-        val idColumn = Column("Id", INTEGER, 10, primaryKey = true, autoIncrement = true,
-                databaseType = DatabaseType.H2)
-        val dateColumn = Column("birthDate", DATE, 10, primaryKey = false, autoIncrement = false,
-                databaseType = DatabaseType.H2)
+        val idColumn = Column("Id", INTEGER, 10, primaryKey = true, autoIncrement = true)
+        val dateColumn = Column("birthDate", DATE, 10, primaryKey = false, autoIncrement = false)
 
         val table = Table("Table0", setOf(idColumn, dateColumn), HashSet<ForeignKey>())
 
@@ -732,7 +728,7 @@
 
         val autoGene = SqlAutoIncrementGene(table.name)
         val pkGene0 = SqlPrimaryKeyGene(idColumn.name, "Table0", autoGene, 10)
-        val uuidGene = SqlUUIDGene(uuidColumn.name)
+        val uuidGene = UUIDGene(uuidColumn.name)
         val insert = DbAction(table, setOf(idColumn, uuidColumn), 0L, listOf(pkGene0, uuidGene))
 
         val (format, baseUrlOfSut, ei) = buildEvaluatedIndividual(mutableListOf(insert))
@@ -765,24 +761,23 @@
     }
 
     @Test
-    fun testRegexGene() {
-        val randomness = Randomness()
-        val textColumn = Column("textColumn", TEXT, 10, primaryKey = false, autoIncrement = false,
-                databaseType = DatabaseType.H2)
-
-        val table = Table("Table0", setOf(textColumn), HashSet<ForeignKey>())
-
-
-        val regexGene = DbActionGeneBuilder().buildLikeRegexGene("textColumn", listOf("foo"), databaseType = DatabaseType.POSTGRES)
-
-        regexGene.randomize(randomness, false, listOf())
-        val insert = DbAction(table, setOf(textColumn), 0L, listOf(regexGene))
-
+    fun testJSONBEmpty() {
+
+
+        val idColumn = Column("Id", INTEGER, 10, primaryKey = true, autoIncrement = true)
+        val jsonbColumn = Column("jsonbColumn", JSONB, 10, primaryKey = false, autoIncrement = false)
+
+        val table = Table("Table0", setOf(idColumn, jsonbColumn), HashSet<ForeignKey>())
+
+
+        val autoGene = SqlAutoIncrementGene(table.name)
+        val pkGene0 = SqlPrimaryKeyGene(idColumn.name, "Table0", autoGene, 10)
+        val objectGene = ObjectGene(jsonbColumn.name, listOf())
+        val insert = DbAction(table, setOf(idColumn, jsonbColumn), 0L, listOf(pkGene0, objectGene))
 
         val (format, baseUrlOfSut, ei) = buildEvaluatedIndividual(mutableListOf(insert))
         val config = EMConfig()
         config.outputFormat = format
-        val expectedGeneValue = regexGene.getValueAsRawString()
 
         val test = TestCase(test = ei, name = "test")
 
@@ -797,17 +792,147 @@
             add("List<InsertionDto> insertions = sql().insertInto(\"Table0\", 0L)")
             indent()
             indent()
-            add(".d(\"textColumn\", \"\\\"%s\\\"\")".format(expectedGeneValue))
-            deindent()
-            add(".dtos();")
-            deindent()
-            add("controller.execInsertionsIntoDatabase(insertions);")
-            deindent()
-            add("}")
-        }
-
-        assertEquals(expectedLines.toString(), lines.toString())
-    }
-
+            add(".d(\"jsonbColumn\", \"'{}'\")")
+            deindent()
+            add(".dtos();")
+            deindent()
+            add("controller.execInsertionsIntoDatabase(insertions);")
+            deindent()
+            add("}")
+        }
+
+        assertEquals(expectedLines.toString(), lines.toString())
+    }
+
+
+    @Test
+    fun testJSONBColumnType() {
+
+
+        val idColumn = Column("Id", INTEGER, 10, primaryKey = true, autoIncrement = true)
+        val jsonbColumn = Column("jsonbColumn", JSONB, 10, primaryKey = false, autoIncrement = false)
+
+        val table = Table("Table0", setOf(idColumn, jsonbColumn), HashSet<ForeignKey>())
+
+
+        val autoGene = SqlAutoIncrementGene(table.name)
+        val pkGene0 = SqlPrimaryKeyGene(idColumn.name, "Table0", autoGene, 10)
+        val objectGene = ObjectGene(jsonbColumn.name, listOf(IntegerGene("integerField")))
+        val insert = DbAction(table, setOf(idColumn, jsonbColumn), 0L, listOf(pkGene0, objectGene))
+
+        val (format, baseUrlOfSut, ei) = buildEvaluatedIndividual(mutableListOf(insert))
+        val config = EMConfig()
+        config.outputFormat = format
+
+        val test = TestCase(test = ei, name = "test")
+
+        val writer = TestCaseWriter()
+
+        val lines = writer.convertToCompilableTestCode(config, test, baseUrlOfSut)
+
+        val expectedLines = Lines().apply {
+            add("@Test")
+            add("public void test() throws Exception {")
+            indent()
+            add("List<InsertionDto> insertions = sql().insertInto(\"Table0\", 0L)")
+            indent()
+            indent()
+            add(".d(\"jsonbColumn\", \"'{\\\"integerField\\\":0}'\")")
+            deindent()
+            add(".dtos();")
+            deindent()
+            add("controller.execInsertionsIntoDatabase(insertions);")
+            deindent()
+            add("}")
+        }
+
+        assertEquals(expectedLines.toString(), lines.toString())
+    }
+
+
+    @Test
+    fun testJSONBoolean() {
+        val idColumn = Column("Id", INTEGER, 10, primaryKey = true, autoIncrement = true)
+        val jsonbColumn = Column("jsonbColumn", JSONB, 10, primaryKey = false, autoIncrement = false)
+
+        val table = Table("Table0", setOf(idColumn, jsonbColumn), HashSet<ForeignKey>())
+
+
+        val autoGene = SqlAutoIncrementGene(table.name)
+        val pkGene0 = SqlPrimaryKeyGene(idColumn.name, "Table0", autoGene, 10)
+        val objectGene = ObjectGene(jsonbColumn.name, listOf(BooleanGene("booleanField")))
+        val insert = DbAction(table, setOf(idColumn, jsonbColumn), 0L, listOf(pkGene0, objectGene))
+
+        val (format, baseUrlOfSut, ei) = buildEvaluatedIndividual(mutableListOf(insert))
+        val config = EMConfig()
+        config.outputFormat = format
+
+        val test = TestCase(test = ei, name = "test")
+
+        val writer = TestCaseWriter()
+
+        val lines = writer.convertToCompilableTestCode(config, test, baseUrlOfSut)
+
+        val expectedLines = Lines().apply {
+            add("@Test")
+            add("public void test() throws Exception {")
+            indent()
+            add("List<InsertionDto> insertions = sql().insertInto(\"Table0\", 0L)")
+            indent()
+            indent()
+            add(".d(\"jsonbColumn\", \"'{\\\"booleanField\\\":true}'\")")
+            deindent()
+            add(".dtos();")
+            deindent()
+            add("controller.execInsertionsIntoDatabase(insertions);")
+            deindent()
+            add("}")
+        }
+
+        assertEquals(expectedLines.toString(), lines.toString())
+    }
+
+
+    @Test
+    fun testJSONString() {
+        val idColumn = Column("Id", INTEGER, 10, primaryKey = true, autoIncrement = true)
+        val jsonbColumn = Column("jsonbColumn", JSONB, 10, primaryKey = false, autoIncrement = false)
+
+        val table = Table("Table0", setOf(idColumn, jsonbColumn), HashSet<ForeignKey>())
+
+
+        val autoGene = SqlAutoIncrementGene(table.name)
+        val pkGene0 = SqlPrimaryKeyGene(idColumn.name, "Table0", autoGene, 10)
+        val objectGene = ObjectGene(jsonbColumn.name, listOf(StringGene("stringField")))
+        val insert = DbAction(table, setOf(idColumn, jsonbColumn), 0L, listOf(pkGene0, objectGene))
+
+        val (format, baseUrlOfSut, ei) = buildEvaluatedIndividual(mutableListOf(insert))
+        val config = EMConfig()
+        config.outputFormat = format
+
+        val test = TestCase(test = ei, name = "test")
+
+        val writer = TestCaseWriter()
+
+        val lines = writer.convertToCompilableTestCode(config, test, baseUrlOfSut)
+
+        val expectedLines = Lines().apply {
+            add("@Test")
+            add("public void test() throws Exception {")
+            indent()
+            add("List<InsertionDto> insertions = sql().insertInto(\"Table0\", 0L)")
+            indent()
+            indent()
+            add(".d(\"jsonbColumn\", \"'{\\\"stringField\\\":\\\"foo\\\"}'\")")
+            deindent()
+            add(".dtos();")
+            deindent()
+            add("controller.execInsertionsIntoDatabase(insertions);")
+            deindent()
+            add("}")
+        }
+
+        assertEquals(expectedLines.toString(), lines.toString())
+    }
 
 }