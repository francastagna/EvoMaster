package org.evomaster.core.output.service

import com.google.inject.Inject
import org.evomaster.client.java.instrumentation.shared.ExternalServiceSharedUtils.RESERVED_RESOLVED_LOCAL_IP
import org.evomaster.core.EMConfig
import org.evomaster.core.output.Lines
import org.evomaster.core.output.OutputFormat
import org.evomaster.core.output.TestCase
import org.evomaster.core.output.service.TestWriterUtils.Companion.getWireMockVariableName
import org.evomaster.core.problem.externalservice.HostnameResolutionAction
import org.evomaster.core.problem.externalservice.httpws.HttpExternalServiceAction
import org.evomaster.core.problem.externalservice.httpws.param.HttpWsResponseParam
import org.evomaster.core.search.action.Action
import org.evomaster.core.search.action.ActionResult
import org.evomaster.core.search.EvaluatedIndividual
import org.slf4j.LoggerFactory
import java.nio.file.Files
import java.nio.file.Path
import java.nio.file.Paths


abstract class TestCaseWriter {

    @Inject
    protected lateinit var config: EMConfig


    /**
     * In the tests, we might need to generate new variables.
     * We must guarantee that no 2 variables have the same name.
     * Easiest approach is to just use a counter that is incremented
     * at each new generated variable
     */
    protected var counter = 0

    protected val format: OutputFormat
        get() {
            return config.outputFormat
        }


    companion object {
        private val log = LoggerFactory.getLogger(TestCaseWriter::class.java)
    }


    /**
     * save content to the same folder where [testResourcePath] is with a file name [fileName]
     */
    protected fun saveTextToDisk(text: String, testResourcePath: Path, fileName: String){
        if (!Files.exists(testResourcePath))
            Files.createDirectories(testResourcePath)

        val textToFile = Paths.get(testResourcePath.toFile().path, fileName)
        Files.deleteIfExists(textToFile)
        Files.createFile(textToFile)

        textToFile.toFile().appendText(text)
    }

    fun convertToCompilableTestCode(
            test: TestCase,
            baseUrlOfSut: String,
            testSuitePath: Path? = null
    ): Lines {

        counter = 0

        val lines = Lines()

        if (config.testSuiteSplitType == EMConfig.TestSuiteSplitType.CLUSTER
            && test.test.getClusters().size != 0
        ) {
            clusterComment(lines, test)
        }

        if (format.isJUnit()) {
            if (config.testTimeout <= 0) {
                lines.add("@Test")
            } else {
                if (format.isJUnit4()) {
                    lines.add("@Test(timeout = ${config.testTimeout * 1000})")
                } else if (format.isJUnit5()) {
                    lines.add("@Test @Timeout(${config.testTimeout})")
                }
            }
        }

        //TODO: check xUnit instead
        if (format.isCsharp()) {
            lines.add("[Fact]")
        }

        when {
            format.isJava() -> lines.add("public void ${test.name}() throws Exception {")
            format.isKotlin() -> lines.add("fun ${test.name}()  {")
            format.isJavaScript() -> lines.add("test(\"${test.name}\", async () => {")
            format.isCsharp() -> lines.add("public async Task ${test.name}() {")
        }


        lines.indented {
            val ind = test.test
            val insertionVars = mutableListOf<Pair<String, String>>()
            // FIXME: HostnameResolutionActions can be a separately, for now it's under
            //  handleFieldDeclarations.
            handleFieldDeclarations(lines, baseUrlOfSut, ind, insertionVars)
            handleActionCalls(lines, baseUrlOfSut, ind, insertionVars, testCaseName = test.name, testSuitePath)
        }


        lines.add("}")

        if (format.isJavaScript()) {
            lines.append(");")
        }
        return lines
    }

    fun handleHostnameResolutionActions(
        lines: Lines,
        actions: List<HostnameResolutionAction>
    ) {
<<<<<<< HEAD
        val mappings: MutableList<HostnameResolutionAction> = mutableListOf()

        actions.forEach { action ->
           val existing = actions.filter { it.hostname == action.hostname }
            if (existing.size > 1) {
                if (action.localIPAddress != RESERVED_RESOLVED_LOCAL_IP) {
                    mappings.add(action)
                }
            } else {
                mappings.add(action)
            }
        }

        mappings.forEach {
            lines.add("DnsCacheManipulator.setDnsCache(\"${it.hostname}\", \"${it.localIPAddress}\")")
=======

        actions.forEach { a ->
            val x = actions.filter { it.hostname == a.hostname }

            if (x.size > 1) {
                // This should not happen
                throw IllegalStateException("Have more than one action for ${a.hostname}")
            }

            lines.add("DnsCacheManipulator.setDnsCache(\"${a.hostname}\", \"${a.localIPAddress}\")")
>>>>>>> aef5ed0c
            lines.appendSemicolon(format)
        }
    }

    protected fun handleExternalServiceActions(
        lines: Lines,
        actions: List<HttpExternalServiceAction>
    ) {
        // TODO: Handle same request pattern exists multiple time.
        //  Currently we don't handle the same request pattern exists multiple
        //  time. For that, need to create WireMock scenario to have multiple
        //  responses for the same request pattern.
        actions
            .filter { it.active }
            .forEachIndexed { index, action ->
                val response = action.response as HttpWsResponseParam
                val name = getWireMockVariableName(action.externalService)

                // Default behaviour of WireMock has been removed, since found no purpose
                // in case if there is a failure regarding no routes found in WireMock
                // consider adding that later
                lines.addStatement("assertNotNull(${name})", config.outputFormat)

                TestWriterUtils.handleStubForAsJavaOrKotlin(
                    lines,
                    action.externalService,
                    response,
                    action.request.method.lowercase(),
                    "urlEqualTo(\"${action.request.url}\")",
                    index+1,
                    format
                )
                lines.appendSemicolon(format)
                lines.addEmpty(1)
            }
    }

    /**
     * Before starting to make actions (e.g. HTTP calls in web apis), check if we need to declare any field, ie variable,
     * for this test.
     * @param lines are generated lines which save the generated test scripts
     * @param ind is the final individual (ie test) to be generated into the test scripts
     * @param insertionVars contains variable names of sql insertions (Pair.first) with their results (Pair.second).
     */
    protected abstract fun handleFieldDeclarations(
        lines: Lines,
        baseUrlOfSut: String,
        ind: EvaluatedIndividual<*>,
        insertionVars: MutableList<Pair<String, String>>
    )

    /**
     * handle action call generation
     * @param lines are generated lines which save the generated test scripts
     * @param baseUrlOfSut is the base url of sut
     * @param ind is the final individual (ie test) to be generated into the test scripts
     * @param insertionVars contains variable names of sql insertions (Pair.first) with their results (Pair.second).
     */
    protected abstract fun handleActionCalls(
            lines: Lines,
            baseUrlOfSut: String,
            ind: EvaluatedIndividual<*>,
            insertionVars: MutableList<Pair<String, String>>,
            testCaseName: String,
            testSuitePath: Path?
    )

    /**
     * handle action call generation
     * @param action is the call to be generated
     * @param index is the index of the action in a test
     * @param testCaseName is the name of the test to be saved
     * @param lines are generated lines which save the generated test scripts
     * @param result is the execution result of the action
     * @param testSuitePath is the path where to save the test suite, such info might be used to save files used in the test
     * @param baseUrlOfSut is the base url of sut
     */
    protected abstract fun addActionLines(action: Action, index: Int, testCaseName: String, lines: Lines, result: ActionResult, testSuitePath: Path?, baseUrlOfSut: String)

    protected abstract fun shouldFailIfExceptionNotThrown(result: ActionResult): Boolean

    /**
     * add extra static variable that could be specific to a problem
     */
    open fun addExtraStaticVariables(lines: Lines) {}

    /**
     * add extra init statement before all tests are executed (e.g., @BeforeAll for junit)
     * that could be specific to a problem
     */
    open fun addExtraInitStatement(lines: Lines) {}

    protected fun addActionInTryCatch(
        call: Action,
        index: Int,
        testCaseName: String,
        lines: Lines,
        res: ActionResult,
        testSuitePath: Path?,
        baseUrlOfSut: String
    ) {
        when {
            /*
                TODO do we need to handle differently in JS due to Promises?
             */
            format.isJavaOrKotlin() -> lines.add("try{")
            format.isJavaScript() -> lines.add("try{")
            format.isCsharp() -> lines.add("try{")
        }

        lines.indented {
            addActionLines(call,index, testCaseName, lines, res, testSuitePath, baseUrlOfSut)

            if (shouldFailIfExceptionNotThrown(res)) {
                if (!format.isJavaScript()) {
                    /*
                        TODO need a way to do it for JS, see
                        https://github.com/facebook/jest/issues/2129
                        what about expect(false).toBe(true)?
                     */
                    lines.add("fail(\"Expected exception\");")
                }
            }
        }

        when {
            format.isJava() -> lines.add("} catch(Exception e){")
            format.isKotlin() -> lines.add("} catch(e: Exception){")
            format.isJavaScript() -> lines.add("} catch(e){")
            format.isCsharp() -> lines.add("} catch(Exception e){")
        }

        res.getErrorMessage()?.let {
            lines.indented {
                lines.add("//${it.replace('\n', ' ').replace('\r', ' ')}")
            }
        }
        lines.add("}")
    }


    protected fun capitalizeFirstChar(name: String): String {
        return name[0].uppercaseChar() + name.substring(1)
    }


    protected fun clusterComment(lines: Lines, test: TestCase) {
        if (test.test.clusterAssignments.size > 0) {
            lines.add("/**")
            lines.add("* [${test.name}] is a part of 1 or more clusters, as defined by the selected clustering options. ")
            for (c in test.test.clusterAssignments) {
                lines.add("* $c")
            }
            lines.add("*/")
        }
    }

    /**
     * an optional handling for handling generated tests
     */
    open fun additionalTestHandling(tests: List<TestCase>) {
        // do nothing
    }
}<|MERGE_RESOLUTION|>--- conflicted
+++ resolved
@@ -121,23 +121,6 @@
         lines: Lines,
         actions: List<HostnameResolutionAction>
     ) {
-<<<<<<< HEAD
-        val mappings: MutableList<HostnameResolutionAction> = mutableListOf()
-
-        actions.forEach { action ->
-           val existing = actions.filter { it.hostname == action.hostname }
-            if (existing.size > 1) {
-                if (action.localIPAddress != RESERVED_RESOLVED_LOCAL_IP) {
-                    mappings.add(action)
-                }
-            } else {
-                mappings.add(action)
-            }
-        }
-
-        mappings.forEach {
-            lines.add("DnsCacheManipulator.setDnsCache(\"${it.hostname}\", \"${it.localIPAddress}\")")
-=======
 
         actions.forEach { a ->
             val x = actions.filter { it.hostname == a.hostname }
@@ -148,7 +131,6 @@
             }
 
             lines.add("DnsCacheManipulator.setDnsCache(\"${a.hostname}\", \"${a.localIPAddress}\")")
->>>>>>> aef5ed0c
             lines.appendSemicolon(format)
         }
     }
