package org.evomaster.core.output


import org.evomaster.core.problem.rest.HttpVerb
import org.evomaster.core.problem.rest.RestCallAction
import org.evomaster.core.problem.rest.RestCallResult
import org.evomaster.core.problem.rest.RestIndividual
import org.evomaster.core.search.EvaluatedIndividual
import org.evomaster.core.search.Solution
import java.lang.IllegalArgumentException

/**
 * This class is responsible to decide the order in which
 * the test cases should be written in the final test suite.
 * Ideally, the most "interesting" tests should be written first.
 *
 * <br>
 *
 * Furthermore, this class is also responsible for deciding which
 * name each test will have
 */
class TestSuiteOrganizer {
    companion object {
        val sortingHelper = SortingHelper()
        val namingHelper = NamingHelper()


        fun sortTests(solution: Solution<*>, customNaming: Boolean = false): List<TestCase> {

            //TODO here in the future we will have something bit smarter
            return sortingHelper.sort(solution, namingHelper, customNaming)
        }
    }
}

class NamingHelper {
    /**
     * The presence of a call with a 500 status code will be added to the test name.
     */
    private fun criterion1_500 (individual: EvaluatedIndividual<*>): String{
        if (individual.results.filterIsInstance<RestCallResult>().any{ it.getStatusCode() == 500 }){
            return "_with500"
        }
        return ""
    }

    private fun criterion2_hasPost (individual: EvaluatedIndividual<*>): String{
        if(individual.individual.seeActions().filterIsInstance<RestCallAction>().any{it.verb == HttpVerb.POST} ){
            return "_hasPost"
<<<<<<< HEAD
        }

        return ""
    }

    /**
     * The type of sample is added to the name. This is tied to the the [RestIndividual] and will change with a new problem.
     */
    private fun criterion3_sampling(individual: EvaluatedIndividual<*>): String{
        if(individual.individual is RestIndividual)
            return "_" + individual.individual.sampleType
        else return ""
    }

    /**
     * The presence of separate steps for DB initialization will be added to the test name. This is currently tied to
     * the [RestIndividual] and will change with a new problem
     */
    private fun criterion4_dbInit(individual: EvaluatedIndividual<*>): String{
        if ((individual.individual is RestIndividual) && individual.individual.dbInitialization.isNotEmpty()){
            return "_" + "hasDbInit"
        }
        else return ""
    }

    val namingCriteria =  mutableListOf(::criterion1_500, ::criterion2_hasPost, ::criterion3_sampling, ::criterion4_dbInit)


    fun suggestName(individual: EvaluatedIndividual<*>): String{
        return namingCriteria.map { it(individual) }.joinToString("")
    }

}


class SortingHelper {
    /** maxStatusCodeComparatorInd sorts Evaluated individuals based on the highest status code (e.g., 500s are first).
     *
     * **/
    val maxStatusCodeComparatorInd = compareBy<EvaluatedIndividual<*>>{ind ->
        val max = ind.results.filterIsInstance<RestCallResult>().maxBy { it.getStatusCode()!! }
            (max as RestCallResult).getStatusCode() ?: 0
    }.reversed()

    /** maxNumberOfActionsComparatorInd sorts Evaluated individuals based on the number of actions (most actions first).
     * **/
    val maxNumberOfActionsComparatorInd = compareBy<EvaluatedIndividual<*>>{ ind ->
        ind.individual.seeActions().size
    }.reversed()

    /**
     * dbInitSize sorts [EvaluatedIndividual] objects on the basis of the presence (and number) of db initialization actions.
     * Currently, this is only supported for [RestIndividual].
     * Note, writing the comparator as [EvaluatedIndividual<RestIndividual>>] seems to break the .sortWith() later on.
     */
    val dbInitSize = compareBy<EvaluatedIndividual<*>>{ ind ->
        if(ind.individual is RestIndividual) {
            ind.individual.dbInitialization.size
=======
>>>>>>> 46a1585d
        }
        else 0
    }.reversed()

    /**
     * coveredTargets sorts [EvaluatedIndividual] objects on the basis of the number of covered targets.
     * The purpose is to give an example of sorting based on fitness information.
     */
    val coveredTargets = compareBy<EvaluatedIndividual<*>> {
        it.fitness.coveredTargets()
    }

<<<<<<< HEAD
    /**
     *  [comparatorList] holds those comparators that are currently selected for sorting
     *  Note that (currently) the order of the comparators is inverse to their importance/priority
     */

    val comparatorList = mutableListOf(  maxStatusCodeComparatorInd, dbInitSize)


    /**
     *Sorting is done according to the comparator list. If no list is provided, individuals are sorted by max status.
     */
    fun sortByComparatorList (solution: Solution<*>,
                              namingHelper: NamingHelper,
                              comparators: MutableList<Comparator<EvaluatedIndividual<*>>> = mutableListOf(maxStatusCodeComparatorInd)

    ): List<TestCase> {
        var counter = 0

        comparators.forEach { solution.individuals.sortWith(it) }

        return solution.individuals.map{ ind -> TestCase(ind, "test_"  + (counter++) + namingHelper.suggestName(ind))}
    }

    /**
     * No sorting, and just basic name with incremental counter
     */
    fun naiveSorting(solution: Solution<*>): List<TestCase> {
        var counter = 0
        return solution.individuals.map { ind -> TestCase(ind, "test" + (counter++)) }
    }

    fun sort(solution: Solution<*>, namingHelper: NamingHelper = NamingHelper(), customNaming: Boolean = false): List<TestCase> {
        if (customNaming){
            return sortByComparatorList(solution, namingHelper, comparatorList)
        }
        return naiveSorting(solution)

=======
        return ""
    }

    /**
     * The type of sample is added to the name. This is tied to the the [RestIndividual] and will change with a new problem.
     */
    private fun criterion3_sampling(individual: EvaluatedIndividual<*>): String{
        if(individual.individual is RestIndividual)
            return "_" + individual.individual.sampleType
        else return ""
    }

    /**
     * The presence of separate steps for DB initialization will be added to the test name. This is currently tied to
     * the [RestIndividual] and will change with a new problem
     */
    private fun criterion4_dbInit(individual: EvaluatedIndividual<*>): String{
        if ((individual.individual is RestIndividual) && individual.individual.dbInitialization.isNotEmpty()){
            return "_" + "hasDbInit"
        }
        else return ""
    }

    val namingCriteria =  mutableListOf(::criterion1_500, ::criterion2_hasPost, ::criterion3_sampling, ::criterion4_dbInit)


    fun suggestName(individual: EvaluatedIndividual<*>): String{
        return namingCriteria.map { it(individual) }.joinToString("")
>>>>>>> 46a1585d
    }

}


class SortingHelper {
    /** maxStatusCodeComparatorInd sorts Evaluated individuals based on the highest status code (e.g., 500s are first).
     *
     * **/
    val maxStatusCodeComparatorInd = compareBy<EvaluatedIndividual<*>>{ind ->
        val max = ind.results.filterIsInstance<RestCallResult>().maxBy { it.getStatusCode()!! }
            (max as RestCallResult).getStatusCode() ?: 0
    }.reversed()

    /** maxNumberOfActionsComparatorInd sorts Evaluated individuals based on the number of actions (most actions first).
     * **/
    val maxNumberOfActionsComparatorInd = compareBy<EvaluatedIndividual<*>>{ ind ->
        ind.individual.seeActions().size
    }.reversed()

    /**
     * dbInitSize sorts [EvaluatedIndividual] objects on the basis of the presence (and number) of db initialization actions.
     * Currently, this is only supported for [RestIndividual].
     * Note, writing the comparator as [EvaluatedIndividual<RestIndividual>>] seems to break the .sortWith() later on.
     */
    val dbInitSize = compareBy<EvaluatedIndividual<*>>{ ind ->
        if(ind.individual is RestIndividual) {
            ind.individual.dbInitialization.size
        }
        else 0
    }.reversed()

    /**
     * coveredTargets sorts [EvaluatedIndividual] objects on the basis of the number of covered targets.
     * The purpose is to give an example of sorting based on fitness information.
     */
    val coveredTargets = compareBy<EvaluatedIndividual<*>> {
        it.fitness.coveredTargets()
    }

    /**
     *  [comparatorList] holds those comparators that are currently selected for sorting
     *  Note that (currently) the order of the comparators is inverse to their importance/priority
     */

    val comparatorList = mutableListOf(  maxStatusCodeComparatorInd, dbInitSize)


    /**
     *Sorting is done according to the comparator list. If no list is provided, individuals are sorted by max status.
     */
    fun sortByComparatorList (solution: Solution<*>,
                              namingHelper: NamingHelper,
                              comparators: MutableList<Comparator<EvaluatedIndividual<*>>> = mutableListOf(maxStatusCodeComparatorInd)

    ): List<TestCase> {
        var counter = 0

        comparators.forEach { solution.individuals.sortWith(it) }

        return solution.individuals.map{ ind -> TestCase(ind, "test_"  + (counter++) + namingHelper.suggestName(ind))}
    }

    /**
     * No sorting, and just basic name with incremental counter
     */
    fun naiveSorting(solution: Solution<*>): List<TestCase> {
        var counter = 0
        return solution.individuals.map { ind -> TestCase(ind, "test" + (counter++)) }
    }

    fun sort(solution: Solution<*>, namingHelper: NamingHelper = NamingHelper(), customNaming: Boolean = false): List<TestCase> {
        if (customNaming){
            return sortByComparatorList(solution, namingHelper, comparatorList)
        }
        return naiveSorting(solution)

    }

}<|MERGE_RESOLUTION|>--- conflicted
+++ resolved
@@ -47,7 +47,6 @@
     private fun criterion2_hasPost (individual: EvaluatedIndividual<*>): String{
         if(individual.individual.seeActions().filterIsInstance<RestCallAction>().any{it.verb == HttpVerb.POST} ){
             return "_hasPost"
-<<<<<<< HEAD
         }
 
         return ""
@@ -78,116 +77,6 @@
 
     fun suggestName(individual: EvaluatedIndividual<*>): String{
         return namingCriteria.map { it(individual) }.joinToString("")
-    }
-
-}
-
-
-class SortingHelper {
-    /** maxStatusCodeComparatorInd sorts Evaluated individuals based on the highest status code (e.g., 500s are first).
-     *
-     * **/
-    val maxStatusCodeComparatorInd = compareBy<EvaluatedIndividual<*>>{ind ->
-        val max = ind.results.filterIsInstance<RestCallResult>().maxBy { it.getStatusCode()!! }
-            (max as RestCallResult).getStatusCode() ?: 0
-    }.reversed()
-
-    /** maxNumberOfActionsComparatorInd sorts Evaluated individuals based on the number of actions (most actions first).
-     * **/
-    val maxNumberOfActionsComparatorInd = compareBy<EvaluatedIndividual<*>>{ ind ->
-        ind.individual.seeActions().size
-    }.reversed()
-
-    /**
-     * dbInitSize sorts [EvaluatedIndividual] objects on the basis of the presence (and number) of db initialization actions.
-     * Currently, this is only supported for [RestIndividual].
-     * Note, writing the comparator as [EvaluatedIndividual<RestIndividual>>] seems to break the .sortWith() later on.
-     */
-    val dbInitSize = compareBy<EvaluatedIndividual<*>>{ ind ->
-        if(ind.individual is RestIndividual) {
-            ind.individual.dbInitialization.size
-=======
->>>>>>> 46a1585d
-        }
-        else 0
-    }.reversed()
-
-    /**
-     * coveredTargets sorts [EvaluatedIndividual] objects on the basis of the number of covered targets.
-     * The purpose is to give an example of sorting based on fitness information.
-     */
-    val coveredTargets = compareBy<EvaluatedIndividual<*>> {
-        it.fitness.coveredTargets()
-    }
-
-<<<<<<< HEAD
-    /**
-     *  [comparatorList] holds those comparators that are currently selected for sorting
-     *  Note that (currently) the order of the comparators is inverse to their importance/priority
-     */
-
-    val comparatorList = mutableListOf(  maxStatusCodeComparatorInd, dbInitSize)
-
-
-    /**
-     *Sorting is done according to the comparator list. If no list is provided, individuals are sorted by max status.
-     */
-    fun sortByComparatorList (solution: Solution<*>,
-                              namingHelper: NamingHelper,
-                              comparators: MutableList<Comparator<EvaluatedIndividual<*>>> = mutableListOf(maxStatusCodeComparatorInd)
-
-    ): List<TestCase> {
-        var counter = 0
-
-        comparators.forEach { solution.individuals.sortWith(it) }
-
-        return solution.individuals.map{ ind -> TestCase(ind, "test_"  + (counter++) + namingHelper.suggestName(ind))}
-    }
-
-    /**
-     * No sorting, and just basic name with incremental counter
-     */
-    fun naiveSorting(solution: Solution<*>): List<TestCase> {
-        var counter = 0
-        return solution.individuals.map { ind -> TestCase(ind, "test" + (counter++)) }
-    }
-
-    fun sort(solution: Solution<*>, namingHelper: NamingHelper = NamingHelper(), customNaming: Boolean = false): List<TestCase> {
-        if (customNaming){
-            return sortByComparatorList(solution, namingHelper, comparatorList)
-        }
-        return naiveSorting(solution)
-
-=======
-        return ""
-    }
-
-    /**
-     * The type of sample is added to the name. This is tied to the the [RestIndividual] and will change with a new problem.
-     */
-    private fun criterion3_sampling(individual: EvaluatedIndividual<*>): String{
-        if(individual.individual is RestIndividual)
-            return "_" + individual.individual.sampleType
-        else return ""
-    }
-
-    /**
-     * The presence of separate steps for DB initialization will be added to the test name. This is currently tied to
-     * the [RestIndividual] and will change with a new problem
-     */
-    private fun criterion4_dbInit(individual: EvaluatedIndividual<*>): String{
-        if ((individual.individual is RestIndividual) && individual.individual.dbInitialization.isNotEmpty()){
-            return "_" + "hasDbInit"
-        }
-        else return ""
-    }
-
-    val namingCriteria =  mutableListOf(::criterion1_500, ::criterion2_hasPost, ::criterion3_sampling, ::criterion4_dbInit)
-
-
-    fun suggestName(individual: EvaluatedIndividual<*>): String{
-        return namingCriteria.map { it(individual) }.joinToString("")
->>>>>>> 46a1585d
     }
 
 }
@@ -266,5 +155,4 @@
         return naiveSorting(solution)
 
     }
-
 }