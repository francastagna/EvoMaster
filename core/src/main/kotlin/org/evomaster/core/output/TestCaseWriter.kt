--- conflicted
+++ resolved
@@ -14,6 +14,7 @@
 import org.evomaster.core.problem.graphql.GraphQlCallResult
 import org.evomaster.core.problem.graphql.param.GQInputParam
 import org.evomaster.core.problem.graphql.param.GQReturnParam
+import org.evomaster.core.problem.rest.ContentType
 import org.evomaster.core.problem.rest.RestCallAction
 import org.evomaster.core.problem.rest.RestCallResult
 import org.evomaster.core.problem.rest.RestIndividual
@@ -22,10 +23,7 @@
 import org.evomaster.core.problem.rest.param.HeaderParam
 import org.evomaster.core.search.EvaluatedAction
 import org.evomaster.core.search.EvaluatedIndividual
-<<<<<<< HEAD
 import org.evomaster.core.search.gene.EnumGene
-=======
->>>>>>> 330e325e
 import org.evomaster.core.search.gene.Gene
 import org.evomaster.core.search.gene.GeneUtils
 import org.evomaster.core.search.gene.ObjectGene
@@ -34,6 +32,7 @@
 import org.evomaster.core.search.gene.sql.SqlWrapperGene
 import org.slf4j.LoggerFactory
 import java.lang.RuntimeException
+import javax.ws.rs.client.Entity
 import javax.ws.rs.core.MediaType
 
 
@@ -85,7 +84,7 @@
         expectationsWriter.setFormat(this.format)
 
         if (config.expectationsActive
-            && ::swagger.isInitialized) {
+                && ::swagger.isInitialized) {
             objGenerator.setSwagger(swagger)
             partialOracles.setGenerator(objGenerator)
             partialOracles.setFormat(format)
@@ -95,10 +94,10 @@
     }
 
     fun convertToCompilableTestCode(
-        config: EMConfig,
-        test: TestCase,
-        baseUrlOfSut: String,
-        objectGenerator: ObjectGenerator = ObjectGenerator())
+            config: EMConfig,
+            test: TestCase,
+            baseUrlOfSut: String,
+            objectGenerator: ObjectGenerator = ObjectGenerator())
             : Lines {
 
         //TODO: refactor remove once changes merged
@@ -113,7 +112,7 @@
         val lines = Lines()
 
         if (config.testSuiteSplitType == EMConfig.TestSuiteSplitType.CLUSTER
-            && test.test.getClusters().size != 0) {
+                && test.test.getClusters().size != 0) {
             clusterComment(lines, test)
         }
         if (format.isJUnit()) {
@@ -141,7 +140,6 @@
                     expectationsWriter.addDeclarations(lines, ind as EvaluatedIndividual<RestIndividual>)
                     //TODO: -> also check expectation generation before adding declarations
                 }
-
                 if (ind.individual.seeInitializingActions().isNotEmpty()) {
                     SqlWriter.handleDbInitialization(format, ind.individual.seeInitializingActions(), lines)
                 }
@@ -153,7 +151,6 @@
                     }
                 }
             }
-
             if (test.hasChainedLocations()) {
                 assert(ind.individual is RestIndividual)
                 /*
@@ -198,12 +195,11 @@
                         handleEvaluatedAction(a, lines, baseUrlOfSut)
                     }
                 }
-            } else {
-                if (test.test.individual is RestIndividual) {
-                    test.test.evaluatedActions().forEach { a ->
-                        handleEvaluatedAction(a, lines, baseUrlOfSut)
-                    }
-                }
+            } else {if (test.test.individual is RestIndividual) {
+                test.test.evaluatedActions().forEach { a ->
+                    handleEvaluatedAction(a, lines, baseUrlOfSut)
+                }
+            }
             }
             if (test.test.individual is GraphQLIndividual) {
                 test.test.evaluatedActions().forEach { a ->
@@ -235,9 +231,9 @@
 
 
     private fun handleRestCall(
-        evaluatedAction: EvaluatedAction,
-        lines: Lines,
-        baseUrlOfSut: String
+            evaluatedAction: EvaluatedAction,
+            lines: Lines,
+            baseUrlOfSut: String
     ) {
         lines.addEmpty()
 
@@ -245,7 +241,7 @@
         val res = evaluatedAction.result as RestCallResult
 
         if (res.failedCall()
-            || format.isJavaScript() //looks like even 400 throws exception with SuperAgent... :(
+                || format.isJavaScript() //looks like even 400 throws exception with SuperAgent... :(
         ) {
             addRestCallInTryCatch(call, lines, res, baseUrlOfSut)
         } else {
@@ -254,22 +250,23 @@
     }
 
     private fun handleGraphQlCall(
-        evaluatedAction: EvaluatedAction,
-        lines: Lines,
-        baseUrlOfSut: String
+            evaluatedAction: EvaluatedAction,
+            lines: Lines,
+            baseUrlOfSut: String
     ) {
         lines.addEmpty()
         val call = evaluatedAction.action as GraphQLAction
         val res = evaluatedAction.result as GraphQlCallResult
 
         if (res.failedCall()
-            || format.isJavaScript() //looks like even 400 throws exception with SuperAgent... :(
+                || format.isJavaScript() //looks like even 400 throws exception with SuperAgent... :(
         ) {
             addGraphQlCallInTryCatch(call, lines, res, baseUrlOfSut)
         } else {
             addGraphQlCallLines(call, lines, res, baseUrlOfSut)
         }
     }
+
 
     private fun addRestCallInTryCatch(call: RestCallAction,
                                       lines: Lines,
@@ -317,6 +314,7 @@
         lines.add("}")
     }
 
+
     private fun addGraphQlCallInTryCatch(call: GraphQLAction,
                                          lines: Lines,
                                          res: GraphQlCallResult,
@@ -361,6 +359,7 @@
         lines.add("}")
     }
 
+
     private fun createUniqueResponseVariableName(): String {
         val name = "res_$counter"
         counter++
@@ -407,6 +406,7 @@
             expectationsWriter.handleExpectationSpecificLines(call, lines, res, name)
         }
     }
+
     private fun addGraphQlCallLines(call: GraphQLAction,
                                     lines: Lines,
                                     res: GraphQlCallResult,
@@ -481,6 +481,8 @@
             lines.append(getAcceptGQLHeader(call, res))
         }
     }
+
+
     private fun handleLastLine(call: RestCallAction, res: RestCallResult, lines: Lines, resVarName: String) {
 
         lines.appendSemicolon(format)
@@ -530,8 +532,7 @@
                     call.path.resolveOnlyPath(call.parameters)
                 }
 
-                val extract =
-                    "$resVarName.extract().body().path$extraTypeInfo(\"${res.getResourceIdName()}\").toString()"
+                val extract = "$resVarName.extract().body().path$extraTypeInfo(\"${res.getResourceIdName()}\").toString()"
 
                 lines.add("${locationVar(call.path.lastElement())} = \"$baseUri/\" + $extract")
                 lines.appendSemicolon(format)
@@ -540,6 +541,7 @@
     }
 
     private fun handleGQLLastLine(lines: Lines) {
+
         lines.appendSemicolon(format)
         lines.deindent(2)
         //todo check if correct and check the semicolon
@@ -651,8 +653,8 @@
             if (configuration.enableBasicAssertions) {
                 handleResponseContents(lines, res)
             }
-        } else if (partialOracles.generatesExpectation(call, res) && format.isJavaOrKotlin())
-                lines.add(".then()")
+        } else if (partialOracles.generatesExpectation(call, res)
+                && format.isJavaOrKotlin()) lines.add(".then()")
     }
 
     private fun handleGQLResponse(call: GraphQLAction, res: GraphQlCallResult, lines: Lines) {
@@ -737,10 +739,12 @@
             //TODO
             return
         }
+
         if (format.isCsharp()) {
             //TODO
             return
         }
+
 
         lines.add(".assertThat()")
 
@@ -834,6 +838,7 @@
     }
 
     private fun handleGQLResponseContents(lines: Lines, res: GraphQlCallResult) {
+
         if (format.isJavaScript()) {
             //TODO
             return
@@ -846,8 +851,8 @@
             if (res.getBody().isNullOrBlank() && res.getStatusCode() != 400) lines.add(".body(isEmptyOrNullString())")
 
         } else lines.add(".contentType(\"${res.getBodyType()
-            .toString()
-            .split(";").first() //TODO this is somewhat unpleasant. A more elegant solution is needed.
+                .toString()
+                .split(";").first() //TODO this is somewhat unpleasant. A more elegant solution is needed.
         }\")")
 
         val bodyString = res.getBody()
@@ -902,7 +907,7 @@
                             bodyString.isNullOrBlank() -> lines.add(".body(isEmptyOrNullString())")
 
                             else -> lines.add(".body(containsString(\"${
-                                GeneUtils.applyEscapes(bodyString, mode = GeneUtils.EscapeMode.BODY, format = format)
+                            GeneUtils.applyEscapes(bodyString, mode = GeneUtils.EscapeMode.BODY, format = format)
                             }\"))")
                         }
                     }
@@ -920,22 +925,22 @@
         val flatContent = flattenForAssert(mutableListOf<String>(), resContents)
         // Removed size checks for objects.
         flatContent.keys
-            .filter { !it.contains("timestamp") } //needed since timestamps will change between runs
-            .filter { !it.contains("self") } //TODO: temporary hack. Needed since ports might change between runs.
-            .forEach {
-                val stringKey = it.joinToString(prefix = "\'", postfix = "\'", separator = "\'.\'")
-                val actualValue = flatContent[it]
-                if (actualValue != null) {
-                    val printableFieldValue = handleFieldValues(actualValue)
-                    if (printSuitable(printableFieldValue)) {
-                        /*
-                            There are some fields like "id" which are often non-deterministic,
-                            which unfortunately would lead to flaky tests
-                         */
-                        if (stringKey != "\'id\'") lines.add(".body(\"${stringKey}\", ${printableFieldValue})")
-                    }
-                }
-            }
+                .filter { !it.contains("timestamp") } //needed since timestamps will change between runs
+                .filter { !it.contains("self") } //TODO: temporary hack. Needed since ports might change between runs.
+                .forEach {
+                    val stringKey = it.joinToString(prefix = "\'", postfix = "\'", separator = "\'.\'")
+                    val actualValue = flatContent[it]
+                    if (actualValue != null) {
+                        val printableFieldValue = handleFieldValues(actualValue)
+                        if (printSuitable(printableFieldValue)) {
+                            /*
+                                There are some fields like "id" which are often non-deterministic,
+                                which unfortunately would lead to flaky tests
+                             */
+                            if (stringKey != "\'id\'") lines.add(".body(\"${stringKey}\", ${printableFieldValue})")
+                        }
+                    }
+                }
 
 
         /* TODO: BMR - We want to avoid time-based fields (timestamps and the like) as they could lead to flaky tests.
@@ -948,59 +953,12 @@
         */
     }
 
+    private fun handleBody(call: RestCallAction, lines: Lines): Boolean {
+        return handleBody(call, lines, true)
+    }
+
     private fun handleGQLBody(call: GraphQLAction, lines: Lines) {
         handleGQLBody(call, lines, true)
-    }
-
-    private fun handleGQLBody(call: GraphQLAction, lines: Lines, readable: Boolean) {
-
-        val bodyParam = call.parameters.find { p -> p is GQReturnParam }?.gene
-            ?: throw RuntimeException("ERROR: Body param not specified ")
-        val selection = GeneUtils.getBooleanSelection(bodyParam)
-
-        val send = when {
-            format.isJavaOrKotlin() -> "body"
-            format.isJavaScript() -> "send"
-            else -> throw IllegalArgumentException("Format not supported $format")
-        }
-
-        if (selection != null) {
-
-            when {
-                format.isJavaOrKotlin() -> lines.add(".contentType(\"application/json\")")
-                format.isJavaScript() -> lines.add(".set('Content-Type','application/json')")
-
-            }
-
-            val body = if (readable) {
-                OutputFormatter.JSON_FORMATTER.getFormatted("{\"query\":\"{${selection.getValueAsPrintableString(mode = GeneUtils.EscapeMode.BOOLEAN_SELECTION_MODE)}}\",\"variables\":null }")
-            } else {
-                selection.getValueAsPrintableString(mode = GeneUtils.EscapeMode.BOOLEAN_SELECTION_MODE)
-            }
-            //todo the input param
-            //needed as JSON uses ""
-            val bodyLines = body.split("\n").map { s ->
-                "\" " + GeneUtils.applyEscapes(s.trim(), mode = GeneUtils.EscapeMode.BODY, format = format) + " \""
-            }
-
-            if (bodyLines.size == 1) {
-                lines.add(".$send(${bodyLines.first()})")
-            } else {
-                lines.add(".$send(${bodyLines.first()} + ")
-                lines.indented {
-                    (1 until bodyLines.lastIndex).forEach { i ->
-                        lines.add("${bodyLines[i]} + ")
-                    }
-                    lines.add("${bodyLines.last()})")
-                }
-            }
-
-        }
-
-    }
-
-    private fun handleBody(call: RestCallAction, lines: Lines): Boolean {
-        return handleBody(call, lines, true)
     }
 
     //TODO: check again for C#, especially when not json
@@ -1010,6 +968,7 @@
         val bodyParam = call.parameters.find { p -> p is BodyParam }
         val form = call.getBodyFormData()
         var bodyLines: List<String> = emptyList()
+
 
         if (bodyParam != null && form != null) {
             throw IllegalStateException("Issue: both Body and FormData present")
@@ -1032,15 +991,12 @@
 
             if (bodyParam.isJson()) {
 
-                val body = if (readable) {
-                    OutputFormatter.JSON_FORMATTER.getFormatted(
-                        bodyParam.gene.getValueAsPrintableString(
-                            mode = GeneUtils.EscapeMode.JSON,
-                            targetFormat = format
-                        )
-                    )
+                val json = bodyParam.gene.getValueAsPrintableString(mode = GeneUtils.EscapeMode.JSON, targetFormat = format)
+
+                val body = if (OutputFormatter.JSON_FORMATTER.isValid(json)) {
+                    OutputFormatter.JSON_FORMATTER.getFormatted(json)
                 } else {
-                    bodyParam.gene.getValueAsPrintableString(mode = GeneUtils.EscapeMode.JSON, targetFormat = format)
+                    json
                 }
 
                 //needed as JSON uses ""
@@ -1131,83 +1087,82 @@
                 format.isJavaScript() -> lines.add(".set('Content-Type','application/x-www-form-urlencoded')")
                 format.isCsharp() -> lines.add("Client.DefaultRequestHeaders.Accept.Add(new MediaTypeWithQualityHeaderValue(\"application/x-www-form-urlencoded\"));")
             }
-<<<<<<< HEAD
-            lines.add(".$send(\"$form\")")
-        }
-    }
-
-    private fun handleGQLBody(call: GraphQLAction, lines: Lines, readable: Boolean) {
-
-        val inputGenes = call.parameters.filterIsInstance<GQInputParam>().map { it.gene }
-
-        val returnGene = call.parameters.find { p -> p is GQReturnParam }?.gene
-
-        val send = when {
-            format.isJavaOrKotlin() -> "body"
-            format.isJavaScript() -> "send"
-            else -> throw IllegalArgumentException("Format not supported $format")
-        }
-
-        when {
-            format.isJavaOrKotlin() -> lines.add(".contentType(\"application/json\")")
-            format.isJavaScript() -> lines.add(".set('Content-Type','application/json')")
-
-        }
-
-        val body = if (call.methodType.toString() == "QUERY") {
-            if (inputGenes.isNotEmpty()) {
-
-                val printableInputGene: MutableList<String> = getPrintableInputGene(inputGenes)
-
-                var printableInputGenes = getPrintableInputGenes(printableInputGene)
-
-                if (returnGene == null) {
-                    OutputFormatter.JSON_FORMATTER.getFormatted("{\"query\": \"{ ${call.methodName}($printableInputGenes)} \",\"variables\":null}")
-
-                } else {
-
-                    var query = getQuery(returnGene, call)
-                    OutputFormatter.JSON_FORMATTER.getFormatted("{\"query\": \"{ ${call.methodName}($printableInputGenes)$query} \",\"variables\":null}")
-                }
-
-            } else {
-
-                if (returnGene == null) {
-
-                    OutputFormatter.JSON_FORMATTER.getFormatted("{\"query\" : \"{ ${call.methodName}   }\",\"variables\":null} ")
-                } else {
-
-                    var query = getQuery(returnGene, call)
-                    OutputFormatter.JSON_FORMATTER.getFormatted("{\"query\" : \" {${call.methodName}  $query  }    \",\"variables\":null} ")
-
-                }
-            }
-
-        } else if (call.methodType.toString() == "MUTATION") {
-            val printableInputGene: MutableList<String> = getPrintableInputGene(inputGenes)
-
-            var printableInputGenes = getPrintableInputGenes(printableInputGene)
-
-            if (returnGene == null) {//primitive type means without a return gene
-                OutputFormatter.JSON_FORMATTER.getFormatted("{\"query\": \" mutation{ ${call.methodName}($printableInputGenes)} \",\"variables\":null}")
-
-            } else {
-                var mutation = getMutation(returnGene, call)
-
-                OutputFormatter.JSON_FORMATTER.getFormatted("{ \"query\" : \"mutation{${call.methodName}  ($printableInputGenes)    $mutation    } \",\"variables\":null} ")
-=======
             if (!format.isCsharp())
                 lines.add(".$send(\"$form\")")
             else {
                 lines.add("body = \"$form\";")
                 lines.add("httpContent = new StringContent(form, Encoding.UTF8, \"application/x-www-form-urlencoded\");")
->>>>>>> 330e325e
+            }
+
+            hasBody = true
+        }
+        return hasBody
+    }
+
+    private fun handleGQLBody(call: GraphQLAction, lines: Lines, readable: Boolean) {
+
+        val inputGenes = call.parameters.filterIsInstance<GQInputParam>().map { it.gene }
+
+        val returnGene = call.parameters.find { p -> p is GQReturnParam }?.gene
+
+        val send = when {
+            format.isJavaOrKotlin() -> "body"
+            format.isJavaScript() -> "send"
+            else -> throw IllegalArgumentException("Format not supported $format")
+        }
+
+        when {
+            format.isJavaOrKotlin() -> lines.add(".contentType(\"application/json\")")
+            format.isJavaScript() -> lines.add(".set('Content-Type','application/json')")
+
+        }
+
+        val body = if (call.methodType.toString() == "QUERY") {
+            if (inputGenes.isNotEmpty()) {
+
+                val printableInputGene: MutableList<String> = getPrintableInputGene(inputGenes)
+
+                var printableInputGenes = getPrintableInputGenes(printableInputGene)
+
+                if (returnGene == null) {
+                    OutputFormatter.JSON_FORMATTER.getFormatted("{\"query\": \"{ ${call.methodName}($printableInputGenes)} \",\"variables\":null}")
+
+                } else {
+
+                    var query = getQuery(returnGene, call)
+                    OutputFormatter.JSON_FORMATTER.getFormatted("{\"query\": \"{ ${call.methodName}($printableInputGenes)$query} \",\"variables\":null}")
+                }
+
+            } else {
+
+                if (returnGene == null) {
+
+                    OutputFormatter.JSON_FORMATTER.getFormatted("{\"query\" : \"{ ${call.methodName}   }\",\"variables\":null} ")
+                } else {
+
+                    var query = getQuery(returnGene, call)
+                    OutputFormatter.JSON_FORMATTER.getFormatted("{\"query\" : \" {${call.methodName}  $query  }    \",\"variables\":null} ")
+
+                }
+            }
+
+        } else if (call.methodType.toString() == "MUTATION") {
+            val printableInputGene: MutableList<String> = getPrintableInputGene(inputGenes)
+
+            var printableInputGenes = getPrintableInputGenes(printableInputGene)
+
+            if (returnGene == null) {//primitive type means without a return gene
+                OutputFormatter.JSON_FORMATTER.getFormatted("{\"query\": \" mutation{ ${call.methodName}($printableInputGenes)} \",\"variables\":null}")
+
+            } else {
+                var mutation = getMutation(returnGene, call)
+
+                OutputFormatter.JSON_FORMATTER.getFormatted("{ \"query\" : \"mutation{${call.methodName}  ($printableInputGenes)    $mutation    } \",\"variables\":null} ")
             }
         } else {
             LoggingUtil.uniqueWarn(TestCaseWriter.log, " method type not supported yet : ${call.methodType}").toString()
         }
 
-<<<<<<< HEAD
 
         //needed as JSON uses ""
         val bodyLines = body.split("\n").map { s ->
@@ -1227,13 +1182,13 @@
         }
 
 
-=======
-            hasBody = true
-        }
-
-        return hasBody
->>>>>>> 330e325e
-    }
+    }
+
+
+
+
+
+
 
     private fun handleHeaders(call: RestCallAction, lines: Lines) {
 
@@ -1272,6 +1227,7 @@
     }
 
     private fun handleGQLHeaders(call: GraphQLAction, lines: Lines) {
+
         val prechosenAuthHeaders = call.auth.headers.map { it.name }
 
         val set = when {
@@ -1285,10 +1241,10 @@
         }
 
         call.parameters.filterIsInstance<HeaderParam>()
-            .filter { !prechosenAuthHeaders.contains(it.name) }
-            .forEach {
-                lines.add(".$set(\"${it.name}\", ${it.gene.getValueAsPrintableString(targetFormat = format)})")
-            }
+                .filter { !prechosenAuthHeaders.contains(it.name) }
+                .forEach {
+                    lines.add(".$set(\"${it.name}\", ${it.gene.getValueAsPrintableString(targetFormat = format)})")
+                }
 
         val cookieLogin = call.auth.cookieLogin
         if (cookieLogin != null) {
@@ -1297,24 +1253,6 @@
                 format.isJavaScript() -> lines.add(".set('Cookies', ${CookieWriter.cookiesName(cookieLogin)})")
             }
         }
-    }
-
-    private fun getAcceptGQLHeader(call: GraphQLAction, res: GraphQlCallResult): String {
-
-        val accept = when {
-            format.isJavaOrKotlin() -> ".accept("
-            format.isJavaScript() -> ".set('Accept', "
-            else -> throw IllegalArgumentException("Invalid format: $format")
-        }
-
-        /**
-         * GQL services typically respond using JSON
-         */
-        if (res.getBodyType() == null) {
-            return "$accept\"application/json\")"
-        } else
-
-            return "$accept\"application/json\")"
     }
 
     private fun getAcceptHeader(call: RestCallAction, res: RestCallResult): String {
@@ -1347,10 +1285,27 @@
             //FIXME: there seems to have been something or a problem
             "$accept\"*/*\")"
         }
-
         if (format.isCsharp()) result = "$result;"
 
         return result
+    }
+
+    private fun getAcceptGQLHeader(call: GraphQLAction, res: GraphQlCallResult): String {
+
+        val accept = when {
+            format.isJavaOrKotlin() -> ".accept("
+            format.isJavaScript() -> ".set('Accept', "
+            else -> throw IllegalArgumentException("Invalid format: $format")
+        }
+
+        /**
+         * GQL services typically respond using JSON
+         */
+        if (res.getBodyType() == null) {
+            return "$accept\"application/json\")"
+        } else
+
+            return "$accept\"application/json\")"
     }
 
     /**
@@ -1402,7 +1357,15 @@
                 && !printableContent.contains("""\w+:\d{4,5}""".toRegex()))
     }
 
-<<<<<<< HEAD
+    private fun isVerbWithPossibleBodyPayload(verb: String): Boolean {
+
+        var verbs = arrayOf("post", "put", "patch")
+
+        if (verbs.contains(verb.toLowerCase()))
+            return true;
+        return false;
+    }
+
     fun getPrintableInputGenes(printableInputGene: MutableList<String>): String {
 
         return printableInputGene.joinToString(",").replace("\"", "\\\"")
@@ -1432,14 +1395,4 @@
     }
 
 
-=======
-    private fun isVerbWithPossibleBodyPayload(verb: String): Boolean {
-
-        var verbs = arrayOf("post", "put", "patch")
-
-        if (verbs.contains(verb.toLowerCase()))
-            return true;
-        return false;
-    }
->>>>>>> 330e325e
 }