--- conflicted
+++ resolved
@@ -37,10 +37,7 @@
         private const val controller = "controller"
         private const val baseUrlOfSut = "baseUrlOfSut"
         private const val expectationsMasterSwitch = "ems"
-<<<<<<< HEAD
-
-=======
->>>>>>> 1f7251cb
+
         private val testCaseWriter = TestCaseWriter()
 
         private val log: Logger = LoggerFactory.getLogger(TestSuiteWriter::class.java)
@@ -100,15 +97,8 @@
             solution.individuals.map { ind -> TestCase(ind, "test_${counter++}") }
         }
 
-<<<<<<< HEAD
-                // catch writing problems on an individual test case basis
-                val testLines = try {
-                    testCaseWriter
-                            .convertToCompilableTestCode(config, test, baseUrlOfSut, objectGenerator)
-=======
         for (test in tests) {
             lines.addEmpty(2)
->>>>>>> 1f7251cb
 
             // catch writing problems on an individual test case basis
             val testLines = try {
@@ -267,14 +257,8 @@
                 lines.add("private static String $baseUrlOfSut = \"${BlackBoxUtils.restUrl(config)}\";")
             }
 
-<<<<<<< HEAD
             if(config.expectationsActive){
                 lines.add("/** [$expectationsMasterSwitch] - expectations master switch - is the variable that activates/deactivates expectations " +
-=======
-            if (config.expectationsActive) {
-                lines.add("private static boolean $expectationsMasterSwitch = false;")
-                lines.add("// ems - expectations master switch - is the variable that activates/deactivates expectations " +
->>>>>>> 1f7251cb
                         "individual test cases")
                 lines.add(("* by default, expectations are turned off. The variable needs to be set to [true] to enable expectations"))
                 lines.add("*/")
