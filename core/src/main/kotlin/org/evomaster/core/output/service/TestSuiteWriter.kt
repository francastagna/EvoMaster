--- conflicted
+++ resolved
@@ -31,17 +31,15 @@
     companion object {
         private const val controller = "controller"
         private const val baseUrlOfSut = "baseUrlOfSut"
-<<<<<<< HEAD
         private const val expectationsMasterSwitch = "expectationsMasterSwitch"
         private const val responseStructureOracle = "responseStructureOracle"
+        private const val activeExpectations = "activeExpectations"
+        private val log: Logger = LoggerFactory.getLogger(TestSuiteWriter::class.java)
+
     }
 
     fun setSwagger(sw: Swagger){
         swagger = sw
-=======
-        private const val activeExpectations = "activeExpectations"
-        private val log: Logger = LoggerFactory.getLogger(TestSuiteWriter::class.java)
->>>>>>> 7244550a
     }
 
     fun writeTests(
@@ -83,11 +81,8 @@
 
             beforeAfterMethods(controllerName, lines)
 
-<<<<<<< HEAD
-            val tests = testSuiteOrganizer.sortTests(solution, config.customNaming)
             val testCaseWriter = TestCaseWriter()
             testCaseWriter.setSwagger(swagger)
-=======
             //catch any sorting problems (see NPE is SortingHelper on Trello)
             val tests = try{
                 testSuiteOrganizer.sortTests(solution, config.customNaming)
@@ -99,15 +94,10 @@
                         + "At ${ex.stackTrace.joinToString(separator = " \n -> ")}. ")
                 solution.individuals.map { ind -> TestCase(ind, "test_${counter++}") }
             }
->>>>>>> 7244550a
 
             for (test in tests) {
                 lines.addEmpty(2)
 
-<<<<<<< HEAD
-                val testLines = testCaseWriter
-                        .convertToCompilableTestCode(config, test, baseUrlOfSut)
-=======
                 // catch writing problems on an individual test case basis
                 val testLines = try {
                     TestCaseWriter()
@@ -120,7 +110,6 @@
                             + "At ${ex.stackTrace.joinToString(separator = " \n -> ")}. ")
                     Lines()
                 }
->>>>>>> 7244550a
                 lines.add(testLines)
             }
         }
