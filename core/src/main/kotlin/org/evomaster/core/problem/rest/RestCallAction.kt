package org.evomaster.core.problem.rest

import org.evomaster.core.problem.rest.auth.AuthenticationInfo
import org.evomaster.core.problem.rest.auth.NoAuth
import org.evomaster.core.problem.rest.param.BodyParam
import org.evomaster.core.problem.rest.param.FormParam
import org.evomaster.core.problem.rest.param.Param
import org.evomaster.core.problem.rest.resource.ActionRToken
import org.evomaster.core.problem.rest.util.ParamUtil
import org.evomaster.core.problem.rest.util.ParserUtil
import org.evomaster.core.search.Action
import org.evomaster.core.search.gene.Gene
import org.evomaster.core.search.gene.OptionalGene
import java.net.URLEncoder


class RestCallAction(
        /**
         * Identifier unique within the individual
         * **/
        val id:String,
        val verb: HttpVerb,
        val path: RestPath,
        val parameters: MutableList<Param>,
        var auth: AuthenticationInfo = NoAuth(),
        /**
         * If true, it means that it will
         * instruct to save the "location" header of the HTTP response for future
         * use by following calls. Typical case is to save the location of
         * a resource generated with a POST
         */
        var saveLocation: Boolean = false,
        /**
         * Specify to use the "location" header of a
         * previous POST as path. As there might be different
         * POSTs creating different resources in the same test,
         * need to specify an id.
         *
         * Note: it might well be that we save the location returned
         * by a POST, where the POST itself might use a location for
         * path coming from a previous POST
         */
        var locationId: String? = null,
<<<<<<< HEAD
        var produces: List<String> = listOf(),
        val responseRefs : MutableMap<String, String> = mutableMapOf()
=======
        val produces: List<String> = listOf()
>>>>>>> 3c0b247f
) : RestAction {

    /**
     * collect info of description and summary from swagger
     */
    private var description : String? = null

    /**
     * tokens is used to present a set of tokens exist in the scheme, e.g., swagger specification
     * key is a parsed token
     * value is [ActionRToken]
     */
    val tokens : MutableMap<String, ActionRToken> = mutableMapOf()


    override fun shouldCountForFitnessEvaluations(): Boolean = true

    fun isLocationChained() = saveLocation || locationId?.isNotBlank() ?: false

    override fun copy(): Action {
        val p = parameters.asSequence().map(Param::copy).toMutableList()
        return RestCallAction(id, verb, path, p, auth, saveLocation, locationId, produces, responseRefs)
    }

    override fun getName(): String {
        return "$verb:$path"
    }

    override fun seeGenes(): List<out Gene> {
        return parameters.flatMap { it.seeGenes() }
    }

    override fun toString(): String {
        return "$verb ${resolvedPath()} , auth=${auth.name}"
    }

    fun resolvedPath(): String {
        return path.resolve(parameters)
    }

    /**
     * Make sure that the path params are resolved to the same concrete values of "other".
     * Note: "this" can be just an ancestor of "other"
     *
     * Man: extend bind other types of params, e.g., body param
     **/
    fun bindToSamePathResolution(other: RestCallAction) {
        if (!this.path.isAncestorOf(other.path)) {
            throw IllegalArgumentException("Cannot bind 2 different unrelated paths to the same path resolution: " +
                    "${this.path} vs ${other.path}")
        }
//        for (i in 0 until parameters.size) {
//            val target = parameters[i]
//            if (target is PathParam) {
//                val k = other.parameters.find { p -> p is PathParam && p.name == target.name }!!
//                parameters[i].gene.copyValueFrom(k.gene)
//            }
//        }
        bindToSamePathResolution(other.path, other.parameters)
    }

    /**
    Note: in swagger the "consume" type might be missing.
    So, if for any reason there is a form param, then consider
    the body as an application/x-www-form-urlencoded

    see https://www.w3.org/TR/html401/interact/forms.html#h-17.13.4.1
    Note: that is old HTML 4, still dealing with RFC 1738, from 1994...

    HTML 5.1 (November 2016) has these rules:
    https://www.w3.org/TR/html/sec-forms.html#urlencoded-form-data

    which unfortunately are unreadable...

    Regarding URLEncoder in Java 8, it refers to URIs from RFC 2396 from
    1998 (updating RFC 1738), which is obsoleted by RFC 3986 since 2005!!!

    Plus, x-www-form-urlencoded and encoding of URIs are not the same!!!

    REALLY: WTF?!?

    TODO: update/verify based on
    https://url.spec.whatwg.org/#concept-urlencoded-byte-serializer

     */
    fun getBodyFormData(): String? {

        val forms = parameters.filterIsInstance<FormParam>()
        if(forms.isEmpty()){
            return null
        }

        return forms.filter { it.gene !is OptionalGene || it.gene.isActive }
                .map {
                    val name = URLEncoder.encode(it.gene.getVariableName(), "UTF-8")
                    val value = URLEncoder.encode(it.gene.getValueAsRawString(), "UTF-8")
                    "$name=$value"
                }
                .joinToString("&")
    }

    fun initTokens(description : String?){
        if(description!= null){
            this.description = description
            tokens.clear()
            ParserUtil.parseAction(this, description, tokens)
        }
    }

    /**
     * it is used to bind [this] action regarding values of [params]
     */
    fun bindToSamePathResolution(otherPath : RestPath, params : List<Param>) {

        if(params.isEmpty()){
            //no param is required to bind
            return
        }
        /*
           there may exist that a rest action has e.g., path parameter and body parameter.
           in this case (not all body param), we only bind non- BodyParam, e.g., PathParam
           the body parameter will be bound by "repair" process to ensure the same attribute of path and body parameter have same value.
         */
        if(!ParamUtil.isAllBodyParam(parameters)){
            parameters.filter { param -> !(param is BodyParam) }.forEach { param->
                ParamUtil.bindParam(param, this.path, otherPath, params)
            }
        }else{
            parameters.forEach {param->
                ParamUtil.bindParam(param, this.path, otherPath, params)
            }
        }
    }

    fun getDescription() : String? = description
    fun clearRefs(){
        responseRefs.clear()
    }
    fun addRef(key: String, ref: String){
        responseRefs[key] = ref
    }

}<|MERGE_RESOLUTION|>--- conflicted
+++ resolved
@@ -41,12 +41,8 @@
          * path coming from a previous POST
          */
         var locationId: String? = null,
-<<<<<<< HEAD
-        var produces: List<String> = listOf(),
+        val produces: List<String> = listOf(),
         val responseRefs : MutableMap<String, String> = mutableMapOf()
-=======
-        val produces: List<String> = listOf()
->>>>>>> 3c0b247f
 ) : RestAction {
 
     /**
