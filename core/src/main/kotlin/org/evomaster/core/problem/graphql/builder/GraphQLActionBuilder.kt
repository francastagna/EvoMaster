package org.evomaster.core.problem.graphql.builder

import com.google.gson.Gson
import org.evomaster.core.logging.LoggingUtil
import org.evomaster.core.problem.api.service.param.Param
import org.evomaster.core.problem.graphql.GQMethodType
import org.evomaster.core.problem.graphql.GqlConst
import org.evomaster.core.problem.graphql.GraphQLAction
import org.evomaster.core.problem.graphql.param.GQInputParam
import org.evomaster.core.problem.graphql.param.GQReturnParam
import org.evomaster.core.problem.graphql.schema.*
import org.evomaster.core.problem.graphql.schema.__TypeKind.*
import org.evomaster.core.remote.SutProblemException
import org.evomaster.core.search.Action
import org.evomaster.core.search.gene.*
import org.evomaster.core.search.gene.datetime.DateGene
import org.slf4j.Logger
import org.slf4j.LoggerFactory
import java.util.*
import java.util.concurrent.atomic.AtomicInteger

object GraphQLActionBuilder {

    private val log: Logger = LoggerFactory.getLogger(GraphQLActionBuilder::class.java)

    /**
     * Used to create unique IDs
     */
    private val idGenerator = AtomicInteger()

    /*
      In some schemas, "Root" and "QueryType" types define the entry point of the GraphQL query.
      */
    private val mutationQueryConstants = listOf(GqlConst.MUTATION, GqlConst.QUERY, GqlConst.ROOT, GqlConst.QUERY_TYPE)

    /**
     * Cache to avoid rebuilding the same genes again and again.
     *
     * Key: id of element in schema
     * Value: a gene for it
     *
     * Note: this is NOT thread-safe
     */
    private val cache = mutableMapOf<String, Gene>()

    private val depthBasedCache = mutableMapOf<String, Gene>()

    /**
     * @param schema: the schema extracted from a GraphQL API, as a JSON string
     * @param actionCluster: for each mutation/query in the schema, populate this map with
     *                      new action templates.
     * @param treeDepth:  maximum depth for the created objects, to avoid HUGE data structures
     */
    fun addActionsFromSchema(
            schema: String,
            actionCluster: MutableMap<String, Action>,
            treeDepth: Int = Int.MAX_VALUE  //no restrictions by default
    ) {
        cache.clear()
        depthBasedCache.clear()

        val schemaObj: SchemaObj = try {
            Gson().fromJson(schema, SchemaObj::class.java)
        } catch (e: Exception) {
            throw SutProblemException("Failed to parse the schema of the SUT as a JSON object: ${e.message}")
        }

        val state = StateBuilder.initTablesInfo(schemaObj)

        if (schemaObj.data.__schema.queryType != null || schemaObj.data.__schema.mutationType != null) {
            for (element in state.tables) {

                if (mutationQueryConstants.contains(element.typeName.lowercase())) {
                    handleOperation(state, actionCluster, treeDepth, element)
                }
            }
        } else {
            throw SutProblemException("The given GraphQL schema has no Query nor Mutation operation")
        }
    }


    private fun handleOperation(
            state: TempState,
            actionCluster: MutableMap<String, Action>,
            treeDepth: Int,
            element: Table
    ) {
        val type = when {
            element.typeName.equals(GqlConst.QUERY, true) -> GQMethodType.QUERY
            /*
               In some schemas, "Root" and "QueryType" types define the entry point of the GraphQL query.
                */
            element.typeName.equals(GqlConst.ROOT, true) -> GQMethodType.QUERY
            element.typeName.equals(GqlConst.QUERY_TYPE, true) -> GQMethodType.QUERY
            element.typeName.equals(GqlConst.MUTATION, true) -> GQMethodType.MUTATION
            else -> {
                log.warn("GraphQL Entry point: ${element.typeName} is not found.")
                return
            }
        }

        val actionId = "${element.fieldName}${idGenerator.incrementAndGet()}"

        /*
            For this operation, we extract the inputs (if any) and return object (if any) as
            parameter that the search can evolve
         */
        val params = extractParams(state, treeDepth, element)

        //Note: if a return param is a primitive type it will be null

        //Get the boolean selection of the constructed return param
        val returnGene = params.find { p -> p is GQReturnParam }?.gene
        val selection = returnGene?.let { GeneUtils.getBooleanSelection(it) }

        //remove the constructed return param
        params.remove(params.find { p -> p is GQReturnParam })
        //add constructed return param selection instead
        selection?.name?.let { GQReturnParam(it, selection) }?.let { params.add(it) }

        /*
            all fields are optional in GraphQL, so should always be possible to prevent cycles,
            unless the schema is wrong (eg, must still satisfy that at least one field is selected)
         */
        params.map { it.gene }.forEach { GeneUtils.preventCycles(it, true) }

        /*
       In some cases object gene (optional or not) with all fields as cycle object gene (optional or not) are generated.
       So we need to deactivate it by looking into its ancestors (e.g., Optional set to false, Array set length to 0)
        */
        params.map { it.gene }.forEach {

            when {
                it is ObjectGene -> it.flatView().forEach { g ->
                    if (g is OptionalGene && g.gene is ObjectGene) handleAllCyclesInObjectFields(g.gene) else if (g is ObjectGene) handleAllCyclesInObjectFields(
                            g
                    )
                }
                it is OptionalGene && it.gene is ObjectGene -> it.flatView().forEach { g ->
                    if (g is OptionalGene && g.gene is ObjectGene) handleAllCyclesInObjectFields(g.gene) else if (g is ObjectGene) handleAllCyclesInObjectFields(
                            g
                    )
                }
                it is ArrayGene<*> && it.template is ObjectGene -> it.flatView().forEach { g ->
                    it.template.fields.forEach { f ->
                        if (f is OptionalGene && f.gene is ObjectGene) handleAllCyclesInObjectFields(
                                f.gene
                        ) else if (f is ObjectGene) handleAllCyclesInObjectFields(f)
                    }
                }
                it is OptionalGene && it.gene is ArrayGene<*> && it.gene.template is ObjectGene -> it.flatView()
                        .forEach { g ->
                            it.gene.template.fields.forEach { f ->
                                if (f is OptionalGene && f.gene is ObjectGene) handleAllCyclesInObjectFields(
                                        f.gene
                                ) else if (f is ObjectGene) handleAllCyclesInObjectFields(f)
                            }
                        }
            }
        }

        params.map { it.gene }.forEach { GeneUtils.preventLimit(it, true) }

        //Create the action
        val action = GraphQLAction(actionId, element.fieldName, type, params)
        actionCluster[action.getName()] = action

    }

    fun handleAllCyclesInObjectFields(gene: ObjectGene) {

        if (gene.fields.all {
                    (it is OptionalGene && it.gene is CycleObjectGene) ||
                            (it is CycleObjectGene)

                }) {
            GeneUtils.tryToPreventSelection(gene)
        }
    }


    private fun extractParams(
            state: TempState,
            maxNumberOfGenes: Int,
            element: Table
    ): MutableList<Param> {

        val params = mutableListOf<Param>()
        val selectionInArgs = state.argsTablesIndexedByName[element.fieldName] ?: listOf()

        if (element.isFieldNameWithArgs) {
            for (input in selectionInArgs) {
                if (input.kindOfFieldType == SCALAR.toString() || input.kindOfFieldType == ENUM.toString()) {//array scalar type or array enum type, the gene is constructed from getInputGene to take the correct names
                    val gene = getInputScalarListOrEnumListGene(state, input)
                    params.add(GQInputParam(input.fieldName, gene))
                } else {//for input objects types and objects types
                    val gene = getInputGene(
                            state,
                            ArrayDeque(),
                            maxNumberOfGenes,
                            input
                    )
                    params.add(GQInputParam(input.fieldName, gene))
                }
            }
        }

        //handling the return param, should put all the fields optional
        val gene = getReturnGene(
                state,
                ArrayDeque(),
                0,
                maxNumberOfGenes,
                element
        )

        //Remove primitive types (scalar and enum) from return params
        if (isReturnNotPrimitive(gene)) params.add(GQReturnParam(element.fieldName, gene))

        return params
    }

    private fun isReturnNotPrimitive(
            gene: Gene,
    ) = (gene.name.lowercase() != "scalar"
            && !(gene is OptionalGene && gene.gene.name == "scalar")
            && !(gene is OptionalGene && gene.gene is ArrayGene<*> && gene.gene.template is OptionalGene && gene.gene.template.name.lowercase() == "scalar")
            && !(gene is ArrayGene<*> && gene.template.name.lowercase() == "scalar")
            && !(gene is ArrayGene<*> && gene.template is OptionalGene && gene.template.name.lowercase() == "scalar")
            && !(gene is OptionalGene && gene.gene is ArrayGene<*> && gene.gene.template.name.lowercase() == "scalar")
            //enum cases
            && !(gene is OptionalGene && gene.gene is ArrayGene<*> && gene.gene.template is OptionalGene && gene.gene.template.gene is EnumGene<*>)
            && !(gene is ArrayGene<*> && gene.template is EnumGene<*>)
            && !(gene is ArrayGene<*> && gene.template is OptionalGene && gene.template.gene is EnumGene<*>)
            && !(gene is OptionalGene && gene.gene is ArrayGene<*> && gene.gene.template is EnumGene<*>)
            && gene !is EnumGene<*>
            && !(gene is OptionalGene && gene.gene is EnumGene<*>))


    /**Note: There are tree functions containing blocs of "when": two functions for inputs and one for return.
     *For the inputs: blocs of "when" could not be refactored since they are different because the names are different.
     *And for the return: it could not be refactored with inputs because we do not consider optional/non optional cases (unlike in inputs) .
     */


    /**
     * For Scalar arrays types and Enum arrays types
     */
    private fun getInputScalarListOrEnumListGene(
            state: TempState,
            element: Table
    ): Gene {

        val gene = cache[element.uniqueId]
        if (gene != null) {
            return gene.copy()
        }

        val created: Gene = when (element.KindOfFieldName.lowercase()) {
            GqlConst.LIST ->
                if (element.isKindOfFieldNameOptional) {
                    val copy = element.copy(
                            fieldType = element.typeName, KindOfFieldName = element.kindOfFieldType,
                            kindOfFieldType = element.KindOfFieldName,
                            typeName = element.fieldType
                    )
                    val template = getInputScalarListOrEnumListGene(state, copy)
                    OptionalGene(element.fieldName, ArrayGene(element.fieldName, template))
                } else {
                    val copy = element.copy(
                            fieldType = element.typeName, KindOfFieldName = element.kindOfFieldType,
                            kindOfFieldType = element.KindOfFieldName,
                            typeName = element.fieldType
                    )
                    val template = getInputScalarListOrEnumListGene(state, copy)
                    ArrayGene(element.fieldName, template)
                }
            "int" ->
                if (element.isKindOfFieldTypeOptional)
                    OptionalGene(element.fieldName, IntegerGene(element.fieldName))
                else
                    IntegerGene(element.fieldName)
            "string" ->
                if (element.isKindOfFieldTypeOptional)
                    OptionalGene(element.fieldName, StringGene(element.fieldName))
                else
                    StringGene(element.fieldName)
            "float" ->
                if (element.isKindOfFieldTypeOptional)
                    OptionalGene(element.fieldName, FloatGene(element.fieldName))
                else
                    FloatGene(element.fieldName)
            "boolean" ->
                if (element.isKindOfFieldTypeOptional)
                    OptionalGene(element.fieldName, BooleanGene(element.fieldName))
                else
                    BooleanGene(element.fieldName)
            "long" ->
                if (element.isKindOfFieldTypeOptional)
                    OptionalGene(element.fieldName, LongGene(element.fieldName))
                else
                    LongGene(element.fieldName)
            "null" -> {
                val copy = element.copy(
                        fieldType = element.typeName, KindOfFieldName = element.kindOfFieldType,
                        kindOfFieldType = element.KindOfFieldName,
                        typeName = element.fieldType
                )
                getInputScalarListOrEnumListGene(state, copy)
            }
            "date" ->
                if (element.isKindOfFieldTypeOptional)
                    OptionalGene(element.fieldName, BooleanGene(element.fieldName))
                else
                    DateGene(element.fieldName)
            GqlConst.SCALAR -> {
                val copy = element.copy(
                        KindOfFieldName = element.typeName,
                        typeName = element.KindOfFieldName
                )
                getInputScalarListOrEnumListGene(state, copy)
            }
            "id" ->
                if (element.isKindOfFieldTypeOptional)
                    OptionalGene(element.fieldName, StringGene(element.fieldName))
                else
                    StringGene(element.fieldName)
            GqlConst.ENUM ->
                if (element.isKindOfFieldTypeOptional)
                    OptionalGene(element.fieldName, EnumGene(element.fieldName, element.enumValues))
                else
                    EnumGene(element.fieldName, element.enumValues)

            GqlConst.UNION -> {
                LoggingUtil.uniqueWarn(log, "GQL does not support union in input type: ${element.KindOfFieldName}")
                StringGene("Not supported type")
            }
            GqlConst.INTERFACE -> {
                LoggingUtil.uniqueWarn(log, "GQL does not support union in input type: ${element.KindOfFieldName}")
                StringGene("Not supported type")
            }
            else ->
                if (element.isKindOfFieldTypeOptional)
                    OptionalGene(element.fieldName, StringGene(element.fieldName))
                else
                    StringGene(element.fieldName)
        }

        cache[element.uniqueId] = created
        return created
    }


    /**
     * Used to extract the input gene: representing arguments in the GQL query/mutation.
     * From an implementation point of view, it represents a GQL input param. we can have 0 or n argument for one action.
     */
    private fun getInputGene(
            state: TempState,
            history: Deque<String>,
            maxNumberOfGenes: Int,
            element: Table
    ): Gene {

        when (element.KindOfFieldName.lowercase()) {
            GqlConst.LIST ->
                return if (element.isKindOfFieldNameOptional) {
                    val copy = element.copy(
                            fieldType = element.typeName, KindOfFieldName = element.kindOfFieldType,
                            kindOfFieldType = element.KindOfFieldName, typeName = element.fieldType,
                    )
                    val template = getInputGene(state, history, maxNumberOfGenes, copy)

                    OptionalGene(element.fieldName, ArrayGene(element.fieldName, template))
                } else {
                    val copy = element.copy(
                            fieldType = element.typeName, KindOfFieldName = element.kindOfFieldType,
                            kindOfFieldType = element.KindOfFieldName, typeName = element.fieldType
                    )
                    val template = getInputGene(state, history, maxNumberOfGenes, copy)

                    ArrayGene(element.fieldName, template)
                }
            GqlConst.OBJECT ->
                return if (element.isKindOfFieldTypeOptional) {
                    val optObjGene = createObjectGene(state, history, 0, maxNumberOfGenes, element)
                    OptionalGene(element.fieldName, optObjGene)
                } else
                    createObjectGene(state, history, 0, maxNumberOfGenes, element)
            GqlConst.INPUT_OBJECT ->
                return if (element.isKindOfFieldTypeOptional) {
                    val optInputObjGene = createInputObjectGene(state, history, maxNumberOfGenes, element)
                    OptionalGene(element.fieldName, optInputObjGene)
                } else
                    createInputObjectGene(state, history, maxNumberOfGenes, element)

            "int" ->
                return if (element.isKindOfFieldTypeOptional)
                    OptionalGene(element.typeName, IntegerGene(element.typeName))
                else
                    IntegerGene(element.typeName)
            "string" ->
                return if (element.isKindOfFieldTypeOptional)
                    OptionalGene(element.typeName, StringGene(element.typeName))
                else
                    StringGene(element.typeName)
            "float" ->
                return if (element.isKindOfFieldTypeOptional)
                    OptionalGene(element.typeName, FloatGene(element.typeName))
                else
                    FloatGene(element.typeName)
            "boolean" ->
                return if (element.isKindOfFieldTypeOptional)
                    OptionalGene(element.typeName, BooleanGene(element.typeName))
                else
                    BooleanGene(element.typeName)
            "long" ->
                return if (element.isKindOfFieldTypeOptional)
                    OptionalGene(element.typeName, LongGene(element.typeName))
                else
                    LongGene(element.typeName)
            "null" -> {
                val copy = element.copy(
                        fieldType = element.typeName, KindOfFieldName = element.kindOfFieldType,
                        kindOfFieldType = element.KindOfFieldName, typeName = element.fieldType,
                )
                return getInputGene(state, history, maxNumberOfGenes, copy)

            }
            "date" ->
                return if (element.isKindOfFieldTypeOptional)
                    OptionalGene(element.typeName, DateGene(element.typeName))
                else
                    DateGene(element.typeName)
            GqlConst.ENUM ->
                return if (element.isKindOfFieldTypeOptional)
                    OptionalGene(element.typeName, EnumGene(element.typeName, element.enumValues))
                else
                    EnumGene(element.typeName, element.enumValues)
            GqlConst.SCALAR -> {
                val copy = element.copy(
                        fieldType = element.fieldType, KindOfFieldName = element.typeName,
                        typeName = element.KindOfFieldName
                )
                return getInputGene(state, history, maxNumberOfGenes, copy)
            }
            "id" ->
                return if (element.isKindOfFieldTypeOptional)
                    OptionalGene(element.typeName, StringGene(element.typeName))
                else
                    StringGene(element.typeName)

            GqlConst.UNION -> {
                LoggingUtil.uniqueWarn(log, " GQL does not support union in input type: ${element.KindOfFieldName}")
                return StringGene("Not supported type")
            }
            GqlConst.INTERFACE -> {
                LoggingUtil.uniqueWarn(
                        log,
                        "GQL does not support interface in input type: ${element.KindOfFieldName}"
                )
                return StringGene("Not supported type")
            }
            else ->
                return if (element.isKindOfFieldTypeOptional)
                    OptionalGene(element.typeName, StringGene(element.typeName))
                else
                    StringGene(element.typeName)

        }
    }

    /**
     * Create input object gene
     */
    private fun createInputObjectGene(
            state: TempState,
            history: Deque<String>,
            maxNumberOfGenes: Int,
            element: Table
    ): Gene {
        val fields: MutableList<Gene> = mutableListOf()
        val selectionInArgs = state.argsTablesIndexedByName[element.typeName] ?: listOf()
        for (element in selectionInArgs) {
            if (element.kindOfFieldType.lowercase() == GqlConst.SCALAR) {
                val copy = element.copy(
                        fieldType = element.typeName,
                        KindOfFieldName = element.fieldType,
                        typeName = element.fieldName
                )

                val template = getInputGene(state, history, maxNumberOfGenes, copy)
                fields.add(template)
            } else
                if (element.KindOfFieldName.lowercase() == GqlConst.LIST) {
                    val copy = copyTableElement(element, element)
                    val template = getInputGene(state, history, maxNumberOfGenes, copy)

                    fields.add(template)
                } else
                    if (element.kindOfFieldType.lowercase() == GqlConst.INPUT_OBJECT) {
                        val copy = copyTableElement(element, element)
                        val template = getInputGene(state, history, maxNumberOfGenes, copy)

                        fields.add(template)

                    } else if (element.kindOfFieldType.lowercase() == GqlConst.ENUM) {
                        val copy = element.copy(
                                fieldType = element.typeName,
                                KindOfFieldName = element.kindOfFieldType,
                                typeName = element.fieldName
                        )
                        val template = getInputGene(state, history, maxNumberOfGenes, copy)

                        fields.add(template)
                    }
        }
        return ObjectGene(element.fieldName, fields)
    }

    private fun copyTableElement(
            element: Table,
            secondElement: Table
    ): Table {
        return element.copy(
                typeName = element.fieldType,
                isKindOfFieldTypeOptional = secondElement.isKindOfFieldTypeOptional,
                isKindOfFieldNameOptional = secondElement.isKindOfFieldNameOptional
        )
    }

    /**
     * Extract the return gene: representing the return value in the GQL query/mutation.
     * From an implementation point of view, it represents a GQL return param. In contrast to input param, we can have only one return param.
     */
    private fun getReturnGene(
            state: TempState,
            history: Deque<String>,
            initAccum: Int,
            treeDepth: Int,
            element: Table
    ): Gene {


        when (element.KindOfFieldName.lowercase()) {
            GqlConst.LIST -> {
                val copy = element.copy(
                        fieldType = element.typeName, KindOfFieldName = element.kindOfFieldType,
                        kindOfFieldType = element.KindOfFieldName,
                        typeName = element.fieldType,
                )
                val template = getReturnGene(state, history, initAccum, treeDepth, copy)

                return OptionalGene(element.fieldName, ArrayGene(element.fieldName, template))
            }
            GqlConst.OBJECT -> {
                val accum = initAccum + 1
                return if (checkDepthIsOK(accum, treeDepth)) {
                    history.addLast(element.typeName)
                    if (history.count { it == element.typeName } == 1) {

                        val id = "$accum:${element.uniqueId}"
                        val gene = depthBasedCache[id]
                        val objGene = if(gene != null ) {
                            gene.copy() as ObjectGene
                        } else {
                            val g = createObjectGene(state, history, accum, treeDepth, element)
                            depthBasedCache[id] = g
                            g
                        }
                        history.removeLast()
                        OptionalGene(element.fieldName, objGene)
                    } else {
                        //we have a cycle, in which same object has been seen in ancestor
                        history.removeLast()
                        (OptionalGene(element.fieldName, CycleObjectGene(element.fieldName)))
                    }

                } else {
                    //we reached the limit of depth we want to have in the created objects
                    OptionalGene(element.fieldName, LimitObjectGene(element.fieldName))
                }
            }
            GqlConst.UNION -> {
                history.addLast(element.typeName)
                return if (history.count { it == element.typeName } == 1) {
                    val optObjGene = createUnionObjectsGene(
                            state,
                            history,
                            initAccum,
                            treeDepth,
                            element
                    )
                    history.removeLast()
                    OptionalGene(element.fieldName + GqlConst.UNION_TAG, optObjGene)
                } else {
                    history.removeLast()
                    (OptionalGene(element.fieldName, CycleObjectGene(element.fieldName)))
                }
            }
            GqlConst.INTERFACE -> {
                history.addLast(element.typeName)

                return if (history.count { it == element.typeName } == 1) {

                    var accum = initAccum + 1
                    if (checkDepthIsOK(accum, treeDepth)) {
                        //will contain basic interface fields, and had as name the methode name
                        var interfaceBaseOptObjGene = createObjectGene(
                                state, history, accum, treeDepth, element
                        )
                        interfaceBaseOptObjGene = interfaceBaseOptObjGene as ObjectGene

                        interfaceBaseOptObjGene.name = interfaceBaseOptObjGene.name.plus(GqlConst.INTERFACE_BASE_TAG)

                        accum = initAccum //because #Base# and additional interface fields are in the same level

                        //will contain additional interface fields, and had as name the name of the objects
                        val interfaceAdditionalOptObjGene = createInterfaceObjectGene(
                                state,
                                history,
                                interfaceBaseOptObjGene,
                                accum,
                                treeDepth,
                                element
                        )

                        //merge basic interface fields with additional interface fields
                        interfaceAdditionalOptObjGene.add(
                                OptionalGene(
                                        element.fieldName + GqlConst.INTERFACE_BASE_TAG,
                                        interfaceBaseOptObjGene
                                )
                        )
                        history.removeLast()
                        //will return a single optional object gene with optional basic interface fields and optional additional interface fields
                        OptionalGene(
                                element.fieldName + GqlConst.INTERFACE_TAG,
                                ObjectGene(element.fieldName + GqlConst.INTERFACE_TAG, interfaceAdditionalOptObjGene)
                        )
                    } else {history.removeLast()
                        OptionalGene(element.fieldName, LimitObjectGene(element.fieldName))
                    }
                } else {
                    history.removeLast()
                    (OptionalGene(element.fieldName, CycleObjectGene(element.fieldName)))
                }
            }
            "null" -> {
                val copy = element.copy(
                        fieldType = element.typeName, KindOfFieldName = element.kindOfFieldType,
                        kindOfFieldType = element.KindOfFieldName,
                        typeName = element.fieldType
                )
                return getReturnGene(state, history, initAccum, treeDepth, copy)
            }
            GqlConst.ENUM ->
                return createEnumGene(
                        element.KindOfFieldName,
                        element.enumValues,
                )
            GqlConst.SCALAR ->
                return createScalarGene(
                        element.typeName,
                        element.KindOfFieldName,
                )
            else ->
                return OptionalGene(element.fieldName, StringGene(element.fieldName))
        }
    }

    private fun createObjectGene(
            state: TempState,
            /**
             * This history store the names of the object, union and interface types (i.e. tableFieldType in Table.kt ).
             * It is used in cycles managements (detecting cycles due to object, union and interface types).
             */
            history: Deque<String>,
            accum: Int,
            maxTreeDepth: Int,
            element: Table
    ): ObjectGene {
        val fields: MutableList<Gene> = mutableListOf()

        //Look after each field (not tuple) and construct it recursively
        val selection = state.tablesIndexedByName[element.typeName] ?: listOf()

        for (tableElement in selection) {

            val selectionInArgs = state.argsTablesIndexedByName[tableElement.fieldName] ?: listOf()

            //Contains the elements of a tuple
            val tupleElements: MutableList<Gene> = mutableListOf()

            /*
            The field is with arguments (it is a tuple): construct its arguments (n-1 elements) and;
             its last element (return)
             */
            if (tableElement.isFieldNameWithArgs) {

                //Construct field s arguments (the n-1 elements of the tuple) first
                for (argElement in selectionInArgs) {
                    if (argElement.kindOfFieldType == SCALAR.toString() || argElement.kindOfFieldType == ENUM.toString()) {
                        //array scalar type or array enum type, the gene is constructed from getInputGene to take the correct names
                        val gene = getInputScalarListOrEnumListGene(state, argElement)
                        tupleElements.add(gene)
                    } else {
                        //for input objects types and objects types
                        val gene = getInputGene(
                                state,
                                ArrayDeque(history),
                                maxTreeDepth,
                                argElement
                        )
                        tupleElements.add(gene)
                    }
                }
                //Construct the last element (the return)
                constructReturn(
                        state,
                        tableElement,
                        ArrayDeque(history),
                        element.isKindOfFieldTypeOptional,
                        element.isKindOfFieldNameOptional,
                        accum,
                        maxTreeDepth,
                        tupleElements
                )

                /*
                The the tuple field is constructed
                put it into an optional ? TODO check schema
             */
<<<<<<< HEAD
                val constructedTuple =
                        OptionalGene(tupleElements.last().name, TupleGene(tupleElements.last().name, tupleElements))
=======
                val constructedTuple = if (isLastNotPrimitive(tupleElements.last()))
                    OptionalGene(
                        tupleElements.last().name, TupleGene(
                            tupleElements.last().name, tupleElements,
                            lastElementTreatedSpecially = true
                        )
                    )
                else
                //Dropping the last element since it is a primitive type
                    OptionalGene(
                        tupleElements.last().name, TupleGene(
                            tupleElements.last().name, tupleElements.dropLast(1),
                            lastElementTreatedSpecially = false
                        )
                    )

>>>>>>> f3405034
                fields.add(constructedTuple)

            } else
            /*
            The field is without arguments.
            regular object field (the return)
             */
                constructReturn(
                        state,
                        tableElement,
                        ArrayDeque(history),
                        element.isKindOfFieldTypeOptional,
                        element.isKindOfFieldNameOptional,
                        accum,
                        maxTreeDepth,
                        fields
                )
        }

        return ObjectGene(element.fieldName, fields)
    }

    private fun isLastNotPrimitive(lastElements: Gene) = ((lastElements is ObjectGene) ||
                ((lastElements is OptionalGene) && (lastElements.gene is ObjectGene)) ||
                ((lastElements is ArrayGene<*>) && (lastElements.template is ObjectGene)) ||
                ((lastElements is ArrayGene<*>) && (lastElements.template is OptionalGene) && (lastElements.template.gene is ObjectGene)) ||
                ((lastElements is OptionalGene) && (lastElements.gene is ArrayGene<*>) && (lastElements.gene.template is ObjectGene)) ||
                ((lastElements is OptionalGene) && (lastElements.gene is ArrayGene<*>) && (lastElements.gene.template is OptionalGene) && (lastElements.gene.template.gene is ObjectGene))
                )

    private fun constructReturn(
            state: TempState,
            tableElement: Table,
            history: Deque<String>,
            isKindOfTableFieldTypeOptional: Boolean,
            isKindOfTableFieldOptional: Boolean,
            accum: Int,
            maxNumberOfGenes: Int,
            tupleElements: MutableList<Gene>
    ) {

        if (tableElement.KindOfFieldName.lowercase() == GqlConst.LIST) {
            val copy = tableElement.copy(
                    typeName = tableElement.fieldType,
                    isKindOfFieldTypeOptional = isKindOfTableFieldTypeOptional,
                    isKindOfFieldNameOptional = isKindOfTableFieldOptional
            )
            val gene = getReturnGene(state, history, accum, maxNumberOfGenes, copy)
            tupleElements.add(gene)
            return
        }

        when (tableElement.kindOfFieldType.lowercase()) {
            GqlConst.OBJECT -> {
                val copy = tableElement.copy(
                        isKindOfFieldTypeOptional = isKindOfTableFieldTypeOptional,
                        isKindOfFieldNameOptional = isKindOfTableFieldOptional
                )
                val gene = getReturnGene(state, history, accum, maxNumberOfGenes, copy)
                tupleElements.add(gene)
            }
            GqlConst.SCALAR -> {
                val gene = createScalarGene(
                        tableElement.fieldType,
                        tableElement.fieldName,
                )
                tupleElements.add(gene)
            }
            GqlConst.ENUM -> {
                val gene = createEnumGene(
                        tableElement.fieldName,
                        tableElement.enumValues
                )
                tupleElements.add(gene)
            }
            GqlConst.UNION -> {
                val copy = tableElement.copy(
                        isKindOfFieldTypeOptional = isKindOfTableFieldTypeOptional,
                        isKindOfFieldNameOptional = isKindOfTableFieldOptional
                )
                val template = getReturnGene(state, history, accum, maxNumberOfGenes, copy)

                tupleElements.add(template)

            }
            GqlConst.INTERFACE -> {
                val copy = tableElement.copy(
                        isKindOfFieldTypeOptional = isKindOfTableFieldTypeOptional,
                        isKindOfFieldNameOptional = isKindOfTableFieldOptional
                )
                val template = getReturnGene(state, history, accum, maxNumberOfGenes, copy)

                tupleElements.add(template)
            }
        }
    }

    /**
     * Create the correspondent object gene for each object defining the union type
     */
    private fun createUnionObjectsGene(
            state: TempState,
            history: Deque<String>,
            accum: Int,
            maxNumberOfGenes: Int,
            element: Table
    ): Gene {

        val fields: MutableList<Gene> = mutableListOf()

        var accum = accum
        val initAccum =
                accum // needed since we restore the accumulator each time we construct one object defining the union

        for (elementInUnionTypes in element.unionTypes) {//Browse all objects defining the union
            accum += 1
            if (checkDepthIsOK(accum, maxNumberOfGenes)) {
                history.addLast(elementInUnionTypes)
                val copy = element.copy(
                        typeName = elementInUnionTypes,
                        fieldName = elementInUnionTypes
                )

                val objGeneTemplate = createObjectGene(state, history, accum, maxNumberOfGenes, copy)


                history.removeLast()
                fields.add(OptionalGene(objGeneTemplate.name, objGeneTemplate))
            } else {
                fields.add(OptionalGene(elementInUnionTypes, LimitObjectGene(elementInUnionTypes)))
            }
            accum = initAccum
        }
        return ObjectGene(element.fieldName + GqlConst.UNION_TAG, fields)
    }

    private fun createInterfaceObjectGene(
            state: TempState,
            history: Deque<String>,
            interfaceBaseOptObjGene: Gene,
            accum: Int,
            maxNumberOfGenes: Int,
            element: Table

    ): MutableList<Gene> {

        val fields: MutableList<Gene> = mutableListOf()

        var accum = accum
        val initAccum =
                accum // needed since we restore the accumulator each time we construct one object defining the interface

        for (elementInInterfaceTypes in element.interfaceTypes) {//Browse all additional objects in the interface
            accum += 1
            if (checkDepthIsOK(accum, maxNumberOfGenes)) {
                history.addLast(elementInInterfaceTypes)
                val copy = element.copy(
                        typeName = elementInInterfaceTypes,
                        fieldName = elementInInterfaceTypes
                )
                var objGeneTemplate = createObjectGene(state, history, accum, maxNumberOfGenes, copy)

                history.removeLast()

                objGeneTemplate =
                        objGeneTemplate.copyFields(interfaceBaseOptObjGene as ObjectGene)//remove useless fields

                if (objGeneTemplate.fields.isNotEmpty())
                    fields.add(OptionalGene(objGeneTemplate.name, objGeneTemplate))
            } else {
                fields.add(
                        OptionalGene(
                                elementInInterfaceTypes,
                                LimitObjectGene(elementInInterfaceTypes)
                        )
                )
            }
            accum = initAccum
        }

        return fields
    }


    private fun checkDepthIsOK(count: Int, maxTreeDepth: Int): Boolean {
        return count <= maxTreeDepth
    }

    fun createScalarGene(
            kindOfTableField: String?,
            tableType: String,
    ): Gene {

        when (kindOfTableField?.lowercase()) {
            "int" ->
                return OptionalGene(tableType, IntegerGene(tableType))
            "string" ->
                return OptionalGene(tableType, StringGene(tableType))
            "float" ->
                return OptionalGene(tableType, FloatGene(tableType))
            "boolean" ->
                return OptionalGene(tableType, BooleanGene(tableType))
            "long" ->
                return OptionalGene(tableType, LongGene(tableType))
            "date" ->
                return OptionalGene(tableType, DateGene(tableType))
            "id" ->
                return OptionalGene(tableType, StringGene(tableType))
            else ->
                return OptionalGene(tableType, StringGene(tableType))
        }

    }

    private fun createEnumGene(
            tableType: String,
            enumValues: List<String>,
    ): Gene {

        return OptionalGene(tableType, EnumGene(tableType, enumValues))

    }

}


<|MERGE_RESOLUTION|>--- conflicted
+++ resolved
@@ -732,10 +732,6 @@
                 The the tuple field is constructed
                 put it into an optional ? TODO check schema
              */
-<<<<<<< HEAD
-                val constructedTuple =
-                        OptionalGene(tupleElements.last().name, TupleGene(tupleElements.last().name, tupleElements))
-=======
                 val constructedTuple = if (isLastNotPrimitive(tupleElements.last()))
                     OptionalGene(
                         tupleElements.last().name, TupleGene(
@@ -752,7 +748,6 @@
                         )
                     )
 
->>>>>>> f3405034
                 fields.add(constructedTuple)
 
             } else
