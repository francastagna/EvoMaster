package org.evomaster.core.problem.api.service

import com.google.inject.Inject
import org.evomaster.client.java.controller.api.dto.database.execution.MongoFailedQuery
import org.evomaster.client.java.instrumentation.shared.ExternalServiceSharedUtils
import org.evomaster.core.EMConfig
import org.evomaster.core.Lazy
import org.evomaster.core.mongo.MongoDbAction
import org.evomaster.core.problem.api.ApiWsIndividual
import org.evomaster.core.problem.enterprise.EnterpriseActionGroup
import org.evomaster.core.problem.externalservice.HostnameResolutionAction
import org.evomaster.core.problem.externalservice.httpws.HttpExternalServiceAction
import org.evomaster.core.problem.externalservice.httpws.param.HttpWsResponseParam
import org.evomaster.core.problem.externalservice.httpws.service.HarvestActualHttpWsResponseHandler
import org.evomaster.core.problem.externalservice.httpws.service.HttpWsExternalServiceHandler
import org.evomaster.core.search.EvaluatedIndividual
import org.evomaster.core.search.GroupsOfChildren
import org.evomaster.core.search.Individual
import org.evomaster.core.search.action.EnvironmentAction
import org.evomaster.core.search.gene.sql.SqlForeignKeyGene
import org.evomaster.core.search.gene.sql.SqlPrimaryKeyGene
import org.evomaster.core.search.impact.impactinfocollection.ImpactsOfIndividual
import org.evomaster.core.search.service.mutator.MutatedGeneSpecification
import org.evomaster.core.search.service.mutator.StructureMutator
<<<<<<< HEAD
import org.evomaster.core.solver.SMTLibZ3DbConstraintSolver
=======
import org.evomaster.core.sql.SqlAction
import org.evomaster.core.sql.SqlActionUtils
import org.evomaster.core.sql.SqlInsertBuilder
>>>>>>> 3986c4eb
import org.slf4j.Logger
import org.slf4j.LoggerFactory
import kotlin.math.max
import kotlin.math.min

/**
 * the abstract structure mutator for API based SUT, such as REST, GraphQL, RPC
 */
abstract class ApiWsStructureMutator : StructureMutator() {

    companion object {
        private val log: Logger = LoggerFactory.getLogger(ApiWsStructureMutator::class.java)
    }

    // TODO: This will moved under ApiWsFitness once RPC and GraphQL support is completed
    @Inject
    protected lateinit var externalServiceHandler: HttpWsExternalServiceHandler

    @Inject
    protected lateinit var harvestResponseHandler: HarvestActualHttpWsResponseHandler

    override fun addAndHarvestExternalServiceActions(
        individual: EvaluatedIndividual<*>,
        /**
         * TODO add why
         */
        mutatedGenes: MutatedGeneSpecification?,
    ) : Boolean{

        if (config.externalServiceIPSelectionStrategy == EMConfig.ExternalServiceIPSelectionStrategy.NONE) {
            return false
        }

        val ind = individual.individual as? ApiWsIndividual
            ?: throw IllegalArgumentException("Invalid individual type")

        val esr = individual.fitness.getViewAccessedExternalServiceRequests()
        if (esr.isEmpty()) {
            //nothing to do
            return false
        }

        var anyHarvest = false

        val newActions: MutableList<HttpExternalServiceAction> = mutableListOf()

        ind.seeMainExecutableActions().forEachIndexed { index, action ->
            val parent = action.parent
            if (parent !is EnterpriseActionGroup<*>) {
                //TODO this should not really happen
                val msg = "Action is not inside an EnterpriseActionGroup"
                log.error(msg)
                throw RuntimeException(msg)
            }

            /*
                harvest the existing external service actions
             */
            parent.getExternalServiceActions().filterIsInstance<HttpExternalServiceAction>().forEach { e->
                anyHarvest = harvestResponseHandler.harvestExistingExternalActionIfNeverSeeded(e, config.probOfHarvestingResponsesFromActualExternalServices) || anyHarvest
            }

            // Adding the new [HttpExternalServiceAction] will be handled here. Handling
            // used and not used external service actions will be handled in Fitness using
            // [used] property in action.
            if (esr.containsKey(index)) {
                val requests = esr[index]

                if (requests!!.isNotEmpty()) {
                    val existingActions = parent.getExternalServiceActions()

                    val actions: MutableList<HttpExternalServiceAction> = mutableListOf()

                    // FIXME: We are not considering the requests served by the Default WireMock server.
                    //  However, since we add a dummy [HostnameResolution] action
                    //  (org/evomaster/core/problem/rest/service/AbstractRestFitness.kt:833), at the end
                    //  there is a test looking to connect to the service and expecting a response when external
                    //  service is available.
                    //  Which is causing few tests to fails under [HarvestingStrategyTest]

                    requests
                        .groupBy { it.absoluteURL }
                        .forEach { (url, grequests) ->
                            // here, we assume that the front external service actions should be accessed
                            val startingIndex = existingActions.filterIsInstance<HttpExternalServiceAction>().count { it.request.absoluteURL == url}
                            if (startingIndex < grequests.size){
                                (startingIndex until  grequests.size).forEach {i->
                                    val actualResponse = if (config.probOfHarvestingResponsesFromActualExternalServices == 0.0) null else harvestResponseHandler.getACopyOfActualResponse(grequests[i], config.probOfHarvestingResponsesFromActualExternalServices)
                                    anyHarvest = anyHarvest || (actualResponse != null)
                                    val a = externalServiceHandler.createExternalServiceAction(grequests[i], actualResponse as? HttpWsResponseParam)
                                    a.confirmUsed()
                                    actions.add(a)
                                }
                            }
                    }

                    if (actions.isNotEmpty()) {
                        newActions.addAll(actions)
                        parent.addChildrenToGroup(
                            actions,
                            GroupsOfChildren.EXTERNAL_SERVICES
                        )
                    }
                }
            }
        }

        // all actions should have local ids
        Lazy.assert {
            ind.seeAllActions().all { it.hasLocalId() }
        }

        if (log.isTraceEnabled)
            log.trace("{} existingExternalServiceData are added", newActions.size)

        // update impact based on added genes
        // TODO: Refactored this, Man to review the place where impacts get updated.
        if (mutatedGenes != null && newActions.isNotEmpty() && config.isEnabledArchiveGeneSelection()) {
            individual.updateImpactGeneDueToAddedExternalService(mutatedGenes, newActions)
        }

        return anyHarvest
    }

    fun <T : ApiWsIndividual> addInitializingActions(
        individual: EvaluatedIndividual<*>,
        mutatedGenes: MutatedGeneSpecification?,
        sampler: ApiWsSampler<T>
    ) {
        addInitializingSqlActions(individual, mutatedGenes, sampler)
        addInitializingMongoDbActions(individual, mutatedGenes, sampler)
        addInitializingHostnameResolutionActions(individual, mutatedGenes, sampler)
    }

    private fun <T: ApiWsIndividual> addInitializingMongoDbActions(
        individual: EvaluatedIndividual<*>,
        mutatedGenes: MutatedGeneSpecification?,
        sampler: ApiWsSampler<T>
    ) {
        if (!config.shouldGenerateMongoData()) {
            return
        }

        val ind = individual.individual as? T
            ?: throw IllegalArgumentException("Invalid individual type")

        val fw = individual.fitness.getViewOfAggregatedFailedFind()

        if (fw.isEmpty()) {
            return
        }

        val oldMongoDbActions = mutableListOf<EnvironmentAction>().plus(ind.seeInitializingActions())

        val addedMongoDbInsertions = handleFailedFind(ind, fw, mutatedGenes, sampler)


        ind.repairInitializationActions(randomness)
        // update impact based on added genes
        if (mutatedGenes != null && config.isEnabledArchiveGeneSelection()) {
            individual.updateImpactGeneDueToAddedInitializationGenes(
                mutatedGenes,
                oldMongoDbActions,
                addedMongoDbInsertions,
                ImpactsOfIndividual.MONGODB_ACTION_KEY,
                config
            )
        }
    }

    private fun <T : ApiWsIndividual> addInitializingHostnameResolutionActions(
        individual: EvaluatedIndividual<*>,
        mutatedGenes: MutatedGeneSpecification?,
        sampler: ApiWsSampler<T>
    ) {

        val ind = individual.individual as? T
            ?: throw IllegalArgumentException("Invalid individual type")

        val old = ind.seeInitializingActions().filterIsInstance<HostnameResolutionAction>()

        val addedInsertions: MutableList<EnvironmentAction> = mutableListOf()
        externalServiceHandler.getHostnameResolutionActions().forEach { a ->
            val hasActions = old.any { it == a }
            if (!hasActions) {
                addedInsertions.add(a)
            }

            // Removing the existing action added for RESERVED_RESOLVED_LOCAL_IP
            val defaultActions = old.filter { it.hostname == a.hostname && it.localIPAddress == ExternalServiceSharedUtils.RESERVED_RESOLVED_LOCAL_IP };
            if (defaultActions.isNotEmpty()) {
                ind.removeHostnameResolutionAction(defaultActions)
            }
        }

        individual.individual.addInitializingHostnameResolutionActions(actions = addedInsertions)

        // FIXME: Commented out now, since no Genes in the action
        // update impact based on added genes
//        if (mutatedGenes != null && config.isEnabledArchiveGeneSelection()) {
//            individual.updateImpactGeneDueToAddedInitializationGenes(
//                mutatedGenes,
//                old,
//                listOf(addedInsertions),
//                ImpactsOfIndividual.HOSTNAME_RESOLUTION_KEY,
//                config
//            )
//        }
    }

    private fun <T : ApiWsIndividual> addInitializingSqlActions(
        evaluatedIndividual: EvaluatedIndividual<*>,
        mutatedGenes: MutatedGeneSpecification?,
        sampler: ApiWsSampler<T>
    ) {
        if (!config.shouldGenerateSqlData()) {
            return
        }

        val ind = evaluatedIndividual.individual as? T
            ?: throw IllegalArgumentException("Invalid individual type")

        /**
         * This is done on an already evaluated individual from a PREVIOUS fitness evaluation.
         * IF, in the previous evaluation it uses a DB and some SELECTs did not return data, THEN
         * create new actions for setting up SQL data.
         *
         * So adding these new actions count as a sort of mutation operator, based on fitness feedback
         * from a PREVIOUS evaluation.
         * Recall, EXTREMELY IMPORTANT, once an individual is evaluated for fitness, we CANNOT change
         * its phenotype (otherwise the fitness value would be meaningless).
         */

        val fw = evaluatedIndividual.fitness.getViewOfAggregatedFailedWhere()
            //TODO likely to remove/change once we ll support VIEWs
            .filter { sampler.canInsertInto(it.key) }

        if (fw.isEmpty()) {
            return
        }

        val oldSqlActions = mutableListOf<EnvironmentAction>().plus(ind.seeInitializingActions())

        val addedSqlInsertions = handleFailedWhereSQL(ind, fw, mutatedGenes, sampler)

        ind.repairInitializationActions(randomness)
        // update impact based on added genes
        if (mutatedGenes != null && config.isEnabledArchiveGeneSelection()) {
            evaluatedIndividual.updateImpactGeneDueToAddedInitializationGenes(
                mutatedGenes,
                oldSqlActions,
                addedSqlInsertions,
                ImpactsOfIndividual.SQL_ACTION_KEY,
                config
            )
        }
    }

    private fun <T : ApiWsIndividual> handleFailedWhereSQL(
        ind: T,
        /**
         * Map of FAILED WHERE clauses. from table name key to column name values
         */
        fw: Map<String, Set<String>>,
        mutatedGenes: MutatedGeneSpecification?, sampler: ApiWsSampler<T>
    ): MutableList<List<SqlAction>>? {

        if (config.generateSqlDataWithSearch) {
            return handleSearch(ind, sampler, mutatedGenes, fw)
        }
        
        if (config.generateSqlDataWithDSE) {
            return handleDSE(sampler, fw)
        }

        return mutableListOf()
    }

<<<<<<< HEAD
    private fun <T : ApiWsIndividual> handleDSE(sampler: ApiWsSampler<T>, fw: Map<String, Set<String>>): MutableList<List<SqlAction>> {
        // TODO: Use one solver, instead of creating one each time?
        val resourcesFolder = "/tmp";
        val schemaDto = sampler.sqlInsertBuilder?.schemaDto
            ?: throw IllegalStateException("No DB schema is available")
        val solver = SMTLibZ3DbConstraintSolver(schemaDto, resourcesFolder)

        val newActions = mutableListOf<List<SqlAction>>()
        for ((_, queries) in fw) {
            for (query in queries) {
                val newActionsForQuery = solver.solve(query)
                newActions.addAll(mutableListOf(newActionsForQuery))
            }
        }

        return newActions
    }

=======
>>>>>>> 3986c4eb
    private fun <T : ApiWsIndividual> handleSearch(
        ind: T,
        sampler: ApiWsSampler<T>,
        mutatedGenes: MutatedGeneSpecification?,
        fw: Map<String, Set<String>>
    ): MutableList<List<SqlAction>>? {
        /*
            because there might exist representExistingData in db actions which are in between rest actions,
            we use seeDbActions() instead of seeInitializingActions() here

            TODO
            Man: with config.maximumExistingDataToSampleInD,
                we might remove the condition check on representExistingData.
         */
        if (ind.seeSqlDbActions().isEmpty()
            || !ind.seeSqlDbActions().any { it is SqlAction && it.representExistingData }
        ) {

            /*
                tmp solution to set maximum size of executing existing data in sql
             */
            val existing = if (config.maxSizeOfExistingDataToSample > 0
                && sampler.existingSqlData.size > config.maxSizeOfExistingDataToSample
            ) {
                randomness.choose(sampler.existingSqlData, config.maxSizeOfExistingDataToSample)
            } else {
                sampler.existingSqlData
            }.map { it.copy() } as List<EnvironmentAction>

            //add existing data only once
            ind.addInitializingDbActions(0, existing)

            //record newly added existing sql data
            mutatedGenes?.addedExistingDataInInitialization?.getOrPut(
                ImpactsOfIndividual.SQL_ACTION_KEY,
                { mutableListOf() })?.addAll(0, existing)

            if (log.isTraceEnabled)
                log.trace("{} existingSqlData are added", existing)
        }

        // add fw into dbInitialization
        val max = config.maxSqlInitActionsPerMissingData
        val initializingActions = ind.seeInitializingActions().filterIsInstance<SqlAction>()

        var missing = findMissing(fw, initializingActions)

        val addedSqlInsertions = if (mutatedGenes != null) mutableListOf<List<SqlAction>>() else null

        while (missing.isNotEmpty()) {

            val first = missing.entries.first()

            val k = randomness.nextInt(1, max)

            (0 until k).forEach { _ ->
                val insertions = sampler.sampleSqlInsertion(first.key, first.value)
                /*
                    New action should be before existing one, but still after the
                    initializing ones
                 */
                ind.addInitializingDbActions(actions = insertions)

                if (log.isTraceEnabled)
                    log.trace("{} insertions are added", insertions.size)

                //record newly added insertions
                addedSqlInsertions?.add(insertions)
            }

            /*
                When we miss A and B, and we add for A, it can still happen that
                then B is covered as well. For example, if A has a non-null
                foreign key to B, then generating an action for A would also
                imply generating an action for B as well.
                So, we need to recompute "missing" each time
             */
            missing = findMissing(fw, ind.seeInitializingActions().filterIsInstance<SqlAction>())
        }
        return addedSqlInsertions
    }

    private fun <T : ApiWsIndividual> handleDSE(sampler: ApiWsSampler<T>, fw: Map<String, Set<String>>): MutableList<List<SqlAction>> {
        /* TODO: DSE should be plugged in here */
        return mutableListOf()
    }

    private fun <T : ApiWsIndividual> handleFailedFind(
        ind: T,
        ff: List<MongoFailedQuery>,
        mutatedGenes: MutatedGeneSpecification?, sampler: ApiWsSampler<T>
    ): MutableList<List<MongoDbAction>>? {

        val addedMongoDbInsertions = if (mutatedGenes != null) mutableListOf<List<MongoDbAction>>() else null

        ff.forEach {
            val insertion = listOf(sampler.sampleMongoInsertion(it.database, it.collection, it.documentsType))
            ind.addInitializingMongoDbActions(actions = insertion)
            addedMongoDbInsertions?.add(insertion)
        }

        return addedMongoDbInsertions
    }

    private fun findMissing(fw: Map<String, Set<String>>, dbactions: List<SqlAction>): Map<String, Set<String>> {

        return fw.filter { e ->
            //shouldn't have already an action adding such SQL data
            dbactions
                .filter { !it.representExistingData }
                .none { a ->
                    a.table.name.equals(e.key, ignoreCase = true) && e.value.all { c ->
                        // either the selected column is already in existing action
                        (c != "*" && a.selectedColumns.any { x ->
                            x.name.equals(c, ignoreCase = true)
                        }) // or we want all, and existing action has all columns
                                || (c == "*" && a.table.columns.map { it.name.lowercase() }
                            .containsAll(a.selectedColumns.map { it.name.lowercase() }))
                    }
                }
        }
    }

    override fun mutateInitStructure(
        individual: Individual,
        evaluatedIndividual: EvaluatedIndividual<*>,
        mutatedGenes: MutatedGeneSpecification?,
        targets: Set<Int>
    ) {
        Lazy.assert { individual is ApiWsIndividual }
        individual as ApiWsIndividual

        /*
           modify one table at once, and add/remove [n] rows for it. however, never totally remove the table.
           note that if there is no any init sql, we randomly select one table to add.
        */

        val candidatesToMutate =
            individual.seeInitializingActions().filterIsInstance<SqlAction>().filterNot { it.representExistingData }
        val tables = candidatesToMutate.map { it.table.name }.run {
            ifEmpty { getSqlInsertBuilder()!!.getTableNames() }
        }

        val table = randomness.choose(tables)
        val total = tables.count { it == table }

        if (total == 1 || randomness.nextBoolean()) {
            // add action
            val num = randomness.nextInt(1, max(1, getMaxSizeOfMutatingInitAction()))
            val add = createInsertSqlAction(table, num)
            handleInitSqlAddition(individual, add, mutatedGenes)

        } else {
            // remove action
            val num = randomness.nextInt(1, max(1, min(total - 1, getMaxSizeOfMutatingInitAction())))
            val candidates = candidatesToMutate.filter { it.table.name == table }
            val remove = randomness.choose(candidates, num)

            handleInitSqlRemoval(individual, remove, mutatedGenes)
        }
    }

    /**
     * add specified actions (i.e., [add]) into initialization of [individual]
     */
    fun handleInitSqlAddition(
        individual: ApiWsIndividual,
        add: List<List<SqlAction>>,
        mutatedGenes: MutatedGeneSpecification?
    ) {
        individual.addInitializingDbActions(actions = add.flatten())
        mutatedGenes?.addedSqlActions?.addAll(add)
    }

    /**
     * remove specified actions (i.e., [remove]) from initialization of [individual]
     */
    fun handleInitSqlRemoval(
        individual: ApiWsIndividual,
        remove: List<SqlAction>,
        mutatedGenes: MutatedGeneSpecification?
    ) {
        val relatedRemove = mutableListOf<SqlAction>()
        relatedRemove.addAll(remove)
        remove.forEach {
            getRelatedRemoveDbActions(individual, it, relatedRemove)
        }
        val set = relatedRemove.filterNot { it.representExistingData }.toSet().toMutableList()
        mutatedGenes?.removedSqlActions?.addAll(set.map { it to individual.seeInitializingActions().indexOf(it) })
        individual.removeInitDbActions(set)
    }

    private fun getRelatedRemoveDbActions(
        ind: ApiWsIndividual,
        remove: SqlAction,
        relatedRemove: MutableList<SqlAction>
    ) {
        val pks = remove.seeTopGenes().flatMap { it.flatView() }.filterIsInstance<SqlPrimaryKeyGene>()
        val index = ind.seeInitializingActions().indexOf(remove)
        if (index < ind.seeInitializingActions().size - 1 && pks.isNotEmpty()) {

            val removeDbFKs = ind.seeInitializingActions().filterIsInstance<SqlAction>()
                .subList(index + 1, ind.seeInitializingActions().filterIsInstance<SqlAction>().size).filter {
                    it.seeTopGenes().flatMap { g -> g.flatView() }.filterIsInstance<SqlForeignKeyGene>()
                        .any { fk -> pks.any { pk -> fk.uniqueIdOfPrimaryKey == pk.uniqueId } }
                }
            relatedRemove.addAll(removeDbFKs)
            removeDbFKs.forEach {
                getRelatedRemoveDbActions(ind, it, relatedRemove)
            }
        }
    }

    /**
     * @param name is the table name
     * @param num is a number of table with [name] to be added
     */
    fun createInsertSqlAction(name: String, num: Int): List<List<SqlAction>> {
        getSqlInsertBuilder()
            ?: throw IllegalStateException("attempt to create resource with SQL but the sqlBuilder is null")
        if (num <= 0)
            throw IllegalArgumentException("invalid num (i.e.,$num) for creating resource")

        val extraConstraints = randomness.nextBoolean(apc.getExtraSqlDbConstraintsProbability())

        val enableSingleInsertionForTable = randomness.nextBoolean(config.probOfEnablingSingleInsertionForTable)

        val chosenColumns = if(config.forceSqlAllColumnInsertion){
            setOf("*")
        } else {
            setOf()
        }

        val list = (0 until num)
                .map { getSqlInsertBuilder()!!.createSqlInsertionAction(name,chosenColumns, mutableListOf(),true, extraConstraints, enableSingleInsertionForTable=enableSingleInsertionForTable) }
                .toMutableList()

        if (log.isTraceEnabled) {
            log.trace("at createDbActions, {} insertions are added, and they are {}", list.size,
                list.flatten().joinToString(",") {
                    it.getResolvedName()
                })
        }

        SqlActionUtils.randomizeDbActionGenes(list.flatten(), randomness)
        //FIXME refactoring
        list.flatten().forEach { it.seeTopGenes().forEach { g -> g.markAllAsInitialized() } }
        //FIXME broken elements are not removed from list
        SqlActionUtils.repairBrokenDbActionsList(list.flatten().toMutableList(), randomness)
        return list
    }

    abstract fun getSqlInsertBuilder(): SqlInsertBuilder?

    override fun canApplyInitStructureMutator(): Boolean {
        return config.isEnabledInitializationStructureMutation() && getSqlInsertBuilder() != null
    }
}<|MERGE_RESOLUTION|>--- conflicted
+++ resolved
@@ -22,13 +22,10 @@
 import org.evomaster.core.search.impact.impactinfocollection.ImpactsOfIndividual
 import org.evomaster.core.search.service.mutator.MutatedGeneSpecification
 import org.evomaster.core.search.service.mutator.StructureMutator
-<<<<<<< HEAD
 import org.evomaster.core.solver.SMTLibZ3DbConstraintSolver
-=======
 import org.evomaster.core.sql.SqlAction
 import org.evomaster.core.sql.SqlActionUtils
 import org.evomaster.core.sql.SqlInsertBuilder
->>>>>>> 3986c4eb
 import org.slf4j.Logger
 import org.slf4j.LoggerFactory
 import kotlin.math.max
@@ -307,7 +304,6 @@
         return mutableListOf()
     }
 
-<<<<<<< HEAD
     private fun <T : ApiWsIndividual> handleDSE(sampler: ApiWsSampler<T>, fw: Map<String, Set<String>>): MutableList<List<SqlAction>> {
         // TODO: Use one solver, instead of creating one each time?
         val resourcesFolder = "/tmp";
@@ -326,8 +322,6 @@
         return newActions
     }
 
-=======
->>>>>>> 3986c4eb
     private fun <T : ApiWsIndividual> handleSearch(
         ind: T,
         sampler: ApiWsSampler<T>,
@@ -408,11 +402,6 @@
             missing = findMissing(fw, ind.seeInitializingActions().filterIsInstance<SqlAction>())
         }
         return addedSqlInsertions
-    }
-
-    private fun <T : ApiWsIndividual> handleDSE(sampler: ApiWsSampler<T>, fw: Map<String, Set<String>>): MutableList<List<SqlAction>> {
-        /* TODO: DSE should be plugged in here */
-        return mutableListOf()
     }
 
     private fun <T : ApiWsIndividual> handleFailedFind(
