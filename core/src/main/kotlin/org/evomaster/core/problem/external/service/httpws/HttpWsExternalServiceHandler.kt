package org.evomaster.core.problem.external.service.httpws

import com.google.inject.Inject
import org.evomaster.client.java.controller.api.dto.problem.ExternalServiceDto
import org.evomaster.client.java.instrumentation.shared.ExternalServiceSharedUtils.isDefaultSignature
import org.evomaster.core.EMConfig
<<<<<<< HEAD
import org.evomaster.core.Lazy
=======
import org.evomaster.core.problem.external.service.ExternalService
>>>>>>> 1a13d8fc
import org.evomaster.core.problem.external.service.httpws.HttpWsExternalServiceUtils.generateRandomIPAddress
import org.evomaster.core.problem.external.service.httpws.HttpWsExternalServiceUtils.isAddressAvailable
import org.evomaster.core.problem.external.service.httpws.HttpWsExternalServiceUtils.isReservedIP
import org.evomaster.core.problem.external.service.httpws.HttpWsExternalServiceUtils.nextIPAddress
import org.evomaster.core.problem.external.service.httpws.param.HttpWsResponseParam
import org.evomaster.core.search.service.Randomness
import org.slf4j.Logger
import org.slf4j.LoggerFactory
import javax.annotation.PostConstruct

/**
 * To manage the external service related activities
 *
 * might create a superclass for external service handler
 */
class HttpWsExternalServiceHandler {

    companion object {
        private val log: Logger = LoggerFactory.getLogger(HttpWsExternalServiceHandler::class.java)
    }

    /**
     * This will hold the information about the external service
     * calls inside the SUT. Information will be passed to the core
     * through AdditionalInfoDto and will be captured under
     * AbstractRestFitness and AbstractRestSample for further use.
     *
     * TODO: This is not the final implementation need to refactor but
     *  the concept is working.
     */

    @Inject
    private lateinit var randomness: Randomness

    @Inject
    private lateinit var config: EMConfig


    /**
     * Contains the information about [HttpWsExternalService] as map.
     *
     * Mapped against to signature of the [HttpWsExternalService].
     */
    private val externalServices: MutableMap<String, HttpWsExternalService> = mutableMapOf()

<<<<<<< HEAD
    /**
     * Map from hostname (used in SUT for external services) and local ip addresses, that we resolve
     * those hostname (ie like DNS)
     */
    private val localAddressMapping: MutableMap<String, String> = mutableMapOf()
=======
    private val skippedExternalServices: MutableList<ExternalService> = mutableListOf()
>>>>>>> 1a13d8fc


    /**
     * Contains last used loopback address for reference when creating
     * a new address
     */
    private var lastIPAddress: String = ""

    private var counter: Long = 0

    /**
     * whether the fake WM is initialized that the SUT will connect for the first time
     */
    private var isDefaultInitialized = false


    @PostConstruct
    fun initialize() {
        log.debug("Initializing {}", HttpWsExternalServiceHandler::class.simpleName)
        initDefaultWM()
    }


    /**
     * init default WM
     */
    private fun initDefaultWM() {
        if (config.externalServiceIPSelectionStrategy != EMConfig.ExternalServiceIPSelectionStrategy.NONE) {
            if (!isDefaultInitialized) {
                registerHttpExternalServiceInfo(DefaultHttpExternalServiceInfo.createDefaultHttps())
                registerHttpExternalServiceInfo(DefaultHttpExternalServiceInfo.createDefaultHttp())
                isDefaultInitialized = true
            }
        }
    }

    /**
     * This will allow adding ExternalServiceInfo to the Collection.
     *
     * If there is a WireMock instance is available for the [HttpWsExternalService] signature,
     * it will be skipped from creating a new one.
     */
    fun addExternalService(externalServiceInfo: HttpExternalServiceInfo) {
        if (config.externalServiceIPSelectionStrategy != EMConfig.ExternalServiceIPSelectionStrategy.NONE) {
            registerHttpExternalServiceInfo(externalServiceInfo)
        }
    }

    private fun registerHttpExternalServiceInfo(externalServiceInfo: HttpExternalServiceInfo) {
<<<<<<< HEAD
=======
        if (skippedExternalServices.contains(externalServiceInfo.toExternalService())) {
            return
        }

        val existing =
            externalServices.filterValues { it.getIP() == externalServiceInfo.remoteHostname && !it.isActive() }
>>>>>>> 1a13d8fc

        val ip: String = localAddressMapping[externalServiceInfo.remoteHostname]
            ?: run {
                val x = getNewIP()
                lastIPAddress = x
                localAddressMapping[externalServiceInfo.remoteHostname] = x
                x
            }

        val registered = externalServices.filterValues {
            it.getRemoteHostName() == externalServiceInfo.remoteHostname &&
                    !it.isActive()
        }

        if (registered.isNotEmpty()) {
            registered.forEach { (k, e) ->
                if (!externalServiceInfo.isPartial()) {
                    e.updateRemotePort(externalServiceInfo.remotePort)
                    e.startWireMock()
                    /*
                        Signature should be updated after the port is updated
                        So the existing element will be removed from the map.
                        After port information is updated element will be added
                        to the map with the new key.
                     */
                    externalServices[e.getSignature()] = e
                    externalServices.remove(k)
                }
            }
        } else {
            if (!externalServices.containsKey(externalServiceInfo.signature())) {
                val es = HttpWsExternalService(externalServiceInfo, ip)

                if (!externalServiceInfo.isPartial()) {
                    Lazy.assert { isAddressAvailable(es.getIP(), externalServiceInfo.remotePort) }
                    es.startWireMock()
                }

                /*
                    External service information will be added if it is not there
                    in the map already.
                 */
                externalServices[es.getSignature()] = es
            }
        }
    }

    fun getExternalServiceMappings(): Map<String, String> {
        return externalServices.mapValues { it.value.getIP() }
    }

    fun getLocalAddressMapping(): Map<String, String> {
        return localAddressMapping
    }

    /**
     * Will return the next available IP address from the last know IP address
     * used for external service.
     */
    private fun getNextAvailableAddress(): String {
        return nextIPAddress(lastIPAddress)
    }

    /**
     * Will generate random IP address within the loopback range
     * while checking the availability. If not available will
     * generate a new one.
     */
    private fun generateRandomAvailableAddress(): String {
        return generateRandomIPAddress(randomness)
    }

    fun getExternalServices(): Map<String, HttpWsExternalService> {
        return externalServices.filter { it.value.isActive() }
    }

    fun reset() {
        externalServices.filter { it.value.isActive() }.forEach {
            it.value.stopWireMockServer()
        }
    }

    /**
     * Reset all the served requests.
     * The WireMock instances will still be up and running
     */
    fun resetServedRequests() {
        externalServices.filter { it.value.isActive() }.forEach { it.value.resetServedRequests() }
    }

    /**
     * Creates an [HttpExternalServiceAction] based on the given [HttpExternalServiceRequest]
     */
    fun createExternalServiceAction(
        request: HttpExternalServiceRequest,
        responseParam: HttpWsResponseParam?
    ): HttpExternalServiceAction {
        val externalService = getExternalService(request.wireMockSignature)

        val action = if (responseParam == null)
            HttpExternalServiceAction(request, "", externalService, counter++).apply {
                doInitialize(randomness)
            }
        else
            HttpExternalServiceAction(
                request = request,
                response = responseParam,
                externalService = externalService,
                id = counter++
            ).apply {
                seeTopGenes().forEach { g -> g.markAllAsInitialized() }
            }

        return action
    }

    /**
     * Returns the [HttpWsExternalService] if the signature exists
     */
    fun getExternalService(signature: String): HttpWsExternalService {
        return externalServices.getValue(signature)
    }

    /**
     * Returns a list of the served requests related to the specific WireMock
     * as [HttpExternalServiceRequest]
     */
    fun getAllServedExternalServiceRequests(): List<HttpExternalServiceRequest> {
        return externalServices.values.filter { it.isActive() }.filter { !isDefaultSignature(it.getSignature()) }
            .flatMap { it.getAllServedRequests() }
    }

    /**
     * @return a list of the served requests to the default WM
     */
    fun getAllServedRequestsToDefaultWM(): List<HttpExternalServiceRequest> {
        return externalServices.values.filter { isDefaultSignature(it.getSignature()) }
            .flatMap { it.getAllServedRequests() }
    }

    /**
     * Default IP address will be a randomly generated IP
     *
     * If user provided IP address isn't available on the port
     * IllegalStateException will be thrown.
     */
    private fun getNewIP(): String {
        val ip: String
        when (config.externalServiceIPSelectionStrategy) {
            // Although the default address will be a random, this
            // option allows selecting explicitly
            EMConfig.ExternalServiceIPSelectionStrategy.RANDOM -> {
                ip = if (externalServices.isNotEmpty()) {
                    getNextAvailableAddress()
                } else {
                    generateRandomAvailableAddress()
                }
            }

            EMConfig.ExternalServiceIPSelectionStrategy.USER -> {
                ip = if (externalServices.isNotEmpty()) {
                    getNextAvailableAddress()
                } else {
                    if (!isReservedIP(config.externalServiceIP)) {
                        config.externalServiceIP
                    } else {
                        throw IllegalStateException("Can not use a reserved IP address: ${config.externalServiceIP}")
                    }
                }
            }

            else -> {
                ip = if (externalServices.isNotEmpty()) {
                    getNextAvailableAddress()
                } else {
                    generateRandomAvailableAddress()
                }
            }
        }
        return ip
    }


    /**
     * To prevent from the 404 when no matching stub below stub is added
     * WireMock throws an exception when there is no stub for the request
     * to avoid the exception it handled manually
     */
    private fun wireMockSetDefaults(es: HttpWsExternalService) {
        es.getWireMockServer().stubFor(es.getDefaultWMMappingBuilder())
    }

    fun registerExternalServiceToSkip(service: ExternalService) {
        skippedExternalServices.add(service)
    }

    fun getSkippedExternalServices(): List<ExternalServiceDto> {
        val output: MutableList<ExternalServiceDto> = mutableListOf()
        skippedExternalServices.forEach {
            val dto = ExternalServiceDto()
            dto.hostname = it.getHostName()
            dto.port = it.getPort()
            output.add(dto)
        }
        return output
    }

}<|MERGE_RESOLUTION|>--- conflicted
+++ resolved
@@ -4,11 +4,8 @@
 import org.evomaster.client.java.controller.api.dto.problem.ExternalServiceDto
 import org.evomaster.client.java.instrumentation.shared.ExternalServiceSharedUtils.isDefaultSignature
 import org.evomaster.core.EMConfig
-<<<<<<< HEAD
 import org.evomaster.core.Lazy
-=======
 import org.evomaster.core.problem.external.service.ExternalService
->>>>>>> 1a13d8fc
 import org.evomaster.core.problem.external.service.httpws.HttpWsExternalServiceUtils.generateRandomIPAddress
 import org.evomaster.core.problem.external.service.httpws.HttpWsExternalServiceUtils.isAddressAvailable
 import org.evomaster.core.problem.external.service.httpws.HttpWsExternalServiceUtils.isReservedIP
@@ -54,16 +51,13 @@
      */
     private val externalServices: MutableMap<String, HttpWsExternalService> = mutableMapOf()
 
-<<<<<<< HEAD
     /**
      * Map from hostname (used in SUT for external services) and local ip addresses, that we resolve
      * those hostname (ie like DNS)
      */
     private val localAddressMapping: MutableMap<String, String> = mutableMapOf()
-=======
+
     private val skippedExternalServices: MutableList<ExternalService> = mutableListOf()
->>>>>>> 1a13d8fc
-
 
     /**
      * Contains last used loopback address for reference when creating
@@ -112,15 +106,12 @@
     }
 
     private fun registerHttpExternalServiceInfo(externalServiceInfo: HttpExternalServiceInfo) {
-<<<<<<< HEAD
-=======
         if (skippedExternalServices.contains(externalServiceInfo.toExternalService())) {
             return
         }
 
         val existing =
             externalServices.filterValues { it.getIP() == externalServiceInfo.remoteHostname && !it.isActive() }
->>>>>>> 1a13d8fc
 
         val ip: String = localAddressMapping[externalServiceInfo.remoteHostname]
             ?: run {
