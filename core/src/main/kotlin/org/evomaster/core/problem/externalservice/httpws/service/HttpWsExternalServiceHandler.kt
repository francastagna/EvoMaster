package org.evomaster.core.problem.externalservice.httpws.service

import com.google.inject.Inject
import org.evomaster.client.java.controller.api.dto.ExternalServiceMappingDto
import org.evomaster.client.java.controller.api.dto.problem.ExternalServiceDto
import org.evomaster.client.java.instrumentation.shared.ExternalServiceSharedUtils
import org.evomaster.client.java.instrumentation.shared.ExternalServiceSharedUtils.isDefaultSignature
import org.evomaster.core.EMConfig
import org.evomaster.core.Lazy
import org.evomaster.core.problem.externalservice.ExternalService
import org.evomaster.core.problem.externalservice.HostnameResolutionAction
import org.evomaster.core.problem.externalservice.HostnameResolutionInfo
import org.evomaster.core.problem.externalservice.httpws.*
import org.evomaster.core.problem.externalservice.httpws.HttpWsExternalServiceUtils.generateRandomIPAddress
import org.evomaster.core.problem.externalservice.httpws.HttpWsExternalServiceUtils.isAddressAvailable
import org.evomaster.core.problem.externalservice.httpws.HttpWsExternalServiceUtils.isReservedIP
import org.evomaster.core.problem.externalservice.httpws.HttpWsExternalServiceUtils.nextIPAddress
import org.evomaster.core.problem.externalservice.httpws.param.HttpWsResponseParam
import org.evomaster.core.search.service.Randomness
import org.slf4j.Logger
import org.slf4j.LoggerFactory
import javax.annotation.PostConstruct

/**
 * To manage the external service related activities
 *
 * might create a superclass for external service handler
 */
class HttpWsExternalServiceHandler {

    companion object {
        private val log: Logger = LoggerFactory.getLogger(HttpWsExternalServiceHandler::class.java)
    }

    /**
     * This will hold the information about the external service
     * calls inside the SUT. Information will be passed to the core
     * through AdditionalInfoDto and will be captured under
     * AbstractRestFitness and AbstractRestSample for further use.
     *
     */

    @Inject
    private lateinit var randomness: Randomness

    @Inject
    private lateinit var config: EMConfig


    /**
     * Contains the information about [HttpWsExternalService] as map.
     *
     * Mapped against to signature of the [HttpWsExternalService].
     */
    private val externalServices: MutableMap<String, HttpWsExternalService> = mutableMapOf()

    /**
     * Skipped external services information provided through the driver to skip from
     * handling.
     */
    private val skippedExternalServices: MutableList<ExternalService> = mutableListOf()

    /**
     * Map of remote hostname vs local DNS replacement
     */
    private val hostnameLocalAddressMapping: MutableMap<String, String> = mutableMapOf()

    private val hostnameResolutionInfos: MutableList<HostnameResolutionInfo> = mutableListOf()

    /**
     * Contains last used loopback address for reference when creating
     * a new address
     */
    private var lastIPAddress: String = ""

    private var counter: Long = 0

    /**
     * whether the fake WM is initialized that the SUT will connect for the first time
     */
    private var isDefaultInitialized = false


    @PostConstruct
    fun initialize() {
        log.debug("Initializing {}", HttpWsExternalServiceHandler::class.simpleName)
<<<<<<< HEAD
        // TODO: Disabled, since is not necessary anymore. Should clean it
        // initDefaultWM()
=======
        // TODO: Disabled, since is not necessary anymore. Should clean it.
//        initDefaultWM()
>>>>>>> 233914db
    }


    /**
     * init default WM
     */
    private fun initDefaultWM() {
        if (config.externalServiceIPSelectionStrategy != EMConfig.ExternalServiceIPSelectionStrategy.NONE) {
            if (!isDefaultInitialized) {
                addHostname(HostnameResolutionInfo(ExternalServiceSharedUtils.DEFAULT_WM_DUMMY_HOSTNAME, ""))
                registerHttpExternalServiceInfo(DefaultHttpExternalServiceInfo.createDefaultHttps())
                registerHttpExternalServiceInfo(DefaultHttpExternalServiceInfo.createDefaultHttp())
                isDefaultInitialized = true
            }
        }
    }

    /**
     * This will allow adding ExternalServiceInfo to the Collection.
     *
     * If there is a WireMock instance is available for the [HttpWsExternalService] signature,
     * it will be skipped from creating a new one.
     *
     * @return whether there was side effect of starting new instance of WireMock
     */
    fun addExternalService(externalServiceInfo: HttpExternalServiceInfo) : Boolean {
        if (config.externalServiceIPSelectionStrategy != EMConfig.ExternalServiceIPSelectionStrategy.NONE) {
            return  registerHttpExternalServiceInfo(externalServiceInfo)
        }
        return false
    }

    fun addHostname(hostnameResolutionInfo: HostnameResolutionInfo) {
        if (config.externalServiceIPSelectionStrategy != EMConfig.ExternalServiceIPSelectionStrategy.NONE) {
            // Additional validation to prevent local IP as a DNS entry
            if (!hostnameLocalAddressMapping.containsKey(hostnameResolutionInfo.remoteHostName)
                && !hostnameLocalAddressMapping.containsValue(hostnameResolutionInfo.remoteHostName)
            ) {
                val ip =
                    if (hostnameResolutionInfo.remoteHostName == ExternalServiceSharedUtils.DEFAULT_WM_DUMMY_HOSTNAME) {
                        ExternalServiceSharedUtils.DEFAULT_WM_LOCAL_IP
                    } else {
                        getNewIP()
                    }
                lastIPAddress = ip
                hostnameLocalAddressMapping[hostnameResolutionInfo.remoteHostName] = ip
                hostnameResolutionInfos.add(hostnameResolutionInfo)
            }
        }
    }

    /**
     * @return true if WM was started as result of this
     */
    private fun registerHttpExternalServiceInfo(externalServiceInfo: HttpExternalServiceInfo) : Boolean {
        if (skippedExternalServices.contains(externalServiceInfo.toExternalService())) {
            return false
        }

        if (externalServices.containsKey(externalServiceInfo.signature())) {
            return false
        }

        if (!hostnameLocalAddressMapping.containsKey(externalServiceInfo.remoteHostname)) {
            return false
        }

        val ip: String = hostnameLocalAddressMapping[externalServiceInfo.remoteHostname]!!

        val registered = externalServices.filterValues {
            it.getRemoteHostName() == externalServiceInfo.remoteHostname &&
                    !it.isActive()
        }

        var started = false

        if (registered.isNotEmpty()) {
            registered.forEach { (k, e) ->
                if (!externalServiceInfo.isPartial()) {
                    e.updateRemotePort(externalServiceInfo.remotePort)
                    e.startWireMock()
                    started = true
                    /*
                        Signature should be updated after the port is updated
                        So the existing element will be removed from the map.
                        After port information is updated element will be added
                        to the map with the new key.
                     */
                    externalServices[e.getSignature()] = e
                    externalServices.remove(k)
                }
            }
        } else {
            if (!externalServices.containsKey(externalServiceInfo.signature())) {
                val es = HttpWsExternalService(externalServiceInfo, ip)

                if (!externalServiceInfo.isPartial()) {
                    log.warn("Trying to bind in ${es.getIP()}:${externalServiceInfo.remotePort} for ${externalServiceInfo.remoteHostname}")
                    Lazy.assert { isAddressAvailable(es.getIP(), externalServiceInfo.remotePort) }
                    es.startWireMock()
                    started = true
                }

                /*
                    External service information will be added if it is not there
                    in the map already.
                 */
                externalServices[es.getSignature()] = es
            }
        }

        return started
    }

    fun getExternalServiceMappings(): Map<String, ExternalServiceMappingDto> {
        return externalServices.filter { it.value.isActive() }.mapValues { (_, v) ->
            ExternalServiceMappingDto(
                v.getRemoteHostName(),
                v.getIP(),
                v.getSignature(),
                v.isActive()
            )
        }
    }

    fun getLocalDomainNameMapping(): Map<String, String> {
        return hostnameLocalAddressMapping.toMap()
    }

    fun hasLocalDomainNameMapping(hostname: String): Boolean {
        return hostnameLocalAddressMapping.containsKey(hostname)
    }

    fun getLocalDomainNameMapping(hostname: String): String {
        return hostnameLocalAddressMapping.get(hostname)!!
    }

    fun isWireMockAddress(address: String) : Boolean {
        return hostnameLocalAddressMapping.containsValue(address)
    }

    /**
     * Returns a list of [HostnameResolutionAction].
     * Excluding Default WireMock entries.
     */
    fun getHostnameResolutionActions(): List<HostnameResolutionAction> {
        val output: MutableList<HostnameResolutionAction> = mutableListOf()
        hostnameLocalAddressMapping
            .filter { it.key != ExternalServiceSharedUtils.DEFAULT_WM_DUMMY_HOSTNAME }
            .filter { it.value != ExternalServiceSharedUtils.DEFAULT_WM_LOCAL_IP }
            .forEach {
            val action = HostnameResolutionAction(it.key, it.value)
            output.add(action)

        }
        return output
    }

    fun hasActiveMockServer(hostname: String): Boolean {
        return externalServices
            .filter { it.value.getRemoteHostName() == hostname && it.value.isActive() }
            .isNotEmpty()
    }

    /**
     * Will return the next available IP address from the last know IP address
     * used for external service.
     */
    private fun getNextAvailableAddress(): String {
        return nextIPAddress(lastIPAddress)
    }

    /**
     * Will generate random IP address within the loopback range
     * while checking the availability. If not available will
     * generate a new one.
     */
    private fun generateRandomAvailableAddress(): String {
        return generateRandomIPAddress(randomness)
    }

    fun getExternalServices(): Map<String, HttpWsExternalService> {
        return externalServices.filter { it.value.isActive() }
    }

    fun resetWireMockServers() {
        externalServices.filter { it.value.isActive() }.forEach {
            it.value.resetAll()
        }
    }

    fun resetWireMockServersToDefaultState() {
        externalServices.filter { it.value.isActive() }.forEach {
            it.value.resetToDefaultState()
        }
    }

    fun reset() {
        stopActiveWireMockServers()
        externalServices.clear()
        hostnameResolutionInfos.clear()
        hostnameLocalAddressMapping.clear()
        skippedExternalServices.clear()
        lastIPAddress = ""
        counter = 0

    }

    fun stopActiveWireMockServers() {
        externalServices.filter { it.value.isActive() }.forEach {
            it.value.stopWireMockServer()
        }
    }

    /**
     * Reset all the served requests.
     * The WireMock instances will still be up and running
     */
    fun resetServedRequests() {
        externalServices.filter { it.value.isActive() }.forEach { it.value.resetServedRequests() }
    }

    /**
     * Creates an [HttpExternalServiceAction] based on the given [HttpExternalServiceRequest]
     */
    fun createExternalServiceAction(
        request: HttpExternalServiceRequest,
        responseParam: HttpWsResponseParam?
    ): HttpExternalServiceAction {
        val externalService = getExternalService(request.wireMockSignature)

        val action = if (responseParam == null)
            HttpExternalServiceAction(request, "", externalService, counter++).apply {
                doInitialize(randomness)
            }
        else
            HttpExternalServiceAction(
                request = request,
                response = responseParam,
                externalService = externalService,
                id = counter++
            ).apply {
                seeTopGenes().forEach { g -> g.markAllAsInitialized() }
            }

        return action
    }

    /**
     * Returns the [HttpWsExternalService] if the signature exists
     */
    fun getExternalService(signature: String): HttpWsExternalService {
        return externalServices.getValue(signature)
    }

    /**
     * Returns a list of the served requests related to the specific WireMock
     * as [HttpExternalServiceRequest]
     */
    fun getAllServedExternalServiceRequests(): List<HttpExternalServiceRequest> {
        return externalServices.values.filter { it.isActive() }.filter { !isDefaultSignature(it.getSignature()) }
            .flatMap { it.getAllServedRequests() }
    }

    /**
     * @return a list of the served requests to the default WM
     */
    fun getAllServedRequestsToDefaultWM(): List<HttpExternalServiceRequest> {
        return externalServices.values.filter { isDefaultSignature(it.getSignature()) }
            .flatMap { it.getAllServedRequests() }
    }

    /**
     * Default IP address will be a randomly generated IP
     *
     * If user provided IP address isn't available on the port
     * IllegalStateException will be thrown.
     */
    private fun getNewIP(): String {
        val ip: String
        when (config.externalServiceIPSelectionStrategy) {
            // Although the default address will be a random, this
            // option allows selecting explicitly
            EMConfig.ExternalServiceIPSelectionStrategy.RANDOM -> {
                ip = if (externalServices.isNotEmpty()) {
                    getNextAvailableAddress()
                } else {
                    generateRandomAvailableAddress()
                }
            }

            EMConfig.ExternalServiceIPSelectionStrategy.USER -> {
                ip = if (externalServices.isNotEmpty()) {
                    getNextAvailableAddress()
                } else {
                    if (!isReservedIP(config.externalServiceIP)) {
                        config.externalServiceIP
                    } else {
                        throw IllegalStateException("Can not use a reserved IP address: ${config.externalServiceIP}")
                    }
                }
            }

            else -> {
                ip = if (externalServices.isNotEmpty()) {
                    getNextAvailableAddress()
                } else {
                    generateRandomAvailableAddress()
                }
            }
        }
        return ip
    }

    fun registerExternalServiceToSkip(service: ExternalService) {
        skippedExternalServices.add(service)
    }

    fun getSkippedExternalServices(): List<ExternalServiceDto> {
        val output: MutableList<ExternalServiceDto> = mutableListOf()
        skippedExternalServices.forEach {
            val dto = ExternalServiceDto()
            dto.hostname = it.getHostName()
            dto.port = it.getPort()
            output.add(dto)
        }
        return output
    }

}<|MERGE_RESOLUTION|>--- conflicted
+++ resolved
@@ -84,13 +84,8 @@
     @PostConstruct
     fun initialize() {
         log.debug("Initializing {}", HttpWsExternalServiceHandler::class.simpleName)
-<<<<<<< HEAD
-        // TODO: Disabled, since is not necessary anymore. Should clean it
-        // initDefaultWM()
-=======
         // TODO: Disabled, since is not necessary anymore. Should clean it.
 //        initDefaultWM()
->>>>>>> 233914db
     }
 
 
