package org.evomaster.core.problem.rest.service

import com.google.inject.Inject
import org.evomaster.client.java.controller.api.EMTestUtils
import org.evomaster.client.java.controller.api.dto.AdditionalInfoDto
import org.evomaster.client.java.controller.api.dto.HeuristicEntryDto
import org.evomaster.client.java.controller.api.dto.SutInfoDto
import org.evomaster.client.java.controller.api.dto.TestResultsDto
import org.evomaster.core.database.DatabaseExecution
import org.evomaster.core.problem.rest.*
import org.evomaster.core.problem.rest.auth.NoAuth
import org.evomaster.core.problem.rest.param.BodyParam
import org.evomaster.core.problem.rest.param.HeaderParam
import org.evomaster.core.problem.rest.param.QueryParam
import org.evomaster.core.remote.SutProblemException
import org.evomaster.core.remote.TcpUtils
import org.evomaster.core.remote.service.RemoteController
import org.evomaster.core.search.ActionResult
import org.evomaster.core.search.FitnessValue
import org.evomaster.core.search.Individual
import org.evomaster.core.search.gene.GeneUtils
import org.evomaster.core.search.gene.OptionalGene
import org.evomaster.core.search.gene.StringGene
import org.evomaster.core.search.impact.GeneMutationSelectionMethod
import org.evomaster.core.search.service.ExtraHeuristicsLogger
import org.evomaster.core.search.service.FitnessFunction
import org.evomaster.core.search.service.IdMapper
import org.evomaster.core.search.service.SearchTimeController
import org.glassfish.jersey.client.ClientConfig
import org.glassfish.jersey.client.ClientProperties
import org.glassfish.jersey.client.HttpUrlConnectorProvider
import org.slf4j.Logger
import org.slf4j.LoggerFactory
import javax.annotation.PostConstruct
import javax.ws.rs.ProcessingException
import javax.ws.rs.client.Client
import javax.ws.rs.client.ClientBuilder
import javax.ws.rs.client.Entity
import javax.ws.rs.client.Invocation
import javax.ws.rs.core.MediaType
import javax.ws.rs.core.NewCookie
import javax.ws.rs.core.Response


abstract class AbstractRestFitness<T> : FitnessFunction<T>() where T : Individual {

    companion object {
        private val log: Logger = LoggerFactory.getLogger(AbstractRestFitness::class.java)
    }

    @Inject(optional = true)
    private lateinit var rc: RemoteController

    @Inject
    private lateinit var extraHeuristicsLogger: ExtraHeuristicsLogger

    @Inject
    private lateinit var searchTimeController: SearchTimeController

    private val clientConfiguration = ClientConfig()
            .property(ClientProperties.CONNECT_TIMEOUT, 10_000)
            .property(ClientProperties.READ_TIMEOUT, 10_000)
            //workaround bug in Jersey client
            .property(HttpUrlConnectorProvider.SET_METHOD_WORKAROUND, true)
            .property(ClientProperties.FOLLOW_REDIRECTS, false)


    private var client: Client = ClientBuilder.newClient(clientConfiguration)


    private lateinit var infoDto: SutInfoDto


    @PostConstruct
    private fun initialize() {

        log.debug("Initializing {}", AbstractRestFitness::class.simpleName)

        if (!config.blackBox || config.bbExperiments) {
            rc.checkConnection()

            val started = rc.startSUT()
            if (!started) {
                throw SutProblemException("Failed to start the system under test")
            }

            infoDto = rc.getSutInfo()
                    ?: throw SutProblemException("Failed to retrieve the info about the system under test")
        }

        log.debug("Done initializing {}", AbstractRestFitness::class.simpleName)
    }

    override fun reinitialize(): Boolean {

        try {
            if (!config.blackBox) {
                rc.stopSUT()
            }
            initialize()
        } catch (e: Exception) {
            log.warn("Failed to re-initialize the SUT: $e")
            return false
        }

        return true
    }

    protected fun handleExtra(dto: TestResultsDto, fv: FitnessValue) {
        if (configuration.heuristicsForSQL) {

            for (i in 0 until dto.extraHeuristics.size) {

                val extra = dto.extraHeuristics[i]

                //TODO handling of toMaximize as well
                //TODO refactoring when will have other heuristics besides for SQL

                extraHeuristicsLogger.writeHeuristics(extra.heuristics, i)

                val toMinimize = extra.heuristics
                        .filter {
                            it != null
                                    && it.objective == HeuristicEntryDto.Objective.MINIMIZE_TO_ZERO
                        }.map { it.value }
                        .toList()

                if (!toMinimize.isEmpty()) {
                    fv.setExtraToMinimize(i, toMinimize)
                }

                fv.setDatabaseExecution(i, DatabaseExecution.fromDto(extra.databaseExecutionDto))
            }

            fv.aggregateDatabaseData()

            if (!fv.getViewOfAggregatedFailedWhere().isEmpty()) {
                searchTimeController.newIndividualsWithSqlFailedWhere()
            }
        } else if (configuration.extractSqlExecutionInfo) {

            for (i in 0 until dto.extraHeuristics.size) {
                val extra = dto.extraHeuristics[i]
                fv.setDatabaseExecution(i, DatabaseExecution.fromDto(extra.databaseExecutionDto))
            }
        }
    }

    /**
     * Based on what executed by the test, we might need to add new genes to the individual.
     * This for example can happen if we detected that the test is using headers or query
     * params that were not specified in the Swagger schema
     */
    open fun expandIndividual(
            individual: RestIndividual,
            additionalInfoList: List<AdditionalInfoDto>
    ) {

        if (individual.seeActions().size < additionalInfoList.size) {
            /*
                Note: as not all actions might had been executed, it might happen that
                there are less Info than declared actions.
                But the other way round should not really happen
             */
            log.warn("Length mismatch between ${individual.seeActions().size} actions and ${additionalInfoList.size} info data")
            return
        }

        for (i in 0 until additionalInfoList.size) {

            val action = individual.seeActions()[i]
            val info = additionalInfoList[i]

            if (action !is RestCallAction) {
                continue
            }

            /*
                Those are OptionalGenes, which MUST be off by default.
                We are changing the genotype, but MUST not change the phenotype.
                Otherwise, the fitness value we just computed would be wrong.
             */

            info.headers
                    .filter { name ->
                        !action.parameters.any { it is HeaderParam && it.name.equals(name, ignoreCase = true) }
                    }
                    .forEach {
                        action.parameters.add(HeaderParam(it, OptionalGene(it, StringGene(it), false)))
                    }

            info.queryParameters
                    .filter { name ->
                        !action.parameters.any { it is QueryParam && it.name.equals(name, ignoreCase = true) }
                    }
                    .forEach { name ->
                        action.parameters.add(QueryParam(name, OptionalGene(name, StringGene(name), false)))
                    }
        }
    }


    /**
     * Initializing Actions before evaluating its fitness if need
     */
    open fun doInitializingActions(ind: T) {
    }

    /**
     * Create local targets for each HTTP status code in each
     * API entry point
     */
    protected fun handleResponseTargets(
            fv: FitnessValue,
            actions: List<RestAction>,
            actionResults: List<ActionResult>,
            additionalInfoList: List<AdditionalInfoDto>) {

        (0 until actionResults.size)
                .filter { actions[it] is RestCallAction }
                .filter { actionResults[it] is RestCallResult }
                .forEach {
                    val result = actionResults[it] as RestCallResult
                    val status = result.getStatusCode() ?: -1
                    val name = actions[it].getName()

                    //objective for HTTP specific status code
                    val statusId = idMapper.handleLocalTarget("$status:$name")
                    fv.updateTarget(statusId, 1.0, it)

                    /*
                        Objectives for results on endpoints.
                        Problem: we might get a 4xx/5xx, but then no gradient to keep sampling for
                        that endpoint. If we get 2xx, and full coverage, then no gradient to try
                        to keep sampling that endpoint to get a 5xx
                     */
                    val okId = idMapper.handleLocalTarget("HTTP_SUCCESS:$name")
                    val faultId = idMapper.handleLocalTarget("HTTP_FAULT:$name")

                    //OK -> 5xx being better than 4xx, as code executed
                    //FAULT -> 4xx worse than 2xx (can't find bugs if input is invalid)
                    if (status in 200..299) {
                        fv.updateTarget(okId, 1.0, it)
                        fv.updateTarget(faultId, 0.5, it)
                    } else if (status in 400..499) {
                        fv.updateTarget(okId, 0.1, it)
                        fv.updateTarget(faultId, 0.1, it)
                    } else if (status in 500..599) {
                        fv.updateTarget(okId, 0.5, it)
                        fv.updateTarget(faultId, 1.0, it)
                    }

                    /*
                        500 codes "might" be bugs. To distinguish between different bugs
                        that crash the same endpoint, we need to know what was the last
                        executed statement in the SUT.
                        So, we create new targets for it.
                     */
                    if (status == 500) {
                        val statement = additionalInfoList[it].lastExecutedStatement
                        val source = statement ?: "framework_code"
                        val descriptiveId = idMapper.getFaultDescriptiveId("$source $name")
                        val bugId = idMapper.handleLocalTarget(descriptiveId)
                        fv.updateTarget(bugId, 1.0, it)
                        result.setLastStatementWhen500(source)
                    }
                }
    }


    private fun getBaseUrl(): String {
        var baseUrl = if (!config.blackBox || config.bbExperiments) {
            infoDto.baseUrlOfSUT
        } else {
            BlackBoxUtils.restUrl(config)
        }

        if (baseUrl.endsWith("/")) {
            baseUrl = baseUrl.substring(0, baseUrl.length - 1)
        }

        return baseUrl
    }

    /**
     * @return whether the call was OK. Eg, in some cases, we might want to stop
     * the test at this action, and do not continue
     */
    protected fun handleRestCall(a: RestCallAction,
                                 actionResults: MutableList<ActionResult>,
                                 chainState: MutableMap<String, String>,
                                 cookies: Map<String, List<NewCookie>>)
            : Boolean {

        val rcr = RestCallResult()
        actionResults.add(rcr)

        val response = try {
            createInvocation(a, chainState, cookies).invoke()
        } catch (e: ProcessingException) {

            /*
                this could have happened for example if call ends up in an infinite redirection loop.
                However, as we no longer follow 3xx automatically, it should not happen anymore
             */
            when {
                TcpUtils.isTooManyRedirections(e) -> {
                    rcr.setInfiniteLoop(true)
                    rcr.setErrorMessage(e.cause!!.message!!)
                    return false
                }
                TcpUtils.isTimeout(e) -> {
                    /*
                        This is very tricky. In theory it shouldn't happen that a REST call
                        does timeout (eg 10 seconds). But it might happen due to glitch,
                        or if very slow hardware. If it is a glitch, we do not want to
                        kill whole EM process, as might not happen again. If it is a
                        constant, we want to avoid using such test if possible, as it
                        would kill performance.
                        In any case, a generated test should never check assertions on time,
                        eg expect that a is SocketTimeoutException thrown. Not only because
                        maybe it was just a glitch, but also because the test might be run
                        on different machines (remote CI vs local development PC) with
                        different performance (and so the test would become flaky)
                     */
                    rcr.setTimedout(true)
                    statistics.reportTimeout()
                    return false
                }
                TcpUtils.isOutOfEphemeralPorts(e) -> {
                    /*
                        This could happen if for any reason we run out of ephemeral ports.
                        In such a case, we wait X seconds, and try again, as OS might have released ports
                        meanwhile.
                        And while we are at it, let's release any hanging network resource
                     */
                    client.close() //make sure to release any resource
                    client = ClientBuilder.newClient()

                    val seconds = 30
                    log.warn("Running out of ephemeral ports. Waiting $seconds seconds before re-trying connection")
                    Thread.sleep(seconds * 1000L)

                    createInvocation(a, chainState, cookies).invoke()

                }
                else -> throw e
            }
        }

        rcr.setStatusCode(response.status)

        try {
            if (response.hasEntity()) {
                if (response.mediaType != null) {
                    rcr.setBodyType(response.mediaType)
                }
                /*
                    FIXME should read as byte[]
                 */
                val body = response.readEntity(String::class.java)

                if (body.length < configuration.maxResponseByteSize) {
                    rcr.setBody(body)
                } else {
                    log.warn("A very large response body was retrieved from the endpoint '${a.path}'." +
                            " If that was expected, increase the 'maxResponseByteSize' threshold" +
                            " in the configurations.")
                    rcr.setTooLargeBody(true)
                }
            }
        } catch (e: Exception) {

            if(e is ProcessingException && TcpUtils.isTimeout(e)){
                rcr.setTimedout(true)
                statistics.reportTimeout()
                return false
            } else {
                log.warn("Failed to parse HTTP response: ${e.message}")
            }
        }



        if (response.status == 401 && a.auth !is NoAuth) {
            //this would likely be a misconfiguration in the SUT controller
            log.warn("Got 401 although having auth for '${a.auth.name}'")
        }


        if (!handleSaveLocation(a, response, rcr, chainState)) return false

        return true
    }

    private fun createInvocation(a: RestCallAction, chainState: MutableMap<String, String>, cookies: Map<String, List<NewCookie>>): Invocation {
        val baseUrl = getBaseUrl()

        val path = a.resolvedPath()

        val locationHeader = if (a.locationId != null) {
            chainState[locationName(a.locationId!!)]
                    ?: throw IllegalStateException("Call expected a missing chained 'location'")
        } else {
            null
        }

        val fullUri = EMTestUtils.resolveLocation(locationHeader, baseUrl + path)!!
                .let {
                    /*
                        TODO this will be need to be done properly, and check if
                        it is or not a valid char.
                        Furthermore, likely needed to be done in resolveLocation,
                        or at least check how RestAssured would behave
                     */
                    //it.replace("\"", "")
                    GeneUtils.applyEscapes(it, GeneUtils.EscapeMode.URI, configuration.outputFormat)
                }

        /*
            TODO: This only considers the first in the list of produced responses
            This is fine for endpoints that only produce one type of response.
            Could be a problem in future
        */
        val produces = a.produces.first()

        val builder = client.target(fullUri).request(produces)

        a.auth.headers.forEach {
            builder.header(it.name, it.value)
        }

        val prechosenAuthHeaders = a.auth.headers.map { it.name }

        /*
            TODO: optimization, avoid mutating header gene if anyway
            using pre-chosen one
         */

        a.parameters.filterIsInstance<HeaderParam>()
                .filter { !prechosenAuthHeaders.contains(it.name) }
                .forEach {
                    builder.header(it.name, it.gene.getValueAsRawString())
                }

        if (a.auth.cookieLogin != null) {
            val list = cookies[a.auth.cookieLogin!!.username]
            if (list == null || list.isEmpty()) {
                log.warn("No cookies for ${a.auth.cookieLogin!!.username}")
            } else {
                list.forEach {
                    builder.cookie(it.toCookie())
                }
            }
        }

        /*
            TODO: need to handle "accept" of returned resource
         */


        val body = a.parameters.find { p -> p is BodyParam }
        val forms = a.getBodyFormData()

        if (body != null && forms != null) {
            throw IllegalStateException("Issue in Swagger configuration: both Body and FormData definitions in the same endpoint")
        }

        val bodyEntity = if (body != null && body is BodyParam) {
            val mode = when {
                body.isJson() -> GeneUtils.EscapeMode.JSON
                //body.isXml() -> "xml" // might have to handle here: <?xml version="1.0" encoding="UTF-8" standalone="yes"?>
                body.isTextPlain() -> GeneUtils.EscapeMode.TEXT
                else -> throw IllegalStateException("Cannot handle body type: " + body.contentType())
            }
            Entity.entity(body.gene.getValueAsPrintableString(mode = mode, targetFormat = configuration.outputFormat), body.contentType())
        } else if (forms != null) {
            Entity.entity(forms, MediaType.APPLICATION_FORM_URLENCODED_TYPE)
        } else if (a.verb == HttpVerb.PUT || a.verb == HttpVerb.PATCH) {
            /*
                PUT and PATCH must have a payload. But it might happen that it is missing in the Swagger schema
                when objects like WebRequest are used. So we default to urlencoded
             */
            Entity.entity("", MediaType.APPLICATION_FORM_URLENCODED_TYPE)
        } else {
            null
        }

        val invocation = when (a.verb) {
            HttpVerb.GET -> builder.buildGet()
            HttpVerb.POST -> builder.buildPost(bodyEntity)
            HttpVerb.PUT -> builder.buildPut(bodyEntity)
            HttpVerb.DELETE -> builder.buildDelete()
            HttpVerb.PATCH -> builder.build("PATCH", bodyEntity)
            HttpVerb.OPTIONS -> builder.build("OPTIONS")
            HttpVerb.HEAD -> builder.build("HEAD")
        }
        return invocation
    }

    private fun handleSaveLocation(a: RestCallAction, response: Response, rcr: RestCallResult, chainState: MutableMap<String, String>): Boolean {
        if (a.saveLocation) {

            if (response.statusInfo.family != Response.Status.Family.SUCCESSFUL) {
                /*
                    If this failed, and following actions require the "location" header
                    of this call, there is no point whatsoever to continue evaluating
                    the remaining calls
                 */
                rcr.stopping = true
                return false
            }

            val name = locationName(a.path.lastElement())
            var location = response.getHeaderString("location")

            if (location == null) {
                /*
                    Excluding bugs, this might happen if API was
                    designed to return the created resource, from
                    which an "id" can be extracted.
                    This is usually not a good practice, but it can
                    happen. So, here we "heuristically" (cannot be 100% sure)
                    check if this is indeed the case
                 */
                val id = rcr.getResourceId()

                if (id != null && hasParameterChild(a)) {
                    location = a.resolvedPath() + "/" + id
                    rcr.setHeuristicsForChainedLocation(true)
                }
            }

            //save location for the following REST calls
            chainState[name] = location ?: ""
        }
        return true
    }


    abstract fun hasParameterChild(a: RestCallAction): Boolean

    private fun locationName(id: String): String {
        return "location_$id"
    }

<<<<<<< HEAD
    override fun defaultTargetForCoverageCalculation(): Set<Int> {
        /*
           We cannot request all non-covered targets, because:
           1) performance hit
           2) might not be possible to have a too long URL
        */
        return randomness.choose(archive.notCoveredTargets().filter { !IdMapper.isLocal(it) }, 100).toSet()
=======
    /**
     * If any action needs auth based on cookies, do a "login" before
     * running the actions, and collect the cookies from the server.
     *
     * @return a map from username to auth cookie for those users
     */
    protected fun getCookies(ind: RestIndividual): Map<String, List<NewCookie>> {

        val cookieLogins = ind.getCookieLoginAuth()

        val map: MutableMap<String, List<NewCookie>> = HashMap()

        val baseUrl = getBaseUrl()

        for (cl in cookieLogins) {

            val mediaType = when (cl.contentType) {
                ContentType.X_WWW_FORM_URLENCODED -> MediaType.APPLICATION_FORM_URLENCODED_TYPE
                ContentType.JSON -> MediaType.APPLICATION_JSON_TYPE
            }

            val response = try {
                client.target(baseUrl + cl.loginEndpointUrl)
                        .request()
                        //TODO could consider other cases besides POST
                        .buildPost(Entity.entity(cl.payload(), mediaType))
                        .invoke()
            } catch (e: Exception) {
                log.warn("Failed to login for ${cl.username}/${cl.password}: $e")
                continue
            }

            if (response.statusInfo.family != Response.Status.Family.SUCCESSFUL) {

                /*
                    if it is a 3xx, we need to look at Location header to determine
                    if a success or failure.
                    TODO: could explicitly ask for this info in the auth DTO.
                    However, as 3xx makes little sense in a REST API, maybe not so
                    important right now, although had this issue with some APIs using
                    default settings in Spring Security
                */
                if (response.statusInfo.family == Response.Status.Family.REDIRECTION) {
                    val location = response.getHeaderString("location")
                    if (location != null && (location.contains("error", true) || location.contains("login", true))) {
                        log.warn("Login request failed with ${response.status} redirection toward $location")
                        continue
                    }
                } else {
                    log.warn("Login request failed with status ${response.status}")
                    continue
                }
            }

            if (response.cookies.isEmpty()) {
                log.warn("Cookie-based login request did not give back any new cookie")
                continue
            }

            map[cl.username] = response.cookies.values.toList()
        }

        return map
>>>>>>> a4ef7bee
    }
}<|MERGE_RESOLUTION|>--- conflicted
+++ resolved
@@ -544,15 +544,6 @@
         return "location_$id"
     }
 
-<<<<<<< HEAD
-    override fun defaultTargetForCoverageCalculation(): Set<Int> {
-        /*
-           We cannot request all non-covered targets, because:
-           1) performance hit
-           2) might not be possible to have a too long URL
-        */
-        return randomness.choose(archive.notCoveredTargets().filter { !IdMapper.isLocal(it) }, 100).toSet()
-=======
     /**
      * If any action needs auth based on cookies, do a "login" before
      * running the actions, and collect the cookies from the server.
@@ -616,6 +607,14 @@
         }
 
         return map
->>>>>>> a4ef7bee
+    }
+
+    override fun defaultTargetForCoverageCalculation(): Set<Int> {
+        /*
+           We cannot request all non-covered targets, because:
+           1) performance hit
+           2) might not be possible to have a too long URL
+        */
+        return randomness.choose(archive.notCoveredTargets().filter { !IdMapper.isLocal(it) }, 100).toSet()
     }
 }