--- conflicted
+++ resolved
@@ -225,72 +225,6 @@
             val statement = additionalInfoList[indexOfAction].lastExecutedStatement
             location5xx = statement ?: "framework_code"
             result.setLastStatementWhen500(location5xx)
-<<<<<<< HEAD
-        }
-        return location5xx
-    }
-
-    fun handleAdditionalOracleTargetDescription(fv: FitnessValue, actions: List<RestAction>, result : RestCallResult, name: String, indexOfAction : Int){
-        /*
-           Objectives for the two partial oracles implemented thus far.
-        */
-        val call = actions[indexOfAction] as RestCallAction
-        val oracles = writer.getPartialOracles().activeOracles(call, result)
-        oracles.filter { it.value }.forEach { entry ->
-            val oracleId = idMapper.getFaultDescriptiveId("${entry.key} $name")
-            val bugId = idMapper.handleLocalTarget(oracleId)
-            fv.updateTarget(bugId, 1.0, indexOfAction)
-        }
-    }
-
-
-    fun handleAdditionalStatusTargetDescription(fv: FitnessValue, status : Int, name: String, indexOfAction : Int, location5xx: String?){
-        /*
-           Objectives for results on endpoints.
-           Problem: we might get a 4xx/5xx, but then no gradient to keep sampling for
-           that endpoint. If we get 2xx, and full coverage, then no gradient to try
-           to keep sampling that endpoint to get a 5xx
-        */
-        val okId = idMapper.handleLocalTarget("HTTP_SUCCESS:$name")
-        val faultId = idMapper.handleLocalTarget("HTTP_FAULT:$name")
-
-        //OK -> 5xx being better than 4xx, as code executed
-        //FAULT -> 4xx worse than 2xx (can't find bugs if input is invalid)
-        if (status in 200..299) {
-            fv.updateTarget(okId, 1.0, indexOfAction)
-            fv.updateTarget(faultId, 0.5, indexOfAction)
-        } else if (status in 400..499) {
-            fv.updateTarget(okId, 0.1, indexOfAction)
-            fv.updateTarget(faultId, 0.1, indexOfAction)
-        } else if (status in 500..599) {
-            fv.updateTarget(okId, 0.5, indexOfAction)
-            fv.updateTarget(faultId, 1.0, indexOfAction)
-        }
-
-        if (status == 500){
-            Lazy.assert {
-                location5xx != null
-            }
-            /*
-                500 codes "might" be bugs. To distinguish between different bugs
-                that crash the same endpoint, we need to know what was the last
-                executed statement in the SUT.
-                So, we create new targets for it.
-            */
-            val descriptiveId = idMapper.getFaultDescriptiveId("${location5xx!!} $name")
-            val bugId = idMapper.handleLocalTarget(descriptiveId)
-            fv.updateTarget(bugId, 1.0, indexOfAction)
-        }
-    }
-
-
-    private fun getBaseUrl(): String {
-        var baseUrl = if (!config.blackBox || config.bbExperiments) {
-            infoDto.baseUrlOfSUT
-        } else {
-            BlackBoxUtils.restUrl(config)
-=======
->>>>>>> 9255044c
         }
         return location5xx
     }
