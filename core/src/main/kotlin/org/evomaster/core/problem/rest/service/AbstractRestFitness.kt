package org.evomaster.core.problem.rest.service

import com.google.inject.Inject
import org.evomaster.client.java.controller.api.EMTestUtils
import org.evomaster.client.java.controller.api.dto.ActionDto
import org.evomaster.client.java.controller.api.dto.AdditionalInfoDto
import org.evomaster.client.java.controller.api.dto.TestResultsDto
import org.evomaster.client.java.instrumentation.shared.ExternalServiceSharedUtils
import org.evomaster.core.Lazy
import org.evomaster.core.logging.LoggingUtil
import org.evomaster.core.problem.externalservice.HostnameResolutionAction
import org.evomaster.core.problem.externalservice.HostnameResolutionInfo
import org.evomaster.core.problem.externalservice.httpws.service.HarvestActualHttpWsResponseHandler
import org.evomaster.core.problem.externalservice.httpws.service.HttpWsExternalServiceHandler
import org.evomaster.core.problem.externalservice.httpws.HttpExternalServiceInfo
import org.evomaster.core.problem.httpws.auth.AuthUtils
import org.evomaster.core.problem.httpws.service.HttpWsFitness
import org.evomaster.core.problem.rest.*
import org.evomaster.core.problem.rest.param.BodyParam
import org.evomaster.core.problem.rest.param.HeaderParam
import org.evomaster.core.problem.rest.param.QueryParam
import org.evomaster.core.problem.rest.param.UpdateForBodyParam
import org.evomaster.core.problem.util.ParserDtoUtil
import org.evomaster.core.remote.HttpClientFactory
import org.evomaster.core.remote.SutProblemException
import org.evomaster.core.remote.TcpUtils
import org.evomaster.core.search.action.Action
import org.evomaster.core.search.action.ActionResult
import org.evomaster.core.search.FitnessValue
import org.evomaster.core.search.GroupsOfChildren
import org.evomaster.core.search.action.ActionFilter
import org.evomaster.core.search.gene.*
import org.evomaster.core.search.gene.collection.EnumGene
import org.evomaster.core.search.gene.optional.OptionalGene
import org.evomaster.core.search.gene.string.StringGene
import org.evomaster.core.search.gene.utils.GeneUtils
import org.evomaster.core.search.service.DataPool
import org.evomaster.core.taint.TaintAnalysis
import org.slf4j.Logger
import org.slf4j.LoggerFactory
import java.net.URL
import javax.ws.rs.ProcessingException
import javax.ws.rs.client.Entity
import javax.ws.rs.client.Invocation
import javax.ws.rs.core.MediaType
import javax.ws.rs.core.NewCookie
import javax.ws.rs.core.Response


abstract class AbstractRestFitness : HttpWsFitness<RestIndividual>() {

    // TODO: This will moved under ApiWsFitness once RPC and GraphQL support is completed
    @Inject
    protected lateinit var externalServiceHandler: HttpWsExternalServiceHandler

    @Inject
    protected lateinit var harvestResponseHandler: HarvestActualHttpWsResponseHandler

    @Inject
    protected lateinit var responsePool: DataPool

    @Inject
    protected lateinit var builder: RestIndividualBuilder

    companion object {
        private val log: Logger = LoggerFactory.getLogger(AbstractRestFitness::class.java)

        //see org.springframework.http.HttpHeaders

        val knownHttpHeaders = setOf(
            "Accept",
            "Accept-Charset",
            "Accept-Encoding",
            "Accept-Language",
            "Accept-Patch",
            "Accept-Ranges",
            "Access-Control-Allow-Credentials",
            "Access-Control-Allow-Headers",
            "Access-Control-Allow-Methods",
            "Access-Control-Allow-Origin",
            "Access-Control-Expose-Headers",
            "Access-Control-Max-Age",
            "Access-Control-Request-Headers",
            "Access-Control-Request-Method",
            "Age",
            "Allow",
            "Authorization",
            "Cache-Control",
            "Connection",
            "Content-Encoding",
            "Content-Disposition",
            "Content-Language",
            "Content-Length",
            "Content-Location",
            "Content-Range",
            "Content-Type",
            "Cookie",
            "Date",
            "ETag",
            "Expect",
            "Expires",
            "From",
            "Host",
            "If-Match",
            "If-Modified-Since",
            "If-None-Match",
            "If-Range",
            "If-Unmodified-Since",
            "Last-Modified",
            "Link",
            "Location",
            "Max-Forwards",
            "Origin",
            "Pragma",
            "Proxy-Authenticate",
            "Proxy-Authorization",
            "Range",
            "Referer",
            "Retry-After",
            "Server",
            "Set-Cookie",
            "Set-Cookie2",
            "TE",
            "Trailer",
            "Transfer-Encoding",
            "Upgrade",
            "User-Agent",
            "Vary",
            "Via",
            "Warning",
            "WWW-Authenticate"
        ).map { it.lowercase() }.toSet()
    }


    /**
     * Based on what executed by the test, we might need to add new genes to the individual.
     * This for example can happen if we detected that the test is using headers or query
     * params that were not specified in the Swagger schema
     */
    open fun expandIndividual(
        individual: RestIndividual,
        additionalInfoList: List<AdditionalInfoDto>,
        actionResults: List<ActionResult>
    ) {

        if (individual.seeAllActions().size < additionalInfoList.size) {
            /*
                Note: as not all actions might had been executed, it might happen that
                there are less Info than declared actions.
                But the other way round should not really happen
             */
            log.warn("Length mismatch between ${individual.seeAllActions().size} actions and ${additionalInfoList.size} info data")
            return
        }

        for (i in additionalInfoList.indices) {

            val action = individual.seeAllActions()[i]
            val info = additionalInfoList[i]

            if (action !is RestCallAction) {
                continue
            }

            val result = actionResults[i] as RestCallResult

            /*
                Those are OptionalGenes, which MUST be off by default.
                We are changing the genotype, but MUST not change the phenotype.
                Otherwise, the fitness value we just computed would be wrong.

                TODO: should update default action templates in Sampler
             */

            info.headers
                .filter { name ->
                    !action.parameters.any { it is HeaderParam && it.name.equals(name, ignoreCase = true) }
                }
                .filter {
                    //ignore common HTTP headers which could mess up the requests
                    !knownHttpHeaders.contains(it.lowercase())
                }
                .forEach {
                    val gene = StringGene(it)
                    action.addParam(
                        HeaderParam(it,
                            OptionalGene(it, gene, false, requestSelection = true).apply { doInitialize() })
                    )
                }

            info.queryParameters
                .filter { name ->
                    //if parameter already exists, do not add it again
                    !action.parameters.any { it is QueryParam && it.name.equals(name, ignoreCase = true) }
                }
                .filter { name ->
                    /*
                        This one is very tricky. Some JEE-based frameworks could conflate URL query parameters and
                         parameters in body payload of form submissions in x-www-form-urlencoded format.
                         This happens for example in LanguageTool.
                     */
                    !action.parameters.any { b ->
                        b is BodyParam && b.isForm()
                                && b.seeGenes().flatMap { it.flatView() }
                            .any { it.name.equals(name, ignoreCase = true) }
                    }
                }
                .filter { name ->
                    /*
                        Another tricky case. Some frameworks like Spring can have hidden params to override the method
                        type of the requests. This is needed for handling web browsers without JS.
                        See https://docs.spring.io/spring-framework/docs/current/javadoc-api/org/springframework/web/filter/HiddenHttpMethodFilter.html
                        This lead to meaningless tests with 405 responses.
                        So, we skip them.
                     */
                    name != "_method"
                }
                .forEach {
                    val gene = StringGene(it).apply { doInitialize(randomness) }
                    action.addParam(
                        QueryParam(it,
                            OptionalGene(it, gene, false, requestSelection = true).apply { doInitialize() })
                    )
                }

            if (result.getStatusCode() == 415) {
                /*
                    In theory, this should not happen.
                    415 means the media type of the sent payload is wrong.
                    There is no point for EvoMaster to do that, ie sending an XML to
                    an endpoint that expects a JSON.
                    Having such kind of test would be pretty pointless.

                    However, a POST/PUT could expect a payload and, if that is not specified
                    in OpenAPI, we could get a 415 when sending no data.
                 */
                if (action.parameters.none { it is BodyParam }) {

                    val obj = ObjectGene("body", listOf()).apply { doInitialize(randomness) }

                    val body = BodyParam(obj,
                        // TODO could look at "Accept" header instead of defaulting to JSON
                        EnumGene("contentType", listOf("application/json")).apply { doInitialize(randomness) })

                    val update = UpdateForBodyParam(body)

                    action.addParam(update)
                }
            }


            val dtoNames = info.parsedDtoNames

            val noBody = action.parameters.none { it is BodyParam }
            val emptyObject = !noBody &&
                    // this is the case of 415 handling
                    action.parameters.find { it is BodyParam }!!.let {
                        it.gene is ObjectGene && it.gene.fields.isEmpty()
                    }

            if (info.rawAccessOfHttpBodyPayload == true
                && dtoNames.isNotEmpty()
                && (noBody || emptyObject)
            ) {
                /*
                    The SUT tried to read the HTTP body payload, but there is no info
                    about it in the schema. This can happen when payloads are dynamically
                    loaded directly in the business logic of the SUT, and automated tools
                    like SpringDoc/SpringFox failed to infer what is read

                    TODO could handle other types besides JSON
                    TODO what to do if more than 1 DTO are registered?
                         Likely need a new MultiOptionGene similar to DisjunctionListRxGene
                 */
                if (dtoNames.size > 1) {
                    LoggingUtil.uniqueWarn(log, "More than 1 DTO option: [${dtoNames.sorted().joinToString(", ")}]")
                }
                val name = dtoNames.first()
                val obj = getObjectGeneForDto(name).apply { doInitialize(randomness) }

                val body = BodyParam(obj,
                    EnumGene("contentType", listOf("application/json")).apply { doInitialize(randomness) })
                val update = UpdateForBodyParam(body)
                action.addParam(update)
            }
        }
    }

    private fun getObjectGeneForDto(name: String): Gene {

        if (!infoDto.unitsInfoDto.parsedDtos.containsKey(name)) {
            /*
                parsedDto info is update throughout the search.
                so, if info is missing, we re-fetch the whole data.
                Would be more efficient to just fetch new data, but,
                as this will happen seldom (at most N times for N dtos),
                no much point in optimizing it
             */
            infoDto = rc.getSutInfo()!!

            if (!infoDto.unitsInfoDto.parsedDtos.containsKey(name)) {
                throw RuntimeException("BUG: info for DTO $name is not available in the SUT driver")
            }
        }

        return ParserDtoUtil.getOrParseDtoWithSutInfo(infoDto, config.enableSchemaConstraintHandling)[name]!!
    }

    /**
     * Create local targets for each HTTP status code in each
     * API entry point
     */
    fun handleResponseTargets(
        fv: FitnessValue,
        actions: List<RestCallAction>,
        actionResults: List<ActionResult>,
        additionalInfoList: List<AdditionalInfoDto>
    ) {

        (0 until actionResults.size)
            .filter { actions[it] is RestCallAction }
            .filter { actionResults[it] is RestCallResult }
            .forEach {
                val result = actionResults[it] as RestCallResult
                val status = result.getStatusCode() ?: -1
                val name = actions[it].getName()

                //objective for HTTP specific status code
                val statusId = idMapper.handleLocalTarget("$status:$name")
                fv.updateTarget(statusId, 1.0, it)

                val location5xx: String? = getlocation5xx(status, additionalInfoList, it, result, name)

                handleAdditionalStatusTargetDescription(fv, status, name, it, location5xx)

                if (config.expectationsActive) {
                    //TODO refactor
                    handleAdditionalOracleTargetDescription(fv, actions, result, name, it)
                }

                val unauthorized = !AuthUtils.checkUnauthorizedWithAuth(status, actions[it])
                if (unauthorized) {
                    /*
                        Note: at this point we cannot consider it as a bug, because it could be just a
                        misconfigured auth info.
                        however, if for other endpoints or parameters we get a 2xx, then it is clearly
                        a bug (although we need to make 100% sure of handling token caching accordingly).
                        but this would be check in specific security tests after the end of the search.
                     */
                    val unauthorizedId = idMapper.handleLocalTarget("wrong_authorization:$name")
                    fv.updateTarget(unauthorizedId, 1.0, it)
                }
            }
    }


    fun handleAdditionalOracleTargetDescription(
        fv: FitnessValue,
        actions: List<RestCallAction>,
        result: RestCallResult,
        name: String,
        indexOfAction: Int
    ) {
        /*
           Objectives for the two partial oracles implemented thus far.
        */
        val call = actions[indexOfAction] as RestCallAction
        if(call.skipOracleChecks){
            return
        }
        val oracles = writer.getPartialOracles().activeOracles(call, result)
        oracles.filter { it.value }.forEach { entry ->
            val oracleId = idMapper.getFaultDescriptiveIdForPartialOracle("${entry.key} $name")
            val bugId = idMapper.handleLocalTarget(oracleId)
            fv.updateTarget(bugId, 1.0, indexOfAction)
        }
    }


    fun handleAdditionalStatusTargetDescription(
        fv: FitnessValue,
        status: Int,
        name: String,
        indexOfAction: Int,
        location5xx: String?
    ) {
        /*
           Objectives for results on endpoints.
           Problem: we might get a 4xx/5xx, but then no gradient to keep sampling for
           that endpoint. If we get 2xx, and full coverage, then no gradient to try
           to keep sampling that endpoint to get a 5xx
        */
        val okId = idMapper.handleLocalTarget("HTTP_SUCCESS:$name")
        val faultId = idMapper.handleLocalTarget("HTTP_FAULT:$name")

        //OK -> 5xx being better than 4xx, as code executed
        //FAULT -> 4xx worse than 2xx (can't find bugs if input is invalid)
        if (status in 200..299) {
            fv.updateTarget(okId, 1.0, indexOfAction)
            fv.updateTarget(faultId, 0.5, indexOfAction)
        } else if (status in 400..499) {
            fv.updateTarget(okId, 0.1, indexOfAction)
            fv.updateTarget(faultId, 0.1, indexOfAction)
        } else if (status in 500..599) {
            fv.updateTarget(okId, 0.5, indexOfAction)
            fv.updateTarget(faultId, 1.0, indexOfAction)
        }

        if (status == 500) {
            /*
                500 codes "might" be bugs. To distinguish between different bugs
                that crash the same endpoint, we need to know what was the last
                executed statement in the SUT.
                So, we create new targets for it.

                However, such info is missing in black-box testing
            */
            Lazy.assert {
                location5xx != null || config.blackBox
            }
            val postfix = if (location5xx == null) name else "${location5xx!!} $name"
            val descriptiveId = idMapper.getFaultDescriptiveIdFor500(postfix)
            val bugId = idMapper.handleLocalTarget(descriptiveId)
            fv.updateTarget(bugId, 1.0, indexOfAction)
        }
    }


    /**
     * @return whether the call was OK. Eg, in some cases, we might want to stop
     * the test at this action, and do not continue
     */
    protected fun handleRestCall(
        a: RestCallAction,
        actionResults: MutableList<ActionResult>,
        chainState: MutableMap<String, String>,
        cookies: Map<String, List<NewCookie>>,
        tokens: Map<String, String>
    ): Boolean {

        searchTimeController.waitForRateLimiter()

        val rcr = RestCallResult(a.getLocalId())
        actionResults.add(rcr)

        val response = try {
            createInvocation(a, chainState, cookies, tokens).invoke()
        } catch (e: ProcessingException) {

            log.debug("There has been an issue in the evaluation of a test: {}", e)

            /*
                this could have happened for example if call ends up in an infinite redirection loop.
                However, as we no longer follow 3xx automatically, it should not happen anymore
             */
            when {
                TcpUtils.isTooManyRedirections(e) -> {
                    rcr.setInfiniteLoop(true)
                    rcr.setErrorMessage(e.cause!!.message!!)
                    return false
                }

                TcpUtils.isTimeout(e) -> {
                    /*
                        This is very tricky. In theory it shouldn't happen that a REST call
                        does timeout (eg 10 seconds). But it might happen due to glitch,
                        or if very slow hardware. If it is a glitch, we do not want to
                        kill whole EM process, as might not happen again. If it is a
                        constant, we want to avoid using such test if possible, as it
                        would kill performance.
                        In any case, a generated test should never check assertions on time,
                        eg expect that a is SocketTimeoutException thrown. Not only because
                        maybe it was just a glitch, but also because the test might be run
                        on different machines (remote CI vs local development PC) with
                        different performance (and so the test would become flaky)
                     */
                    rcr.setTimedout(true)
                    statistics.reportTimeout()
                    return false
                }

                TcpUtils.isOutOfEphemeralPorts(e) -> {
                    /*
                        This could happen if for any reason we run out of ephemeral ports.
                        In such a case, we wait X seconds, and try again, as OS might have released ports
                        meanwhile.
                        And while we are at it, let's release any hanging network resource
                     */
                    client.close() //make sure to release any resource
                    client = HttpClientFactory.createTrustingJerseyClient(false, config.tcpTimeoutMs)

                    TcpUtils.handleEphemeralPortIssue()

                    createInvocation(a, chainState, cookies, tokens).invoke()
                }

                TcpUtils.isStreamClosed(e) || TcpUtils.isEndOfFile(e) -> {
                    /*
                        This should not really happen... but it does :( at least on Windows...
                     */
                    log.warn("TCP connection to SUT problem: ${e.cause!!.message}")
                    rcr.setTcpProblem(true)
                    return false
                }

                config.blackBox && TcpUtils.isRefusedConnection(e) -> {
                    /*
                        This might happen if we have wrong info of API location, eg host/servers in
                        the schema are wrong or static with hardcoded TCP ports
                     */
                    throw SutProblemException(
                        "Failed to connect API with TCP." +
                                " Is the API up and running at '${getBaseUrl()}' ?" +
                                " If not, the location can be overridden with --bbTargetUrl"
                    )
                }

                TcpUtils.isUnknownHost(e) -> {
                    throw SutProblemException(
                        "Unknown host: ${URL(getBaseUrl()).host}\n" +
                                " Are you sure you did not misspell it?"
                    )
                }

                TcpUtils.isInternalError(e) -> {
                    throw RuntimeException(
                        "Internal bug with EvoMaster when making a HTTP call toward ${a.resolvedPath()}",
                        e
                    )
                }

                else -> throw e
            }
        }

        rcr.setStatusCode(response.status)

        handlePossibleConnectionClose(response)

        try {
            if (response.hasEntity()) {
                if (response.mediaType != null) {
                    rcr.setBodyType(response.mediaType)
                }
                /*
                    FIXME should read as byte[]
                 */
                try {
                    val body = response.readEntity(String::class.java)

                    if (body.length < configuration.maxResponseByteSize) {
                        rcr.setBody(body)
                    } else {
                        LoggingUtil.uniqueWarn(
                            log,
                            "A very large response body was retrieved from the endpoint '${a.path}'." +
                                    " If that was expected, increase the 'maxResponseByteSize' threshold" +
                                    " in the configurations."
                        )
                        rcr.setTooLargeBody(true)
                    }
                } catch (e: OutOfMemoryError) {
                    /*
                        internal classes in JVM can throw this error directly, like
                        jdk.internal.util.ArraysSupport.hugeLength(...)
                        see:
                        https://github.com/EMResearch/EvoMaster/issues/449
                     */
                    LoggingUtil.uniqueWarn(
                        log,
                        "An extremely large response body was retrieved from the endpoint '${a.path}'." +
                                " So large that it cannot be handled inside the JVM in which EvoMaster is running."
                    )
                    rcr.setTooLargeBody(true)
                }
            }
        } catch (e: Exception) {

            if (e is ProcessingException && TcpUtils.isTimeout(e)) {
                rcr.setTimedout(true)
                statistics.reportTimeout()
                return false
            } else {
                log.warn("Failed to parse HTTP response: ${e.message}")
            }
        }

        if (!handleSaveLocation(a, response, rcr, chainState)) return false

        return true
    }


    private fun createInvocation(
        a: RestCallAction,
        chainState: MutableMap<String, String>,
        cookies: Map<String, List<NewCookie>>,
        tokens: Map<String, String>
    ): Invocation {

        val baseUrl = getBaseUrl()

        val path = a.resolvedPath()

        val locationHeader = if (a.usePreviousLocationId != null) {
            chainState[locationName(a.usePreviousLocationId!!)]
                ?: throw IllegalStateException("Call expected a missing chained 'location'")
        } else {
            null
        }

        val fullUri = EMTestUtils.resolveLocation(locationHeader, baseUrl + path)!!
            .let {
                /*
                    TODO this will be need to be done properly, and check if
                    it is or not a valid char.
                    Furthermore, likely needed to be done in resolveLocation,
                    or at least check how RestAssured would behave
                 */
                //it.replace("\"", "")
                GeneUtils.applyEscapes(it, GeneUtils.EscapeMode.URI, configuration.outputFormat)
            }


        val builder = if (a.produces.isEmpty()) {
            log.debug("No 'produces' type defined for {}", path)
            client.target(fullUri).request("*/*")

        } else {
            /*
                TODO: This only considers the first in the list of produced responses
                This is fine for endpoints that only produce one type of response.
                Could be a problem in future
            */
            client.target(fullUri).request(a.produces.first())
        }

        handleHeaders(a, builder, cookies, tokens)

        /*
            TODO: need to handle "accept" of returned resource
         */


        val body = a.parameters.find { p -> p is BodyParam }
        val forms = a.getBodyFormData()

        if (body != null && forms != null) {
            throw IllegalStateException("Issue in OpenAPI configuration: both Body and FormData definitions in the same endpoint")
        }

        val bodyEntity = if (body != null && body is BodyParam) {
            val mode = when {
                body.isJson() -> GeneUtils.EscapeMode.JSON
                body.isXml() -> GeneUtils.EscapeMode.XML
                body.isForm() -> GeneUtils.EscapeMode.X_WWW_FORM_URLENCODED
                body.isTextPlain() -> GeneUtils.EscapeMode.TEXT
                else -> throw IllegalStateException("Cannot handle body type: " + body.contentType())
            }
            Entity.entity(
                body.gene.getValueAsPrintableString(mode = mode, targetFormat = configuration.outputFormat),
                body.contentType()
            )
        } else if (forms != null) {
            Entity.entity(forms, MediaType.APPLICATION_FORM_URLENCODED_TYPE)
        } else if (a.verb == HttpVerb.PUT || a.verb == HttpVerb.PATCH) {
            /*
                PUT and PATCH must have a payload. But it might happen that it is missing in the Swagger schema
                when objects like WebRequest are used. So we default to urlencoded
             */
            Entity.entity("", MediaType.APPLICATION_FORM_URLENCODED_TYPE)
        } else if (a.verb == HttpVerb.POST && body == null) {
            /*
                POST does not enforce payload (isn't it?). However seen issues with Dotnet that gives
                411 if  Content-Length is missing...
             */
            //builder.header("Content-Length", 0)
            // null
            /*
                yet another critical bug in Jersey that it ignores that header (verified with WireShark)
             */
            Entity.entity("", MediaType.APPLICATION_FORM_URLENCODED_TYPE)
        } else {
            null
        }

        val invocation = when (a.verb) {
            HttpVerb.GET -> builder.buildGet()
//            HttpVerb.DELETE -> builder.buildDelete()
            /*
                As of RFC 9110 it is allowed to have bodies for GET and DELETE, albeit in special cases.
                https://www.rfc-editor.org/rfc/rfc9110.html#section-9.3.1-6

                Note: due to bug in Jersey, can handle DELETE but not GET :(
                TODO: update RestActionBuilderV3 once upgraded Jersey, after JDK 11 move
             */
//            HttpVerb.GET -> builder.build("GET", bodyEntity)
            HttpVerb.DELETE -> builder.build("DELETE", bodyEntity)
            HttpVerb.POST -> builder.buildPost(bodyEntity)
            HttpVerb.PUT -> builder.buildPut(bodyEntity)
            HttpVerb.PATCH -> builder.build("PATCH", bodyEntity)
            HttpVerb.OPTIONS -> builder.build("OPTIONS")
            HttpVerb.HEAD -> builder.build("HEAD")
            HttpVerb.TRACE -> builder.build("TRACE")
        }
        return invocation
    }


    private fun handleSaveLocation(
        a: RestCallAction,
        response: Response,
        rcr: RestCallResult,
        chainState: MutableMap<String, String>
    ): Boolean {
        if (a.saveLocation) {

            if (response.statusInfo.family != Response.Status.Family.SUCCESSFUL) {
                /*
                    If this failed, and following actions require the "location" header
                    of this call, there is no point whatsoever to continue evaluating
                    the remaining calls
                 */
                rcr.stopping = true
                return false
            }

            val name = locationName(a.postLocationId())
            var location = response.getHeaderString("location")

            if (location == null) {
                /*
                    Excluding bugs, this might happen if API was
                    designed to return the created resource, from
                    which an "id" can be extracted.
                    This is usually not a good practice, but it can
                    happen. So, here we "heuristically" (cannot be 100% sure)
                    check if this is indeed the case
                 */
                val id = rcr.getResourceId()

                if (id != null && builder.hasParameterChild(a)) {
                    location = a.resolvedPath() + "/" + id
                    rcr.setHeuristicsForChainedLocation(true)
                }
            }

            //save location for the following REST calls
            chainState[name] = location ?: ""
        }
        return true
    }




    private fun locationName(id: String): String {
        return "location_$id"
    }

    /**
     * WARNING: possible side-effects on input parameters, eg actionResults
     */
    protected fun restActionResultHandling(
        individual: RestIndividual,
        targets: Set<Int>,
        allCovered: Boolean,
        actionResults: List<ActionResult>,
        fv: FitnessValue
    ): TestResultsDto? {

        if (actionResults.any { it is RestCallResult && it.getTcpProblem() }) {
            /*
                If there are socket issues, we avoid trying to compute any coverage.
                The caller might restart the SUT and try again.
                Hopefully, this should be just a glitch...
                TODO if we see this happening often, we need to find a proper solution.
                For example, we could re-run the test, and see if this one always fails,
                while others in the archive do pass.
                It could be handled specially in the archive.
             */
            return null
        }

        val dto = updateFitnessAfterEvaluation(targets, allCovered, individual, fv)
            ?: return null

        handleExtra(dto, fv)

        handleResponseTargets(
            fv,
            individual.seeAllActions().filterIsInstance<RestCallAction>(),
            actionResults,
            dto.additionalInfoList
        )

        val wmStarted = handleExternalServiceInfo(individual, fv, dto.additionalInfoList)
        if(wmStarted){
            /*
                Quite tricky... if a WM instance was started as part of this test case evaluation,
                then the results are invalid, as they are based on WM not being there.

                FIXME: For the first time when an external web service call detected core will
                  start initiating WM for it. Next time during the search subsequent tests will pass.
                  Although in [HostnameResolutionActionEMTest] we end up having test cases which captures
                  the first-time cases. To avoid this we're skipping those test where external web service
                  call detected but there is no active WM running.
                  We can issue [deathSentence] to the individual at this point.
             */
             return null
        }

        if (!allCovered) {
            if (config.expandRestIndividuals) {
                expandIndividual(individual, dto.additionalInfoList, actionResults)
            }

            if (config.isEnabledTaintAnalysis()) {
                Lazy.assert { actionResults.size == dto.additionalInfoList.size }
                //TODO add taint analysis for resource-based solution
                TaintAnalysis.doTaintAnalysis(
                    individual,
                    dto.additionalInfoList,
                    randomness,
                    config.enableSchemaConstraintHandling
                )
            }
        }

        if (config.useResponseDataPool) {
            recordResponseData(individual, actionResults.filterIsInstance<RestCallResult>())
        }

        return dto
    }

    protected fun recordResponseData(individual: RestIndividual, actionResults: List<RestCallResult>) {

        for (res in actionResults) {
            val source = individual.seeAllActions().find { it.getLocalId() == res.sourceLocalId } as RestCallAction?
            if (source == null) {
                log.warn("Failed to analyze response. Cannot match response to source action")
                assert(false)//only break in tests
                continue
            }
            RestResponseFeeder.handleResponse(source, res, responsePool)
        }
    }



    /**
     * Based on info coming from SUT execution, register and start new WireMock instances.
     *
     * TODO push this thing up to hierarchy to EntepriseFitness
     *
     * @return whether there was side effect of starting new instance of WireMock
     */
    private fun handleExternalServiceInfo(
        individual: RestIndividual,
        fv: FitnessValue,
        infoDto: List<AdditionalInfoDto>
<<<<<<< HEAD
    ) {
=======
    ) : Boolean {
>>>>>>> 2bef3deb

        /*
            Note: this info here is based from what connections / hostname resolving done in the SUT,
            via instrumentation.

            However, what is actually called on an already up and running WM instance from a previous call is
            done on WM directly, and it must be done at SUT call (as WM get reset there)
         */

        var wmStarted = false

        infoDto.forEachIndexed { index, info ->
            info.hostnameResolutionInfoDtos.forEach { hn ->

                val dns = HostnameResolutionInfo(
                    hn.remoteHostname,
                    hn.resolvedAddress
                )
                externalServiceHandler.addHostname(dns)

                if (dns.isResolved()) {
                    /*
                        We need to ask, are we in that special case in which a hostname was resolved but there is
                        no action for it?
                        that would represent a real website resolution, which we cannot allow in the generated tests.
                        for this reason, in instrumentation, we redirect toward a RESERVED IP address.
                        to guarantee such behavior in generated tests, where there is instrumentation, we need to modify
                        the genotype of this evaluated individual (without modifying its phenotype)
                     */
                    val actions = individual.seeActions(ActionFilter.ONLY_DNS) as List<HostnameResolutionAction>
                    if ((actions.isEmpty() || actions.none { it.hostname == hn.remoteHostname }) &&
                        // To avoid adding action for the local WM address in case of InetAddress used
                        // in the case study.
                        !externalServiceHandler.isWireMockAddress(hn.remoteHostname)
                    ) {
                        // OK, we are in that special case
                        val hra = HostnameResolutionAction(
                            hn.remoteHostname,
                            ExternalServiceSharedUtils.RESERVED_RESOLVED_LOCAL_IP
                        )
                        individual.addChildToGroup(hra, GroupsOfChildren.INITIALIZATION_DNS)
                        // TODO: Above line adds unnecessary tests at the end, which is
                        //  causing the created tests to fail.
                        //  Now handling in Mutator, removing existing actions with default IP address for the same hostname.

                    }
                }
            }

            info.externalServices.forEach { es ->

                /*
                    The info here is coming from SUT instrumentation
                 */

                val started = externalServiceHandler.addExternalService(
                    HttpExternalServiceInfo(
                        es.protocol,
                        es.remoteHostname,
                        es.remotePort
                    )
                )
                wmStarted = wmStarted || started
            }


            // register the external service info which re-direct to the default WM
//            fv.registerExternalRequestToDefaultWM(
//                index,
//                info.employedDefaultWM.associate { it ->
//                    val signature = getWMDefaultSignature(it.protocol, it.remotePort)
//                    it.remoteHostname to externalServiceHandler.getExternalService(signature)
//                }
//            )
        }

        return wmStarted
    }

    override fun getActionDto(action: Action, index: Int): ActionDto {
        val actionDto = super.getActionDto(action, index)
        // TODO: Need to move under ApiWsFitness after the GraphQL and RPC support is completed
        if (index == 0) {
            val individual = action.getRoot() as RestIndividual
            actionDto.localAddressMapping = individual
                .seeActions(ActionFilter.ONLY_DNS)
                .filterIsInstance<HostnameResolutionAction>()
                .associate { it.hostname to it.localIPAddress }
            actionDto.externalServiceMapping = externalServiceHandler.getExternalServiceMappings()
            actionDto.skippedExternalServices = externalServiceHandler.getSkippedExternalServices()
        }
        return actionDto
    }
}<|MERGE_RESOLUTION|>--- conflicted
+++ resolved
@@ -861,11 +861,7 @@
         individual: RestIndividual,
         fv: FitnessValue,
         infoDto: List<AdditionalInfoDto>
-<<<<<<< HEAD
-    ) {
-=======
     ) : Boolean {
->>>>>>> 2bef3deb
 
         /*
             Note: this info here is based from what connections / hostname resolving done in the SUT,
