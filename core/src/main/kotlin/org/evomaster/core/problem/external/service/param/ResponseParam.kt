package org.evomaster.core.problem.external.service.param

import org.evomaster.core.problem.api.service.param.Param
import org.evomaster.core.search.gene.collection.EnumGene
import org.evomaster.core.search.gene.Gene
import org.evomaster.core.search.gene.optional.OptionalGene

/**
 * represent external service responses which contains
 * @property responseType the data type of the response
 * @property responseBody represents the response to return
 * @property extraProperties represent the extra properties to describe the responses, such as status code for HTTP response,
 * note that all [extraProperties] are considered as part of children of this param.
 */
abstract class ResponseParam(
<<<<<<< HEAD
    name: String,
    val responseType: EnumGene<String>,
    val response: OptionalGene,
    val extraProperties: List<Gene>
) : Param(name, extraProperties.plus(responseType).plus(response).toMutableList()){

    fun isJson() = responseType.getValueAsRawString().contains("json", ignoreCase = true)

}
=======
        name: String,
        val responseType: EnumGene<String>,
        val responseBody: OptionalGene,
        val extraProperties: List<Gene>
) : Param(name, extraProperties.plus(responseType).plus(responseBody).toMutableList())
>>>>>>> 3b8699f1
<|MERGE_RESOLUTION|>--- conflicted
+++ resolved
@@ -13,20 +13,12 @@
  * note that all [extraProperties] are considered as part of children of this param.
  */
 abstract class ResponseParam(
-<<<<<<< HEAD
-    name: String,
-    val responseType: EnumGene<String>,
-    val response: OptionalGene,
-    val extraProperties: List<Gene>
-) : Param(name, extraProperties.plus(responseType).plus(response).toMutableList()){
-
-    fun isJson() = responseType.getValueAsRawString().contains("json", ignoreCase = true)
-
-}
-=======
         name: String,
         val responseType: EnumGene<String>,
         val responseBody: OptionalGene,
         val extraProperties: List<Gene>
 ) : Param(name, extraProperties.plus(responseType).plus(responseBody).toMutableList())
->>>>>>> 3b8699f1
+
+    fun isJson() = responseType.getValueAsRawString().contains("json", ignoreCase = true)
+
+}