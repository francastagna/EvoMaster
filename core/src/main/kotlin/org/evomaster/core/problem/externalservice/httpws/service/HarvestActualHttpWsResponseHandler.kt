--- conflicted
+++ resolved
@@ -139,15 +139,6 @@
     @PostConstruct
     fun initialize() {
         if (config.doHarvestActualResponse()) {
-<<<<<<< HEAD
-=======
-            val clientConfiguration = ClientConfig()
-                .property(ClientProperties.CONNECT_TIMEOUT, 2_000)
-                .property(ClientProperties.READ_TIMEOUT, 2_000)
-                //workaround bug in Jersey client
-                .property(HttpUrlConnectorProvider.SET_METHOD_WORKAROUND, true)
-                .property(ClientProperties.FOLLOW_REDIRECTS, true)
->>>>>>> 98feac19
 
             actualFixedThreadPool = min(
                     config.externalRequestHarvesterNumberOfThreads,
@@ -312,12 +303,19 @@
 
     private fun initClient() : Client{
 
+//        val clientConfiguration = ClientConfig()
+//                .property(ClientProperties.CONNECT_TIMEOUT, 10_000)
+//                .property(ClientProperties.READ_TIMEOUT, config.tcpTimeoutMs)
+//                //workaround bug in Jersey client
+//                .property(HttpUrlConnectorProvider.SET_METHOD_WORKAROUND, true)
+//                .property(ClientProperties.FOLLOW_REDIRECTS, false)
+
         val clientConfiguration = ClientConfig()
-                .property(ClientProperties.CONNECT_TIMEOUT, 10_000)
-                .property(ClientProperties.READ_TIMEOUT, config.tcpTimeoutMs)
+                .property(ClientProperties.CONNECT_TIMEOUT, 2_000)
+                .property(ClientProperties.READ_TIMEOUT, 2_000)
                 //workaround bug in Jersey client
                 .property(HttpUrlConnectorProvider.SET_METHOD_WORKAROUND, true)
-                .property(ClientProperties.FOLLOW_REDIRECTS, false)
+                .property(ClientProperties.FOLLOW_REDIRECTS, true)
 
         return ClientBuilder.newBuilder()
                 .sslContext(PreDefinedSSLInfo.getSSLContext())  // configure ssl certificate
