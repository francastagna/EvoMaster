package org.evomaster.core.problem.rest

import io.swagger.parser.OpenAPIParser
import io.swagger.v3.oas.models.OpenAPI
import io.swagger.v3.oas.models.Operation
import io.swagger.v3.oas.models.media.ArraySchema
import io.swagger.v3.oas.models.media.MediaType
import io.swagger.v3.oas.models.media.ObjectSchema
import io.swagger.v3.oas.models.media.Schema
import io.swagger.v3.oas.models.parameters.Parameter
import org.evomaster.core.logging.LoggingUtil
import org.evomaster.core.parser.RegexHandler
import org.evomaster.core.problem.rest.param.*
import org.evomaster.core.remote.SutProblemException
import org.evomaster.core.search.Action
import org.evomaster.core.search.gene.*
import org.slf4j.Logger
import org.slf4j.LoggerFactory
import java.net.URI
import java.net.URISyntaxException
import java.util.*
import java.util.concurrent.atomic.AtomicInteger

/**
 * https://github.com/OAI/OpenAPI-Specification/blob/3.0.1/versions/3.0.1.md
 *
 *  Create actions from a OpenApi/Swagger schema.
 *  Must support both V2 and V3 specs.
 *
 */
object RestActionBuilderV3 {

    private val log: Logger = LoggerFactory.getLogger(RestActionBuilderV3::class.java)
    private val idGenerator = AtomicInteger()

    private val refCache = mutableMapOf<String, Gene>()

    /**
     * Key -> schema in the form "name: {...}"
     * Value -> object gene for it
     */
    private val dtoCache = mutableMapOf<String, Gene>()


    /**
     * @param doParseDescription presents whether apply name/text analysis on description and summary of rest action
     */
    fun addActionsFromSwagger(swagger: OpenAPI,
                              actionCluster: MutableMap<String, Action>,
                              endpointsToSkip: List<String> = listOf(),
                              doParseDescription: Boolean = false) {

        actionCluster.clear()
        refCache.clear()
        dtoCache.clear()

        val skipped = mutableListOf<String>()

        val basePath = getBasePathFromURL(swagger)

        swagger.paths
                .filter { e ->
                    if (endpointsToSkip.contains(e.key)) {
                        skipped.add(e.key)
                        false
                    } else {
                        true
                    }
                }
                .forEach { e ->

                    /*
                        In V2 there that a "host" and "basePath".
                        In V3, this was replaced by a "servers" list of URLs.
                        The "paths" are then appended to such URLs, which works
                        like a "host+basePath"
                     */

                    val restPath = RestPath(if (basePath == "/") e.key else (basePath + e.key))

                    if (e.value.`$ref` != null) {
                        //TODO
                        log.warn("Currently cannot handle \$ref: ${e.value.`$ref`}")
                    }

                    if (e.value.parameters != null && e.value.parameters.isNotEmpty()) {
                        //TODO
                        log.warn("Currently cannot handle 'path-scope' parameters")
                    }

                    if (!e.value.description.isNullOrBlank()) {
                        //TODO should we do something with it for doParseDescription?
                    }

                    if (e.value.get != null) handleOperation(actionCluster, HttpVerb.GET, restPath, e.value.get, swagger, doParseDescription)
                    if (e.value.post != null) handleOperation(actionCluster, HttpVerb.POST, restPath, e.value.post, swagger, doParseDescription)
                    if (e.value.put != null) handleOperation(actionCluster, HttpVerb.PUT, restPath, e.value.put, swagger, doParseDescription)
                    if (e.value.patch != null) handleOperation(actionCluster, HttpVerb.PATCH, restPath, e.value.patch, swagger, doParseDescription)
                    if (e.value.options != null) handleOperation(actionCluster, HttpVerb.OPTIONS, restPath, e.value.options, swagger, doParseDescription)
                    if (e.value.delete != null) handleOperation(actionCluster, HttpVerb.DELETE, restPath, e.value.delete, swagger, doParseDescription)
                    if (e.value.trace != null) handleOperation(actionCluster, HttpVerb.TRACE, restPath, e.value.trace, swagger, doParseDescription)
                    if (e.value.head != null) handleOperation(actionCluster, HttpVerb.HEAD, restPath, e.value.head, swagger, doParseDescription)
                }

        checkSkipped(skipped, endpointsToSkip, actionCluster)
    }


    /**
     * Create an [ObjectGene] based on schema info of a DTO, given in the format
     * "name: {...}"
     */
    fun createObjectGeneForDTO(name: String, dtoSchema: String, referenceTypeName: String?) : Gene{

        if(! dtoSchema.startsWith("\"$name\"")){
            throw IllegalArgumentException("Invalid name $name for schema $dtoSchema")
        }

        if(dtoCache.containsKey(dtoSchema)){
            return dtoCache[dtoSchema]!!.copy()
        }

        //Note to simplify code, we just create a whole OpenAPI schema
        val schema = """
            {
                "openapi": "3.0.0",
                "components": {
                    "schemas": {
                        $dtoSchema
                    }
                }
            }          
        """.trimIndent()

        val swagger = OpenAPIParser().readContents(schema,null,null).openAPI
        val gene = createObjectGene(name, swagger.components.schemas[name]!!,swagger, ArrayDeque(), referenceTypeName)
        dtoCache[dtoSchema] = gene
        return gene.copy()
    }


    private fun handleOperation(
            actionCluster: MutableMap<String, Action>,
            verb: HttpVerb,
            restPath: RestPath,
            operation: Operation,
            swagger: OpenAPI,
            doParseDescription: Boolean) {

        val params = extractParams(verb, restPath, operation, swagger)
        repairParams(params, restPath)

        val produces = operation.responses?.values //different response objects based on HTTP code
                ?.filter { it.content != null && it.content.isNotEmpty() }
                //each response can have different media-types
                ?.flatMap { it.content.keys }
                ?.toSet() // remove duplicates
                ?.toList()
                ?: listOf()

        val actionId = "$verb$restPath${idGenerator.incrementAndGet()}"
        val action = RestCallAction(actionId, verb, restPath, params, produces = produces)

        //TODO update for new parser
//                        /*This section collects information regarding the types of data that are
//                        used in the response of an action (if such data references are provided in the
//                        swagger definition
//                        */
//                        val responses = o.value.responses.filter { it.value.responseSchema != null }
//
//                        if (responses.isNotEmpty()) {
//                            responses.filter { it.value.responseSchema is RefModel }.forEach { (k, v) ->
//                                action.addRef(k, (v.responseSchema as RefModel).simpleRef)
//                            }
//                        }

        if (doParseDescription) {
            var info = operation.description
            if (!info.isNullOrBlank() && !info.endsWith(".")) info += "."
            if (!operation.summary.isNullOrBlank()) info = if (info == null) operation.summary else (info + " " + operation.summary)
            if (!info.isNullOrBlank() && !info.endsWith(".")) info += "."
            action.initTokens(info)
        }

        actionCluster[action.getName()] = action
    }


    private fun extractParams(
            verb: HttpVerb,
            restPath: RestPath,
            operation: Operation,
            swagger: OpenAPI
    ): MutableList<Param> {

        val params = mutableListOf<Param>()

        removeDuplicatedParams(operation)
                .forEach { p ->

                    if(p.`$ref` != null){
                        val param = getLocalParameter(swagger, p.`$ref`)
                        if(param == null){
                            log.warn("Failed to handle: ${p.`$ref`}")
                        } else {
                            handleParam(param, swagger, params)
                        }
                    } else {
                        handleParam(p, swagger, params)
                    }
                }

        handleBodyPayload(operation, verb, restPath, swagger, params)

        return params
    }

    private fun handleParam(p: Parameter, swagger: OpenAPI, params: MutableList<Param>) {
        val name = p.name ?: "undefined"

        var gene = getGene(name, p.schema, swagger, referenceClassDef = null)

        if (p.`in` == "path" && gene is StringGene) {
            /*
                            We want to avoid empty paths, and special chars like / which
                            would lead to 2 variables, or any other char that does affect the
                            structure of the URL, like '.'
                         */
            gene = StringGene(gene.name, (gene as StringGene).value, 1, (gene as StringGene).maxLength, listOf('/', '.'))
        }

        if (p.required != true && p.`in` != "path" && gene !is OptionalGene) {
            // As of V3, "path" parameters must be required
            gene = OptionalGene(name, gene)
        }

        //TODO could exploit "x-example" if available in OpenApi

        when (p.`in`) {
            "query" -> params.add(QueryParam(name, gene))
            "path" -> params.add(PathParam(name, DisruptiveGene("d_", gene, 1.0)))
            "header" -> params.add(HeaderParam(name, gene))
            //TODO "cookie"
            else -> throw IllegalStateException("Unrecognized: ${p.getIn()}")
        }
    }

    /**
     * Have seen some cases of (old?) Swagger wrongly marking path params as query params
     */
    private fun repairParams(params: MutableList<Param>, restPath: RestPath) {

        restPath.getVariableNames().forEach { n ->

            val p = params.find { p -> p is PathParam && p.name == n }
            if (p == null) {
                log.warn("No path parameter for variable '$n' in $restPath")

                //this could happen if bug in Swagger
                var fixed = false
                for (i in 0 until params.size) {
                    if (params[i] is QueryParam && params[i].name == n) {
                        params[i] = PathParam(params[i].name, DisruptiveGene("d_", params[i].gene, 1.0))
                        fixed = true
                        break
                    }
                }

                if (!fixed) {
                    //just create a string
                    val k = PathParam(n, DisruptiveGene("d_", StringGene(n), 1.0))
                    params.add(k)
                }
            }
        }
    }

    private fun handleBodyPayload(
            operation: Operation,
            verb: HttpVerb,
            restPath: RestPath,
            swagger: OpenAPI,
            params: MutableList<Param>) {

        if (operation.requestBody == null) {
            return
        }

        if (!listOf(HttpVerb.POST, HttpVerb.PATCH, HttpVerb.PUT).contains(verb)) {
            log.warn("In HTTP, body payloads are undefined for $verb")
            return
        }

        val body = operation.requestBody!!

        val name = "body"

        val bodies = body.content.filter {
            /*
                If it is a reference, then it must be present.
                Had issue with SpringFox in Proxyprint generating wrong schemas
                when WebRequest and Principal are used
             */
            if (it.value.schema == null) {
                false
            } else {
                val reference = it.value.schema.`$ref`
                reference.isNullOrBlank() || getLocalObjectSchema(swagger, reference) != null
            }
        }

        if (bodies.isEmpty()) {
            log.warn("No valid body-payload for $verb:$restPath")
            /*
                This will/should be handled by Testability Transformations at runtime.
                So we just default to a string map
             */
            return
        }


        /*
            FIXME as of V3, different types might have different body definitions.
            This should refactored to enable possibility of different BodyParams
        */
        val obj: MediaType = bodies.values.first()
        var gene = getGene("body", obj.schema, swagger, referenceClassDef = null)


        if (body.required != true && gene !is OptionalGene) {
            gene = OptionalGene(name, gene)
        }

        val contentTypeGene = EnumGene<String>("contentType", bodies.keys)

        params.add(BodyParam(gene, contentTypeGene))
    }

    private fun possiblyOptional(gene: Gene, required: Boolean?): Gene {

        if (required != true) {
            return OptionalGene(gene.name, gene).also { GeneUtils.preventCycles(it) }
        }

        return gene
    }

    private fun getGene(
            name: String,
            schema: Schema<*>,
            swagger: OpenAPI,
            history: Deque<String> = ArrayDeque<String>(),
            referenceClassDef: String?
    ): Gene {

        if (!schema.`$ref`.isNullOrBlank()) {
            return createObjectFromReference(name, schema.`$ref`, swagger, history)
        }


        /*
            https://github.com/OAI/OpenAPI-Specification/blob/3.0.1/versions/3.0.1.md#dataTypeFormat

        Common Name	    type	format	Comments
        integer	        integer	int32	signed 32 bits
        long	        integer	int64	signed 64 bits
        float	        number	float
        double	        number	double
        string	        string
        byte	        string	byte	base64 encoded characters
        binary	        string	binary	any sequence of octets
        boolean	        boolean
        date	        string	date	As defined by full-date - RFC3339
        dateTime	    string	date-time	As defined by date-time - RFC3339
        password	    string	password	Used to hint UIs the input needs to be obscured.
         */

        val type = schema.type
        val format = schema.format

        if (schema.enum?.isNotEmpty() == true) {

            //Besides the defined values, add one to test robustness
            when (type) {
                "string" ->
                    return EnumGene(name, (schema.enum as MutableList<String>).apply { add("EVOMASTER") })
                /*
                    Looks like a possible bug in the parser, where numeric enums can be read as strings... got this
                    issue in GitLab schemas, eg for visibility_level
                 */
                "integer" -> {
                    if (format == "int64") {
                        val data : MutableList<Long> = schema.enum
                                .map{ if(it is String) it.toLong() else it as Long}
                                .toMutableList()

                        return EnumGene(name, (data).apply { add(42L) })
                    }

                    val data : MutableList<Int> = schema.enum
                            .map{ if(it is String) it.toInt() else it as Int}
                            .toMutableList()
                    return EnumGene(name, data.apply { add(42) })
                }
                "number" -> {
                    //if (format == "double" || format == "float") {
                    //TODO: Is it always casted as Double even for Float??? Need test
                    val data : MutableList<Double> = schema.enum
                            .map{ if(it is String) it.toDouble() else it as Double}
                            .toMutableList()
                    return EnumGene(name, data.apply { add(42.0) })
                }
                else -> log.warn("Cannot handle enum of type: $type")
            }
        }

        /*
            TODO constraints like min/max
         */

        //first check for "optional" format
        when (format) {
            "int32" -> return IntegerGene(name)
            "int64" -> return LongGene(name)
            "double" -> return DoubleGene(name)
            "float" -> return FloatGene(name)
            "password" -> return StringGene(name) //nothing special to do, it is just a hint
            "binary" -> return StringGene(name) //does it need to be treated specially?
            "byte" -> return Base64StringGene(name)
            "date" -> return DateGene(name)
            "date-time" -> return DateTimeGene(name)
            else -> if (format != null) {
                log.warn("Unhandled format '$format'")
            }
        }

        /*
                If a format is not defined, the type should default to
                the JSON Schema definition
            */
        when (type) {
            "integer" -> return IntegerGene(name)
            "number" -> return DoubleGene(name)
            "boolean" -> return BooleanGene(name)
            "string" -> {
                return if (schema.pattern == null) {
                    StringGene(name)
                } else {
                    try {
                        RegexHandler.createGeneForEcma262(schema.pattern)
                    } catch (e: Exception) {
                        /*
                            TODO: if the Regex is syntactically invalid, we should warn
                            the user. But, as we do not support 100% regex, might be an issue
                            with EvoMaster. Anyway, in such cases, instead of crashing EM, let's just
                            take it as a String.
                            When 100% support, then tell user that it is his/her fault
                         */
                        LoggingUtil.uniqueWarn(log, "Cannot handle regex: ${schema.pattern}")
                        StringGene(name)
                    }
                }
            }
            "array" -> {
                if (schema is ArraySchema) {

                    val arrayType: Schema<*> = if (schema.items == null) {
                        LoggingUtil.uniqueWarn(log, "Array type '$name' is missing mandatory field 'items' to define its type." +
                                " Defaulting to 'string'")
                        Schema<Any>().also { it.type = "string" }
                    } else {
                        schema.items
                    }
                    val template = getGene(name + "_item", arrayType, swagger, history, referenceClassDef = null)

                    //Could still have an empty []
//                    if (template is CycleObjectGene) {
//                        return CycleObjectGene("<array> ${template.name}")
//                    }
                    return ArrayGene(name, template)
                } else {
                    LoggingUtil.uniqueWarn(log, "Invalid 'array' definition for '$name'")
                }
            }

            "object" -> {
                return createObjectGene(name, schema, swagger, history, referenceClassDef)
            }

            "file" -> return StringGene(name) //TODO file is a hack. I want to find a more elegant way of dealing with it (BMR)
        }

        if (name == "body" && schema.properties?.isNotEmpty() == true) {
            /*
                This could happen when parsing a body-payload as formData
            */
            return createObjectGene(name, schema, swagger, history, referenceClassDef)
        }

        if (type == null && format == null) {
            LoggingUtil.uniqueWarn(log, "No type/format information provided for '$name'. Defaulting to 'string'")
            return StringGene(name)
        }

        throw IllegalArgumentException("Cannot handle combination $type/$format")
    }

    private fun createObjectGene(name: String, schema: Schema<*>, swagger: OpenAPI, history: Deque<String>, referenceTypeName: String?): Gene {

        val fields = schema.properties?.entries?.map {
            possiblyOptional(
                    getGene(it.key, it.value, swagger, history, referenceClassDef = null),
                    schema.required?.contains(it.key)
            )
        } ?: listOf()

        /*
                    Can be either a boolean or a Schema
                 */
        val additional = schema.additionalProperties

        if (additional is Boolean) {
            /*
                if 'false', no other fields besides the specified ones can be added.
                Default is 'true'.
              */
            //TODO could add extra fields for robustness testing
        }
        if (additional is Schema<*>) {
            /*
               TODO could add extra fields for robustness testing,
               with and without following the given schema for their type
             */

            /*
                TODO proper handling.
                Using a map is just a temp solution
             */

            if (fields.isEmpty()) {
                return MapGene(name, getGene(name + "_field", additional, swagger, history, null))
            }
        }

        //TODO allOf, anyOf, oneOf and not

        if (fields.isEmpty()) {
            log.warn("No fields for object definition: $name")
            return MapGene(name, StringGene(name + "_field"))
        }

        /*
            add refClass with title of SchemaObject
            Man: shall we pop history here?
         */
        return ObjectGene(name, fields, if(schema is ObjectSchema) referenceTypeName?:schema.title else null)
    }


    private fun createObjectFromReference(name: String,
                                          reference: String,
                                          swagger: OpenAPI,
                                          history: Deque<String> = ArrayDeque()
    ): Gene {

        val isRoot = history.isEmpty()

        /*
            We need to avoid cycles like A.B.A...
            From root to leaves, how many repeated object should appear on a path?
            Maybe this should be config to experiment with.
            Anyway, it is a problem in scout-api
         */
        val cycleDepth = 1

        if (history.count { it == reference } >= cycleDepth) {
            return CycleObjectGene("Cycle for: $reference")
        }

        if (isRoot && refCache.containsKey(reference)) {
            return refCache[reference]!!.copy()
        }

        try {
            URI(reference)
        } catch (e: URISyntaxException) {
            LoggingUtil.uniqueWarn(log, "Object reference is not a valid URI: $reference")
        }

        val schema = getLocalObjectSchema(swagger, reference)

        if (schema == null) {
            //token after last /
            val classDef = getClassDef(reference)

            LoggingUtil.uniqueWarn(log, "No $classDef among the object definitions in the OpenApi file")

            return ObjectGene(name, listOf(), classDef)
        }

        history.push(reference)

        val gene = getGene(name, schema, swagger, history, getClassDef(reference))

        if(isRoot) {
            GeneUtils.preventCycles(gene)
            refCache[reference] = gene
        }

        history.pop()

        return gene
    }

<<<<<<< HEAD
    private fun getClassDef(reference: String): String = reference.substring(reference.lastIndexOf("/") + 1)
=======
    private fun getClassDef(reference: String) = reference.substring(reference.lastIndexOf("/") + 1)
>>>>>>> 951edeb2

    private fun getLocalParameter(swagger: OpenAPI, reference: String) : Parameter?{
        val name = extractReferenceName(reference)

        return swagger.components.parameters[name]
    }

    private fun getLocalObjectSchema(swagger: OpenAPI, reference: String): Schema<*>? {

        val classDef = extractReferenceName(reference)

        return swagger.components.schemas[classDef]
    }

    private fun extractReferenceName(reference: String): String {
        try {
            URI(reference)
        } catch (e: URISyntaxException) {
            LoggingUtil.uniqueWarn(log, "Object reference is not a valid URI: $reference")
        }

        //token after last /
        return reference.substring(reference.lastIndexOf("/") + 1)
    }

    private fun removeDuplicatedParams(operation: Operation): List<Parameter> {

        /*
            Duplicates are not allowed, based on combination of "name" and "location".
            https://github.com/OAI/OpenAPI-Specification/blob/3.0.1/versions/3.0.1.md#operationObject
         */

        if (operation.parameters == null) {
            return listOf()
        }

        val selection = mutableListOf<Parameter>()
        val seen = mutableSetOf<String>()

        for (p in operation.parameters) {

            val key = p.`in` + "_" + p.name
            if (!seen.contains(key)) {
                seen.add(key)
                selection.add(p)
            }
        }

        val diff = operation.parameters.size - selection.size
        if (diff > 0) {
            log.warn("Operation ${operation.operationId} has $diff repeated parameters")
        }

        return selection
    }


    private fun checkSkipped(skipped: MutableList<String>, endpointsToSkip: List<String>, actionCluster: MutableMap<String, Action>) {
        if (skipped.size != endpointsToSkip.size) {
            val msg = "${endpointsToSkip.size} were set to be skipped, but only ${skipped.size}" +
                    " were found in the schema"
            LoggingUtil.getInfoLogger().error(msg)
            endpointsToSkip.filter { !skipped.contains(it) }
                    .forEach { LoggingUtil.getInfoLogger().warn("Missing endpoint: $it") }
            throw SutProblemException(msg)
        }

        LoggingUtil.getInfoLogger().apply {
            if (skipped.size != 0) {
                info("Skipped ${skipped.size} path endpoints from the schema configuration")
            }

            val n = actionCluster.size
            when (n) {
                0 -> warn("There is _NO_ usable RESTful API endpoint defined in the schema configuration")
                1 -> info("There is only one usable RESTful API endpoint defined in the schema configuration")
                else -> info("There are $n usable RESTful API endpoints defined in the schema configuration")
            }
        }
    }

    fun getModelsFromSwagger(swagger: OpenAPI,
                             modelCluster: MutableMap<String, ObjectGene>) {
        modelCluster.clear()

        /*
            needs to check whether there exist some side-effects
            if do not clean those, some testDeterminism might fail due to inconsistent warning log.
         */
        refCache.clear()
        dtoCache.clear()

        if (swagger.components.schemas != null) {
            swagger.components.schemas
                    .forEach {
                        val model = createObjectFromReference(it.key,
                                it.component1(),
                                swagger
                        )
                        when (model) {
                            //BMR: the modelCluster expects an ObjectGene. If the result is not that, it is wrapped in one.
                            is ObjectGene -> modelCluster.put(it.component1(), (model as ObjectGene))
                            is MapGene<*> -> modelCluster.put(it.component1(), ObjectGene(it.component1(), listOf(model)))
                        }

                    }
        }
    }

    fun getBasePathFromURL(swagger: OpenAPI): String {
        /*
            TODO would need more general approach, as different HTTP servers could
            have different base paths
         */
        val serverUrl = swagger.servers[0].url
        val basePath: String = try {
            URI(serverUrl).path.trim()
        } catch (e: URISyntaxException) {
            LoggingUtil.uniqueWarn(log, "Invalid URI used in schema to define servers: $serverUrl")
            ""
        }
        return basePath
    }

}<|MERGE_RESOLUTION|>--- conflicted
+++ resolved
@@ -612,11 +612,7 @@
         return gene
     }
 
-<<<<<<< HEAD
-    private fun getClassDef(reference: String): String = reference.substring(reference.lastIndexOf("/") + 1)
-=======
     private fun getClassDef(reference: String) = reference.substring(reference.lastIndexOf("/") + 1)
->>>>>>> 951edeb2
 
     private fun getLocalParameter(swagger: OpenAPI, reference: String) : Parameter?{
         val name = extractReferenceName(reference)
