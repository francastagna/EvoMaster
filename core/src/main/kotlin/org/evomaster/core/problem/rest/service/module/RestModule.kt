package org.evomaster.core.problem.rest.service.module

import com.google.inject.TypeLiteral
import org.evomaster.core.languagemodel.LanguageModelConnector
import org.evomaster.core.problem.externalservice.httpws.service.HarvestActualHttpWsResponseHandler
import org.evomaster.core.problem.externalservice.httpws.service.HttpWsExternalServiceHandler
import org.evomaster.core.problem.rest.RestIndividual
import org.evomaster.core.problem.security.classifiers.llm.LanguageModelConnector
import org.evomaster.core.problem.rest.data.RestIndividual
import org.evomaster.core.problem.rest.service.fitness.AbstractRestFitness
import org.evomaster.core.problem.rest.service.fitness.ResourceRestFitness
import org.evomaster.core.problem.rest.service.fitness.RestFitness
import org.evomaster.core.problem.rest.service.mutator.RestStructureMutator
import org.evomaster.core.problem.rest.service.sampler.AbstractRestSampler
import org.evomaster.core.problem.rest.service.sampler.RestSampler
import org.evomaster.core.remote.service.RemoteController
import org.evomaster.core.remote.service.RemoteControllerImplementation
import org.evomaster.core.search.service.mutator.StandardMutator
import org.evomaster.core.search.service.*
import org.evomaster.core.search.service.mutator.Mutator
import org.evomaster.core.search.service.mutator.StructureMutator


class RestModule(private val bindRemote: Boolean = true) : RestBaseModule() {

    override fun configure() {

        super.configure()

        if (bindRemote) {
            bind(RemoteController::class.java)
                .to(RemoteControllerImplementation::class.java)
                .asEagerSingleton()
        }

        bind(object : TypeLiteral<Sampler<RestIndividual>>() {})
            .to(RestSampler::class.java)
            .asEagerSingleton()

        bind(object : TypeLiteral<Sampler<*>>() {})
            .to(RestSampler::class.java)
            .asEagerSingleton()

        bind(AbstractRestSampler::class.java)
            .to(RestSampler::class.java)
            .asEagerSingleton()

        bind(RestSampler::class.java)
            .asEagerSingleton()

        bind(object : TypeLiteral<FitnessFunction<RestIndividual>>() {})
            .to(RestFitness::class.java)
            .asEagerSingleton()

        bind(object : TypeLiteral<AbstractRestFitness>() {})
            .to(ResourceRestFitness::class.java)
            .asEagerSingleton()

        bind(object : TypeLiteral<FitnessFunction<*>>() {})
            .to(RestFitness::class.java)
            .asEagerSingleton()

        bind(object : TypeLiteral<Mutator<RestIndividual>>() {})
            .to(object : TypeLiteral<StandardMutator<RestIndividual>>() {})
            .asEagerSingleton()

        bind(StructureMutator::class.java)
            .to(RestStructureMutator::class.java)
            .asEagerSingleton()

        bind(HttpWsExternalServiceHandler::class.java)
            .asEagerSingleton()

        bind(HarvestActualHttpWsResponseHandler::class.java)
            .asEagerSingleton()

        bind(LanguageModelConnector::class.java)
            .asEagerSingleton()
<<<<<<< HEAD
=======

>>>>>>> 2b64f85d
    }
}<|MERGE_RESOLUTION|>--- conflicted
+++ resolved
@@ -76,9 +76,6 @@
 
         bind(LanguageModelConnector::class.java)
             .asEagerSingleton()
-<<<<<<< HEAD
-=======
 
->>>>>>> 2b64f85d
     }
 }