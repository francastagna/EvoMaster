package org.evomaster.core.problem.rest

import org.evomaster.core.database.DbAction
import org.evomaster.core.database.DbActionUtils
import org.evomaster.core.problem.api.service.ApiWsIndividual
import org.evomaster.core.problem.rest.resource.RestResourceCalls
import org.evomaster.core.problem.rest.resource.SamplerSpecification
import org.evomaster.core.search.Action
import org.evomaster.core.search.ActionFilter
import org.evomaster.core.search.ActionFilter.*
import org.evomaster.core.search.Individual
import org.evomaster.core.search.StructuralElement
import org.evomaster.core.search.gene.*
import org.evomaster.core.search.tracer.Traceable
import org.evomaster.core.search.tracer.TraceableElementCopyFilter
import org.evomaster.core.search.tracer.TrackOperator
import org.slf4j.Logger
import org.slf4j.LoggerFactory

/**
 *
 * @property trackOperator indicates which operator create this individual.
 * @property index indicates when the individual is created, ie, using num of evaluated individual.
 */
class RestIndividual(
        val sampleType: SampleType,
        val sampleSpec: SamplerSpecification? = null,
        trackOperator: TrackOperator? = null,
        index : Int = -1,
        allActions : MutableList<StructuralElement>
): ApiWsIndividual(trackOperator, index, allActions) {

    companion object{
        private val log: Logger = LoggerFactory.getLogger(RestIndividual::class.java)
    }

    constructor(
            resourceCalls: MutableList<RestResourceCalls>,
            sampleType: SampleType,
            sampleSpec: SamplerSpecification? = null,
            dbInitialization: MutableList<DbAction> = mutableListOf(),
            trackOperator: TrackOperator? = null,
            index : Int = -1
    ) : this(sampleType, sampleSpec, trackOperator, index, mutableListOf<StructuralElement>().apply {
        addAll(dbInitialization); addAll(resourceCalls)
    })

    constructor(
            actions: MutableList<out Action>,
            sampleType: SampleType,
            dbInitialization: MutableList<DbAction> = mutableListOf(),
            trackOperator: TrackOperator? = null,
            index : Int = Traceable.DEFAULT_INDEX
    ) : this(
                    actions.map {RestResourceCalls(actions= listOf(it as RestCallAction), dbActions = listOf())}.toMutableList(),
                    sampleType,
                    null,
                    dbInitialization,
                    trackOperator,
                    index
            )



    override fun copyContent(): Individual {
        return RestIndividual(
                sampleType,
                sampleSpec?.copy(),
                trackOperator,
                index,
                children.map { it.copy() }.toMutableList()
        )
    }


    override fun canMutateStructure(): Boolean {
        return sampleType == SampleType.RANDOM ||
                sampleType == SampleType.SMART_GET_COLLECTION ||
                sampleType == SampleType.SMART_RESOURCE
    }

    /**
     * Note that if resource-mio is enabled, [dbInitialization] of a RestIndividual is always empty, since DbActions are created
     * for initializing an resource for a set of actions on the same resource.
     * This effects on a configuration with respect to  [EMConfig.geneMutationStrategy] is ONE_OVER_N when resource-mio is enabled.
     *
     * In another word, if resource-mio is enabled, whatever [EMConfig.geneMutationStrategy] is, it always follows "GeneMutationStrategy.ONE_OVER_N_BIASED_SQL"
     * strategy.
     *
     * TODO : modify return genes when GeneFilter is one of [GeneFilter.ALL] and [GeneFilter.ONLY_SQL]
     */
    override fun seeGenes(filter: GeneFilter): List<out Gene> {

        return when (filter) {
            GeneFilter.ALL -> seeDbActions().flatMap(DbAction::seeGenes).plus(seeActions().flatMap(Action::seeGenes))
            GeneFilter.NO_SQL -> seeActions().flatMap(Action::seeGenes)
            GeneFilter.ONLY_SQL -> seeDbActions().flatMap(DbAction::seeGenes)
        }
    }

    enum class ResourceFilter { ALL, NO_SQL, ONLY_SQL, ONLY_SQL_INSERTION, ONLY_SQL_EXISTING }

    /**
     * @return involved resources in [this] RestIndividual
     * for all [resourceCalls], we return their resource keys to represent the resource
     * for dbActions, we employ their table names to represent the resource
     *
     * NOTE that for [RestResourceCalls], there might exist DbAction as well.
     * But since the dbaction is to prepare resource for the endpoint whose goal is equivalent with POST here,
     * we do not consider such dbactions as separated resources from the endpoint.
     */
    fun seeResource(filter: ResourceFilter) : List<String>{
        return when(filter){
            ResourceFilter.ALL -> seeInitializingActions().map { it.table.name }.plus(
                getResourceCalls().map { it.getResourceKey() }
            )
            ResourceFilter.NO_SQL -> getResourceCalls().map { it.getResourceKey() }
            ResourceFilter.ONLY_SQL -> seeInitializingActions().map { it.table.name }
            ResourceFilter.ONLY_SQL_EXISTING -> seeInitializingActions().filter { it.representExistingData }.map { it.table.name }
            ResourceFilter.ONLY_SQL_INSERTION -> seeInitializingActions().filterNot { it.representExistingData }.map { it.table.name }
        }
    }

    /*
        TODO Tricky... should dbInitialization somehow be part of the size?
        But they are merged in a single operation in a single call...
        need to think about it
     */

    override fun size() = seeActions().size

    /**
     * @return actions which are REST actions
     */
    override fun seeActions(): List<RestCallAction> = getResourceCalls().flatMap { it.seeActions(NO_INIT) as List<RestCallAction> }

    /**
     * @return all Sql actions which could be in initialization or between rest actions.
     */
    override fun seeDbActions(): List<DbAction> {
        return seeInitializingActions().plus(getResourceCalls().flatMap { c-> c.seeActions(ONLY_SQL) as List<DbAction> })
    }

    override fun verifyInitializationActions(): Boolean {
        return DbActionUtils.verifyActions(seeInitializingActions())
    }

    override fun copy(copyFilter: TraceableElementCopyFilter): RestIndividual {
        val copy = copy() as RestIndividual
        when(copyFilter){
            TraceableElementCopyFilter.NONE-> {}
            TraceableElementCopyFilter.WITH_TRACK, TraceableElementCopyFilter.DEEP_TRACK  ->{
                copy.wrapWithTracking(null, tracking!!.copy())
            }else -> throw IllegalStateException("${copyFilter.name} is not implemented!")
        }
        return copy
    }

    /**
     * During mutation, the values used for parameters are changed, but the values attached to the respective used objects are not.
     * This function copies the new (mutated) values of the parameters into the respective used objects, to ensure that the objects and parameters are coherent.
     * The return value is true if everything went well, and false if some values could not be copied. It is there for debugging only.
     */

    /*
    fun enforceCoherence(): Boolean {

        //BMR: not sure I can use flatMap here. I am using a reference to the action object to get the relevant gene.
        seeActions().forEach { action ->
            action.seeGenes().forEach { gene ->
                try {
                    val innerGene = when (gene::class) {
                        OptionalGene::class -> (gene as OptionalGene).gene
                        DisruptiveGene::class -> (gene as DisruptiveGene<*>).gene
                        else -> gene
                    }
                    val relevantGene = usedObjects.getRelevantGene((action as RestCallAction), innerGene)
                    when (action::class) {
                        RestCallAction::class -> {
                            when (relevantGene::class) {
                                OptionalGene::class -> (relevantGene as OptionalGene).gene.copyValueFrom(innerGene)
                                DisruptiveGene::class -> (relevantGene as DisruptiveGene<*>).gene.copyValueFrom(innerGene)
                                ObjectGene::class -> relevantGene.copyValueFrom(innerGene)
                                else -> relevantGene.copyValueFrom(innerGene)
                            }
                        }
                    }
                }
                catch (e: Exception){
                    // TODO BMR: EnumGene is not handled well and ends up here.
                     return false
                }
            }
        }
        return true
    }

     */


    /**
     * for each call, there exist db actions for preparing resources.
     * however, the db action might refer to a db action which is not in the same call.
     * In this case, we need to repair the fk of db actions among calls.
     *
     * TODO not sure whether build binding between fk and pk
     */
    fun repairDbActionsInCalls(){
        val previous = mutableListOf<DbAction>()
        getResourceCalls().forEach { c->
            c.repairFK(previous)
            previous.addAll(c.seeActions(ONLY_SQL) as List<DbAction>)
        }
    }

    /**
     * @return all groups of actions for resource handling
     */
    fun getResourceCalls() : List<RestResourceCalls> = children.filterIsInstance<RestResourceCalls>()

    /**
     * return all the resource calls in this individual, with their index in the children list
     */
    fun getIndexedResourceCalls() : Map<Int,RestResourceCalls> = getIndexedChildren(RestResourceCalls::class.java)

    /****************************** manipulate resource call in an individual *******************************************/
    /**
     * remove the resource at [position]
     */
    fun removeResourceCall(position : Int) {
        if(!getIndexedResourceCalls().keys.contains(position))
            throw IllegalArgumentException("position is out of range of list")
        val removed = killChildByIndex(position) as RestResourceCalls
        removed.removeThisFromItsBindingGenes()
    }

    fun removeResourceCall(remove: List<RestResourceCalls>) {
        if(!getResourceCalls().containsAll(remove))
            throw IllegalArgumentException("specified rest calls are not part of this individual")
        killChildren(remove)
        remove.forEach { it.removeThisFromItsBindingGenes() }
    }

    /**
     * add [restCalls] at [position], if [position] == -1, append the [restCalls] at the end
     */
    fun addResourceCall(position: Int = -1, restCalls : RestResourceCalls) {
        if (position == -1){
            addChild(restCalls)
        }else{
            if(position > children.size)
                throw IllegalArgumentException("position is out of range of list")
            addChild(position, restCalls)
        }
    }

    /**
     * replace the resourceCall at [position] with [resourceCalls]
     */
    fun replaceResourceCall(position: Int, restCalls: RestResourceCalls){
        if(!getIndexedResourceCalls().keys.contains(position))
            throw IllegalArgumentException("position is out of range of list")

        removeResourceCall(position)
        addResourceCall(position, restCalls)
    }

    /**
     * switch the resourceCall at [position1] and the resourceCall at [position2]
     */
    fun swapResourceCall(position1: Int, position2: Int){
        val valid = getIndexedResourceCalls().keys
        if(!valid.contains(position1) || !valid.contains(position2))
            throw IllegalArgumentException("position is out of range of list")
        if(position1 == position2)
            throw IllegalArgumentException("It is not necessary to swap two same position on the resource call list")
        swapChildren(position1,position2)
    }

    fun getActionIndexes(actionFilter: ActionFilter, resourcePosition: Int)
    = getIndexedResourceCalls()[resourcePosition]!!.seeActions(ALL).map {
        seeActions(actionFilter).indexOf(it)
    }

    private fun validateSwap(first : Int, second : Int) : Boolean{
        //TODO need update, although currently not in use
        val position = getResourceCalls()[first].shouldBefore.map { r ->
            getResourceCalls().indexOfFirst { it.getResourceNodeKey() == r }
        }

        if(!position.none { it > second }) return false

        getResourceCalls().subList(0, second).find { it.shouldBefore.contains(getResourceCalls()[second].getResourceNodeKey()) }?.let {
            return getResourceCalls().indexOf(it) < first
        }
        return true

    }

    /**
     * @return movable position
     */
    fun getMovablePosition(position: Int) : List<Int>{
        return (getResourceCalls().indices)
                .filter {
                    if(it < position) validateSwap(it, position) else if(it > position) validateSwap(position, it) else false
                }
    }

    /**
     * @return whether the call at the position is movable
     */
    fun isMovable(position: Int) : Boolean{
        return (getResourceCalls().indices)
                .any {
                    if(it < position) validateSwap(it, position) else if(it > position) validateSwap(position, it) else false
                }
    }

    override fun seeActions(filter: ActionFilter): List<out Action> {
        return when(filter){
            ALL-> seeInitializingActions().plus(getResourceCalls().flatMap { it.seeActions(ALL) })
            NO_INIT -> getResourceCalls().flatMap { it.seeActions(ALL) }
            INIT -> seeInitializingActions()
            ONLY_SQL -> seeInitializingActions().plus(getResourceCalls().flatMap { it.seeActions(ONLY_SQL) })
            NO_SQL -> getResourceCalls().flatMap { it.seeActions(NO_SQL) }
        }
    }


    /**
     * @return possible swap positions of calls in this individual
     */
    fun extractSwapCandidates(): Map<Int, Set<Int>>{
        return getIndexedResourceCalls().map {
            val range = handleSwapCandidates(this, it.key)
            it.key to range
        }.filterNot { it.second.isEmpty() }.toMap()
    }

    private fun handleSwapCandidates(ind: RestIndividual, indexToSwap: Int): Set<Int>{
        val swapTo = handleSwapTo(ind, indexToSwap)
        return swapTo.filter { t -> handleSwapTo(ind, t).contains(indexToSwap) }.toSet()
    }

    private fun handleSwapTo(ind: RestIndividual, indexToSwap: Int): Set<Int>{

        val indexed = ind.getIndexedResourceCalls()
        val toSwap = indexed[indexToSwap]!!

        val before : Int =  toSwap.shouldBefore.map { t->
            indexed.filter { it.value.getResourceNodeKey() == t }
                    .minByOrNull { it.key }?.key ?: indexed.keys.maxOrNull()!! + 1
        }.minOrNull() ?: indexed.keys.maxOrNull()!! + 1


        val after : Int = toSwap.depends.map { t->
            indexed.filter { it.value.getResourceNodeKey() == t }
                    .maxByOrNull { it.key }?.key ?: 0
        }.maxOrNull() ?: 0


        if (after >= before) return emptySet()
        return indexed.keys.filter { it >= after && it < before && it != indexToSwap }.toSet()
<<<<<<< HEAD
=======
    }

    override fun getInsertTableNames(): List<String> {
        return seeDbActions().filterNot { it.representExistingData }.map { it.table.name }
>>>>>>> 8035b25b
    }
}<|MERGE_RESOLUTION|>--- conflicted
+++ resolved
@@ -362,12 +362,9 @@
 
         if (after >= before) return emptySet()
         return indexed.keys.filter { it >= after && it < before && it != indexToSwap }.toSet()
-<<<<<<< HEAD
-=======
     }
 
     override fun getInsertTableNames(): List<String> {
         return seeDbActions().filterNot { it.representExistingData }.map { it.table.name }
->>>>>>> 8035b25b
     }
 }