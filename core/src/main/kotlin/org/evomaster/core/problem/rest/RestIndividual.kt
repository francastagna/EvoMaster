package org.evomaster.core.problem.rest

import org.evomaster.core.Lazy
import org.evomaster.core.database.DbAction
import org.evomaster.core.database.DbActionUtils
import org.evomaster.core.database.SqlInsertBuilder
import org.evomaster.core.problem.rest.resource.RestResourceCalls
import org.evomaster.core.problem.rest.resource.SamplerSpecification
import org.evomaster.core.search.Action
import org.evomaster.core.search.ActionFilter
import org.evomaster.core.search.GeneFilter
import org.evomaster.core.search.Individual
import org.evomaster.core.search.gene.*
import org.evomaster.core.search.service.Randomness
import org.evomaster.core.search.tracer.TraceableElement
import org.evomaster.core.search.tracer.TraceableElementCopyFilter
import org.evomaster.core.search.tracer.TrackOperator
import org.slf4j.Logger
import org.slf4j.LoggerFactory

/**
 *
 * @property trackOperator indicates which operator create this individual.
 * @property index indicates when the individual is created, ie, using num of evaluated individual.
 */
class RestIndividual(
        //val actions: MutableList<RestAction>,
        private val resourceCalls: MutableList<RestResourceCalls>,
        val sampleType: SampleType,
        val sampleSpec: SamplerSpecification? = null,
        val dbInitialization: MutableList<DbAction> = mutableListOf(),

        trackOperator: TrackOperator? = null,
        index : Int = -1
): Individual (trackOperator, index) {

    companion object{
        private val log: Logger = LoggerFactory.getLogger(RestIndividual::class.java)
    }

    constructor(
            actions: MutableList<out Action>,
            sampleType: SampleType,
            dbInitialization: MutableList<DbAction> = mutableListOf(),
            trackOperator: TrackOperator? = null,
            index : Int = TraceableElement.DEFAULT_INDEX) :
            this(
                    actions.map { RestResourceCalls(restActions= mutableListOf(it as RestAction)) }.toMutableList(),
                    sampleType,
                    null,
                    dbInitialization,
                    trackOperator,
                    index
            )


    override fun copy(): Individual {
        return RestIndividual(
                resourceCalls.map { it.copy() }.toMutableList(),
                sampleType,
                sampleSpec?.copy(),
                dbInitialization.map { d -> d.copy() as DbAction } as MutableList<DbAction>,
                trackOperator,
                index
        )
    }

    override fun canMutateStructure(): Boolean {
        return sampleType == SampleType.RANDOM ||
                sampleType == SampleType.SMART_GET_COLLECTION ||
                sampleType == SampleType.SMART_RESOURCE
    }

    override fun seeGenes(filter: GeneFilter): List<out Gene> {

        return when (filter) {
            GeneFilter.ALL -> seeActions(ActionFilter.ALL).flatMap(Action::seeGenes)
            GeneFilter.NO_SQL -> seeActions(ActionFilter.REST).flatMap(Action::seeGenes)
            GeneFilter.ONLY_SQL -> seeActions(ActionFilter.DB).flatMap(Action::seeGenes)
            GeneFilter.ONLY_INIT_SQL -> seeActions(ActionFilter.INIT).filterIsInstance<DbAction>().flatMap(Action::seeGenes)
        }
    }

    enum class ResourceFilter { ALL, NO_SQL, ONLY_SQL, ONLY_SQL_INSERTION, ONLY_SQL_EXISTING }

    /**
     * @return involved resources in [this] RestIndividual
     * for all [resourceCalls], we return their resource keys to represent the resource
     * for dbActions, we employ their table names to represent the resource
     *
     * NOTE that for [RestResourceCalls], there might exist DbAction as well.
     * But since the dbaction is to prepare resource for the endpoint whose goal is equivalent with POST here,
     * we do not consider such dbactions as separated resources from the endpoint.
     */
    fun seeResource(filter: ResourceFilter) : List<String>{
        return when(filter){
            ResourceFilter.ALL -> dbInitialization.map { it.table.name }.plus(
                getResourceCalls().map { it.getResourceNodeKey() }
            )
            ResourceFilter.NO_SQL -> getResourceCalls().map { it.getResourceNodeKey() }
            ResourceFilter.ONLY_SQL -> dbInitialization.map { it.table.name }
            ResourceFilter.ONLY_SQL_EXISTING -> dbInitialization.filter { it.representExistingData }.map { it.table.name }
            ResourceFilter.ONLY_SQL_INSERTION -> dbInitialization.filterNot { it.representExistingData }.map { it.table.name }
        }
    }

    /*
        TODO Tricky... should dbInitialization somehow be part of the size?
        But they are merged in a single operation in a single call...
        need to think about it
     */

    override fun size() = seeActions(ActionFilter.NO_INIT).size

    /**
     * @return a list of action to be executed which might include DbActions and RestActions
     */
    override fun seeActions(filter : ActionFilter): List<out Action>{
        return when(filter){
            ActionFilter.ALL -> seeInitializingActions().plus(resourceCalls.flatMap(RestResourceCalls::seeActions))
            ActionFilter.DB -> seeInitializingActions().plus(resourceCalls.flatMap(RestResourceCalls::dbActions))
            ActionFilter.INIT -> seeInitializingActions()
            ActionFilter.NO_INIT -> resourceCalls.flatMap(RestResourceCalls::seeActions)
            ActionFilter.REST -> resourceCalls.flatMap(RestResourceCalls::restActions)
        }
    }

    fun seeRestAction() : List<RestAction>{
        return (seeActions(ActionFilter.REST) as? List<RestAction>)
            ?:throw IllegalStateException("there exist actions which are not RestAction, ${seeActions(ActionFilter.REST).filterNot { it is RestAction }.joinToString(","){it.getName()}}")
    }

    fun seeDbAction() : List<DbAction>{
        return (seeActions(ActionFilter.DB) as? List<DbAction>)
            ?:throw IllegalStateException("there exist actions which are not DbAction, ${seeActions(ActionFilter.DB).filterNot { it is DbAction }.joinToString(","){it.getName()}}")
    }

    override fun seeInitializingActions(): List<DbAction> {
        return dbInitialization
    }


    override fun verifyInitializationActions(): Boolean {
        return DbActionUtils.verifyActions(seeDbAction())
    }


    override fun repairInitializationActions(randomness: Randomness) {

        /**
         * First repair SQL Genes (i.e. SQL Timestamps)
         */
        if (log.isTraceEnabled)
            log.trace("invoke GeneUtils.repairGenes")
        GeneUtils.repairGenes(this.seeGenes(GeneFilter.ONLY_SQL).flatMap { it.flatView() })

        /**
         * Now repair database constraints (primary keys, foreign keys, unique fields, etc.)
         */
        if (!verifyInitializationActions()) {
<<<<<<< HEAD
            DbActionUtils.repairBrokenDbActionsList((seeDbAction()).toMutableList(), randomness)
=======
            if (log.isTraceEnabled)
                log.trace("invoke GeneUtils.repairBrokenDbActionsList")
            DbActionUtils.repairBrokenDbActionsList(seeDbActions().toMutableList(), randomness)
>>>>>>> 02d6e623
            Lazy.assert{verifyInitializationActions()}
        }
    }

    override fun copy(copyFilter: TraceableElementCopyFilter): RestIndividual {
        val copy = copy() as RestIndividual
        when(copyFilter){
            TraceableElementCopyFilter.NONE-> {}
            TraceableElementCopyFilter.WITH_TRACK, TraceableElementCopyFilter.DEEP_TRACK  ->{
                copy.wrapWithTracking(null, tracking!!.copy())
            }else -> throw IllegalStateException("${copyFilter.name} is not implemented!")
        }
        return copy
    }

    /**
     * During mutation, the values used for parameters are changed, but the values attached to the respective used objects are not.
     * This function copies the new (mutated) values of the parameters into the respective used objects, to ensure that the objects and parameters are coherent.
     * The return value is true if everything went well, and false if some values could not be copied. It is there for debugging only.
     */

    /*
    fun enforceCoherence(): Boolean {

        //BMR: not sure I can use flatMap here. I am using a reference to the action object to get the relevant gene.
        seeActions().forEach { action ->
            action.seeGenes().forEach { gene ->
                try {
                    val innerGene = when (gene::class) {
                        OptionalGene::class -> (gene as OptionalGene).gene
                        DisruptiveGene::class -> (gene as DisruptiveGene<*>).gene
                        else -> gene
                    }
                    val relevantGene = usedObjects.getRelevantGene((action as RestCallAction), innerGene)
                    when (action::class) {
                        RestCallAction::class -> {
                            when (relevantGene::class) {
                                OptionalGene::class -> (relevantGene as OptionalGene).gene.copyValueFrom(innerGene)
                                DisruptiveGene::class -> (relevantGene as DisruptiveGene<*>).gene.copyValueFrom(innerGene)
                                ObjectGene::class -> relevantGene.copyValueFrom(innerGene)
                                else -> relevantGene.copyValueFrom(innerGene)
                            }
                        }
                    }
                }
                catch (e: Exception){
                    // TODO BMR: EnumGene is not handled well and ends up here.
                     return false
                }
            }
        }
        return true
    }

     */



    fun getResourceCalls() : List<RestResourceCalls> = resourceCalls.toList()


    /****************************** manipulate resource call in an individual *******************************************/
    /**
     * remove the resource at [position]
     */
    fun removeResourceCall(position : Int) {
        if(position >= resourceCalls.size)
            throw IllegalArgumentException("position is out of range of list")
        resourceCalls.removeAt(position)
    }

    /**
     * add [resourceCalls] at [position]
     */
    fun addResourceCall(position: Int, restCalls : RestResourceCalls) {
        if(position > resourceCalls.size)
            throw IllegalArgumentException("position is out of range of list")
        resourceCalls.add(position, restCalls)
    }

    /**
     * append [resourceCalls] at the end
     */
    fun addResourceCall(restCalls : RestResourceCalls) {
        resourceCalls.add(restCalls)
    }

    /**
     * replace the resourceCall at [position] with [resourceCalls]
     */
    fun replaceResourceCall(position: Int, restCalls: RestResourceCalls){
        if(position > resourceCalls.size)
            throw IllegalArgumentException("position is out of range of list")
        resourceCalls.set(position, restCalls)
    }

    /**
     * switch the resourceCall at [position1] and the resourceCall at [position2]
     */
    fun swapResourceCall(position1: Int, position2: Int){
        if(position1 > resourceCalls.size || position2 > resourceCalls.size)
            throw IllegalArgumentException("position is out of range of list")
        if(position1 == position2)
            throw IllegalArgumentException("It is not necessary to swap two same position on the resource call list")
        val first = resourceCalls[position1]
        resourceCalls.set(position1, resourceCalls[position2])
        resourceCalls.set(position2, first)
    }

    fun getActionIndexes(resourcePosition: Int) = getResourceCalls()[resourcePosition].seeActions().map {
        seeActions(ActionFilter.NO_INIT).indexOf(it)
    }

    fun repairDBActions(sqlInsertBuilder: SqlInsertBuilder?, randomness: Randomness){
        val previousDbActions = mutableListOf<DbAction>()

        getResourceCalls().filter { it.dbActions.isNotEmpty() }.forEach {
            val result = DbActionUtils.verifyForeignKeys( previousDbActions.plus(it.dbActions))
            if(!result){
                val created = mutableListOf<DbAction>()
                it.dbActions.forEach { db->
                    DbActionUtils.repairFK(db, previousDbActions, created, sqlInsertBuilder, randomness)
                    previousDbActions.add(db)
                }
                it.dbActions.addAll(0, created)

            }else{
                previousDbActions.addAll(it.dbActions)
            }
        }

        // for dbactions in resource call, we might not check the unique column since it might be bound with rest actions
        if (!DbActionUtils.verifyActions(getResourceCalls().flatMap { it.dbActions })){
            DbActionUtils.repairBrokenDbActionsList(getResourceCalls().flatMap { it.dbActions }.toMutableList(), randomness)
        }

        if (!DbActionUtils.verifyActions(dbInitialization)){
            DbActionUtils.repairBrokenDbActionsList(dbInitialization, randomness)
        }

        if(!DbActionUtils.verifyForeignKeys(getResourceCalls().flatMap { it.dbActions })){
            throw IllegalStateException("after a FK repair, there still exist invalid FKs")
        }

    }

    private fun validateSwap(first : Int, second : Int) : Boolean{
        val position = getResourceCalls()[first].shouldBefore.map { r ->
            getResourceCalls().indexOfFirst { it.resourceInstance?.getAResourceKey() == r }
        }

        if(!position.none { it > second }) return false

        getResourceCalls().subList(0, second).find { it.shouldBefore.contains(getResourceCalls()[second].resourceInstance?.getAResourceKey()) }?.let {
            return getResourceCalls().indexOf(it) < first
        }
        return true

    }

    /**
     * @return movable position
     */
    fun getMovablePosition(position: Int) : List<Int>{
        return (getResourceCalls().indices)
                .filter {
                    if(it < position) validateSwap(it, position) else if(it > position) validateSwap(position, it) else false
                }
    }

    /**
     * @return whether the call at the position is movable
     */
    fun isMovable(position: Int) : Boolean{
        return (getResourceCalls().indices)
                .any {
                    if(it < position) validateSwap(it, position) else if(it > position) validateSwap(position, it) else false
                }
    }


}<|MERGE_RESOLUTION|>--- conflicted
+++ resolved
@@ -158,13 +158,9 @@
          * Now repair database constraints (primary keys, foreign keys, unique fields, etc.)
          */
         if (!verifyInitializationActions()) {
-<<<<<<< HEAD
-            DbActionUtils.repairBrokenDbActionsList((seeDbAction()).toMutableList(), randomness)
-=======
             if (log.isTraceEnabled)
                 log.trace("invoke GeneUtils.repairBrokenDbActionsList")
-            DbActionUtils.repairBrokenDbActionsList(seeDbActions().toMutableList(), randomness)
->>>>>>> 02d6e623
+            DbActionUtils.repairBrokenDbActionsList((seeDbAction()).toMutableList(), randomness)
             Lazy.assert{verifyInitializationActions()}
         }
     }
