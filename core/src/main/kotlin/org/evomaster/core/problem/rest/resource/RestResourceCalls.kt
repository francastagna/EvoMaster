package org.evomaster.core.problem.rest.resource

import org.evomaster.core.Lazy
import org.evomaster.core.database.DbAction
import org.evomaster.core.database.DbActionUtils
import org.evomaster.core.problem.rest.RestCallAction
import org.evomaster.core.problem.rest.RestIndividual
import org.evomaster.core.problem.api.service.param.Param
import org.evomaster.core.problem.util.ParamUtil
import org.evomaster.core.problem.util.RestResourceTemplateHandler
import org.evomaster.core.problem.util.BindingBuilder
import org.evomaster.core.problem.util.inference.SimpleDeriveResourceBinding
import org.evomaster.core.search.Action
import org.evomaster.core.search.ActionFilter
import org.evomaster.core.search.Individual.GeneFilter
import org.evomaster.core.search.StructuralElement
import org.evomaster.core.search.gene.Gene
import org.evomaster.core.search.service.Randomness
import org.slf4j.Logger
import org.slf4j.LoggerFactory

/**
 * the class is used to structure actions regarding resources.
 * @property template is a resource template, e.g., POST-GET
 * @property node is a resource node which creates [this] call. Note that [node] could null if it is not created by [ResourceSampler]
 * @property actions is a sequence of actions in the [RestResourceCalls] that follows [template]
 * @property dbActions are used to initialize data for rest actions, either select from db or insert new data into db
 * @param withBinding specifies whether to build binding between rest genes
 *
 */
class RestResourceCalls(
    val template: CallsTemplate? = null,
    val node: RestResourceNode? = null,
    children: MutableList<out Action>,
    withBinding: Boolean = false
): StructuralElement(children){

    constructor(template: CallsTemplate? = null, node: RestResourceNode? = null, actions: List<RestCallAction>,
                dbActions: List<DbAction>, withBinding: Boolean = false) :
            this(template, node,mutableListOf<Action>().apply { addAll(dbActions); addAll(actions) }, withBinding)

    companion object{
        private val  log : Logger = LoggerFactory.getLogger(RestResourceCalls::class.java)
    }

    init {
        if (withBinding)
            buildBindingGene()
    }

    fun doInitialize(randomness: Randomness? = null){
        children.filterIsInstance<Action>().forEach { it.doInitialize(randomness) }
    }

    private val actions : List<RestCallAction>
        get() {return children.filterIsInstance<RestCallAction>() }

    private val dbActions : List<DbAction>
        get() {return children.filterIsInstance<DbAction>()}

    /**
     * build gene binding among rest actions, ie, [actions]
     * e.g., a sequence of actions
     *     0, POST /A
     *     1, POST /A/{a}
     *     2, POST /A/{a}/B
     *     3, GET /A/{a}/B/{b}
     * (0-2) actions bind values based on the action at 3
     */
    private fun buildBindingGene(){
        if (actions.size == 1) return
        (0 until actions.size-1).forEach {
            actions[it].bindBasedOn(actions.last())
        }
    }

    /**
     * presents whether the SQL is
     *      1) for creating missing resources for POST or
     *      2) POST-POST
     */
    var is2POST = false

    /**
     * represents the resource preparation status
     */
    var status = ResourceStatus.NOT_FOUND

    /**
     * whether the call can be deleted during structure mutation
     */
    var isDeletable = true

    /**
     * this call should be before [shouldBefore]
     */
    val shouldBefore = mutableListOf<String>()

    /**
     *  the dependency is built between [this] and [depends] in this individual
     *  the dependency here means that there exist binding genes among the calls.
     */
    val depends = mutableSetOf<String>()

    final override fun copy(): RestResourceCalls {
        val copy = super.copy()
        if (copy !is RestResourceCalls)
            throw IllegalStateException("mismatched type: the type should be RestResourceCall, but it is ${this::class.java.simpleName}")
        return copy
    }



    override fun copyContent() : RestResourceCalls{
        val copy = RestResourceCalls(
            template,
            node,
            children.map { it.copy() as Action}.toMutableList(),
            withBinding = false
        )

        copy.isDeletable = isDeletable
        copy.shouldBefore.addAll(shouldBefore)
        copy.is2POST = is2POST
        copy.depends.addAll(depends)

        return copy
    }

    /**
     * @return genes that represents this resource, i.e., longest action in this resource call
     */
    fun seeGenes(filter : GeneFilter = GeneFilter.NO_SQL) : List<out Gene>{
        return when(filter){
            GeneFilter.NO_SQL -> actions.flatMap(RestCallAction::seeGenes)
            GeneFilter.ONLY_SQL -> seeMutableSQLGenes()
            GeneFilter.ALL-> seeMutableSQLGenes().plus(actions.flatMap(RestCallAction::seeGenes))
            else -> throw IllegalArgumentException("there is no initialization in an ResourceCall")
        }
    }

    /**
     * @return actions with specified action [filter]
     */
    fun seeActions(filter: ActionFilter) : List<out Action>{
        return when(filter){
            ActionFilter.ALL-> dbActions.plus(actions)
            ActionFilter.INIT, ActionFilter.ONLY_SQL -> dbActions
            ActionFilter.NO_INIT,
            ActionFilter.NO_SQL -> actions
        }
    }

    /**
     * @return size of action with specified action [filter]
     */
    fun seeActionSize(filter: ActionFilter) : Int{
        return seeActions(filter).size
    }

    /**
     * reset dbactions with [actions]
     */
    fun resetDbAction(actions: List<DbAction>){
        killChildren { it is DbAction }
        addChildren(actions)
        (getRoot() as? RestIndividual)?.cleanBrokenBindingReference()
    }

    /**
     * remove dbaction based on [removePredict]
     */
    fun removeDbActionIf(removePredict: (DbAction) -> Boolean){
        val removed = dbActions.filter {removePredict(it)}
        resetDbAction(removed)
    }

    private fun removeDbActions(remove: List<DbAction>){
        val removedGenes = remove.flatMap { it.seeGenes() }.flatMap { it.flatView() }
        killChildren(remove)
        (dbActions.plus(actions).flatMap { it.seeGenes() }).flatMap { it.flatView() }.filter { it.isBoundGene() }.forEach {
            it.cleanRemovedGenes(removedGenes)
        }
    }

    /**
     * @return the mutable SQL genes and they do not bind with any of Rest Actions
     *
     * */
    private fun seeMutableSQLGenes() : List<out Gene> = getResourceNode()
            .getMutableSQLGenes(dbActions, getRestTemplate(), is2POST)


    /**
     * bind this with other [relatedResourceCalls]
     * @param relatedResourceCalls to be bound with [this]
     * @param doRemoveDuplicatedTable specifies whether to remove duplicated db actions on this
     *      e.g., for resource C, table C is created, in addition, A and B are also created since B refers to them,
     *      in this case, if the following handling is related to A and B, we do not further create A and B once [doRemoveDuplicatedTable] is true
     */
    fun bindWithOtherRestResourceCalls(relatedResourceCalls: MutableList<RestResourceCalls>, cluster: ResourceCluster, doRemoveDuplicatedTable: Boolean){
        // handling [this.dbActions]
        if (this.dbActions.isNotEmpty() && doRemoveDuplicatedTable){
            removeDuplicatedDbActions(relatedResourceCalls, cluster, doRemoveDuplicatedTable)
        }

        // bind with rest actions
        actions.forEach { current->
            relatedResourceCalls.forEach { call->
                call.seeActions(ActionFilter.NO_SQL).forEach { previous->
                    if (previous is RestCallAction){
                        val dependent = current.bindBasedOn(previous)
                        if (dependent){
                            setDependentCall(call)
                        }

                    }
                }
            }
        }

        // synchronize values based on rest actions
        syncValues(true)
    }


    /*
        verify the binding which is only useful for debugging
     */
    fun verifyBindingGenes(other : List<RestResourceCalls>): Boolean{
        val currentAll = seeActions(ActionFilter.ALL).flatMap { it.seeGenes() }.flatMap { it.flatView() }
        val otherAll = other.flatMap { it.seeActions(ActionFilter.ALL) }.flatMap { it.seeGenes() }.flatMap { it.flatView() }

        currentAll.forEach { g->
            val root = g.getRoot()
            val ok = root is RestResourceCalls || root is RestIndividual
            if (!ok)
                return false

            if (g.isBoundGene()){
                val inside = g.bindingGeneIsSubsetOf(currentAll.plus(otherAll))
                if (!inside)
                    return false
            }
        }

        return true
    }

    fun repairFK(previous: List<DbAction>){

        if (!DbActionUtils.verifyForeignKeys(previous.plus(dbActions))){
            val current = previous.toMutableList()
            dbActions.forEach { d->
                val ok = DbActionUtils.repairFk(d, current)
                if (!ok.first){
                    throw IllegalStateException("fail to find pk in the previous dbactions")
                }
                current.add(d)
            }

            Lazy.assert { DbActionUtils.verifyForeignKeys(previous.plus(dbActions)) }
        }
    }

    /**
     * synchronize values in this call
     * @param withRest specifies whether to synchronize values based on rest actions ([withRest] is true) or db actions ([withRest] is false)
     */
    private fun syncValues(withRest: Boolean = true){
        (if (withRest) actions else dbActions).forEach {
            it.seeGenes().flatMap { i-> i.flatView() }.forEach { g->
                g.syncBindingGenesBasedOnThis()
            }
        }
    }

    private fun removeDuplicatedDbActions(calls: List<RestResourceCalls>, cluster: ResourceCluster, doRemoveDuplicatedTable: Boolean){

        val dbRelatedToTables = calls.flatMap {  it.seeActions(ActionFilter.ONLY_SQL) as List<DbAction> }.map { it.table.name }.toHashSet()

        val dbactionInOtherCalls = calls.flatMap {  it.seeActions(ActionFilter.ONLY_SQL) as List<DbAction> }
        // remove duplicated dbactions
        if (doRemoveDuplicatedTable){
            val dbActionsToRemove = this.dbActions.filter { dbRelatedToTables.contains(it.table.name) }
            if (dbActionsToRemove.isNotEmpty()){
                removeDbActions(dbActionsToRemove)
                val frontDbActions = dbactionInOtherCalls.toMutableList()
                this.dbActions
                    .forEach {db->
                        // fix fk with front dbactions
                        val ok = DbActionUtils.repairFk(db, frontDbActions)
                        if (!ok.first){
                            throw IllegalStateException("cannot fix the fk of ${db.getResolvedName()}")
                        }
                        ok.second?.forEach { db->
                            val call = calls.find { it.seeActions(ActionFilter.ONLY_SQL).contains(db) }!!
                            setDependentCall(call)
                            // handling rest action binding with the fixed db which is in a different call
                            if (dbactionInOtherCalls.contains(db)){
                                bindRestActionBasedOnDbActions(listOf(db), cluster, false, false)
                            }
                        }
                        frontDbActions.add(db)
                    }
            }
        }
    }

    private fun setDependentCall(calls: RestResourceCalls){
        calls.isDeletable = false
        calls.shouldBefore.add(getResourceNodeKey())
        depends.add(getResourceNodeKey())
    }


    /**
     *  init dbactions for [this] RestResourceCall which would build binding relationship with its rest [actions].
     *  @param dbActions specified the dbactions to be initialized for this call
     *  @param cluster specified the resource cluster
     *  @param forceBindParamBasedOnDB specified whether to force to bind values of params in rest actions based on dbactions
     *  @param dbRemovedDueToRepair specified whether any db action is removed due to repair process.
     *          Note that dbactions might be truncated in the db repair process, thus the table related to rest actions might be removed.
     *  @param bindWith specified a list of resource call which might be bound with [this]
     */
    fun initDbActions(dbActions: List<DbAction>, cluster: ResourceCluster, forceBindParamBasedOnDB: Boolean, dbRemovedDueToRepair : Boolean, bindWith: List<RestResourceCalls>? = null){
        bindWith?.forEach { p->
            val dependent = p.seeActions(ActionFilter.ONLY_SQL).any { dbActions.contains(it) }
            if (dependent){
                setDependentCall(p)
            }
        }

        if (this.dbActions.isNotEmpty()) throw IllegalStateException("dbactions of this RestResourceCall is not empty")
<<<<<<< HEAD
        addChildren(dbActions)
=======
        // db action should add in the front of rest actions
        addChildren(0, dbActions)
>>>>>>> 7e12dcc2

        bindRestActionBasedOnDbActions(dbActions, cluster, forceBindParamBasedOnDB, dbRemovedDueToRepair)

    }

    private fun bindRestActionBasedOnDbActions(dbActions: List<DbAction>, cluster: ResourceCluster, forceBindParamBasedOnDB: Boolean, dbRemovedDueToRepair : Boolean){

        val paramInfo = getResourceNode().getPossiblyBoundParams(template!!.template, is2POST)
        val paramToTables = SimpleDeriveResourceBinding.generateRelatedTables(paramInfo, this, dbActions)

        if (paramToTables.isEmpty()) return

        for (restaction in actions) {
            var list = paramToTables[restaction]
            if (list == null) list = paramToTables.filter { restaction.getName() == it.key.getName() }.values.run {
                if (this.isEmpty()) null else this.first()
            }
            if (list != null && list.isNotEmpty()) {
                BindingBuilder.bindRestAndDbAction(restaction, cluster.getResourceNode(restaction, true)!!, list, dbActions, forceBindParamBasedOnDB, dbRemovedDueToRepair, true)
            }
        }

    }


    /**
     * build the binding between [this] with other [restResourceCalls]
     */
    fun bindRestActionsWith(restResourceCalls: RestResourceCalls){
        if (restResourceCalls.getResourceNode().path != getResourceNode().path)
            throw IllegalArgumentException("target to bind refers to a different resource node, i.e., target (${restResourceCalls.getResourceNode().path}) vs. this (${getResourceNode().path})")
        val params = restResourceCalls.actions.flatMap { it.parameters }
        actions.forEach { ac ->
            if(ac.parameters.isNotEmpty()){
                ac.bindBasedOn(ac.path, params)
            }
        }
    }

    /**
     * removing all binding which refers to [this] RestResourceCalls
     */
    fun removeThisFromItsBindingGenes(){
        (dbActions.plus(actions)).forEach { a->
            a.removeThisFromItsBindingGenes()
        }
    }

    /**
     * employing the longest action to represent a group of calls on a resource
     */
    private fun longestPath() : RestCallAction{
        val candidates = ParamUtil.selectLongestPathAction(actions)
        return candidates.first()
    }

    /**
     * @return the template of [this] resource handling
     */
    fun extractTemplate() : String{
        return RestResourceTemplateHandler.getStringTemplateByCalls(this)
    }

    private fun getParamsInCall() : List<Param>  = actions.flatMap { it.parameters }

    /**
     * @return the resolved path of this resource handling based on values of params
     *
     */
    fun getResolvedKey() : String{
        return node?.path?.resolve(getParamsInCall())?: throw IllegalStateException("node is null")
    }

    /**
     * @return a path of resource handling
     */
    fun getResourceKey() : String {
        if (node != null) return getResolvedKey()
        if (actions.size == 1)
            return actions.first().path.toString()
        throw IllegalArgumentException("there are multiple rest actions in a call, but the call lacks the resource node")
    }

    /**
     * @return the string of template of this resource handling
     */
    fun getRestTemplate() = template?.template?: RestResourceTemplateHandler.getStringTemplateByActions(actions)

    /**
     * @return the resource node of this resource handling
     */
    fun getResourceNode() : RestResourceNode = node?:throw IllegalArgumentException("the individual does not have resource structure")

    /**
     * @return the path of resource node of this resource handling
     */
    fun getResourceNodeKey() : String = getResourceNode().getName()

    /**
     * @return whether the resource handling is mutatable
     *
     * if the action is bounded with existing data from db, it is not mutable
     */
    fun isMutable() = dbActions.none {
        it.representExistingData
    }

}

enum class ResourceStatus(val value: Int){
    CREATED_SQL(2),
    /**
     * DO NOT require resource
     */
    NOT_NEEDED(1),
    /**
     * resource is created
     */
    CREATED_REST(0),
    /**
     * require resource, but not enough length for post actions
     */
    NOT_ENOUGH_LENGTH(-1),
    /**
     * require resource, but do not find post action
     */
    NOT_FOUND(-2),
    /**
     * require resource, but post action requires another resource which cannot be created
     */
    NOT_FOUND_DEPENDENT(-3)
}<|MERGE_RESOLUTION|>--- conflicted
+++ resolved
@@ -332,12 +332,8 @@
         }
 
         if (this.dbActions.isNotEmpty()) throw IllegalStateException("dbactions of this RestResourceCall is not empty")
-<<<<<<< HEAD
-        addChildren(dbActions)
-=======
         // db action should add in the front of rest actions
         addChildren(0, dbActions)
->>>>>>> 7e12dcc2
 
         bindRestActionBasedOnDbActions(dbActions, cluster, forceBindParamBasedOnDB, dbRemovedDueToRepair)
 
