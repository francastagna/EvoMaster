package org.evomaster.core.problem.rpc.service

import com.google.inject.Inject
import com.webfuzzing.commons.faults.FaultCategory
import org.evomaster.client.java.controller.api.dto.AdditionalInfoDto
import org.evomaster.client.java.controller.api.dto.problem.rpc.ExecutionStatusDto
import org.evomaster.client.java.controller.api.dto.problem.rpc.ScheduleTaskInvocationsDto
import org.evomaster.client.java.controller.api.dto.problem.rpc.exception.RPCExceptionType
import org.evomaster.core.Lazy
import org.evomaster.core.sql.SqlAction
import org.evomaster.core.problem.api.service.ApiWsFitness
import org.evomaster.core.problem.enterprise.EnterpriseActionGroup
import org.evomaster.core.problem.rpc.RPCCallAction
import org.evomaster.core.problem.rpc.RPCCallResult
import org.evomaster.core.problem.rpc.RPCCallResultCategory
import org.evomaster.core.problem.rpc.RPCIndividual
import org.evomaster.core.problem.rpc.param.RPCParam
import org.evomaster.core.scheduletask.ScheduleTaskAction
import org.evomaster.core.scheduletask.ScheduleTaskActionResult
import org.evomaster.core.problem.util.ParamUtil
import org.evomaster.core.search.action.ActionResult
import org.evomaster.core.search.EvaluatedIndividual
import org.evomaster.core.search.FitnessValue
import org.evomaster.core.search.GroupsOfChildren
import org.evomaster.core.search.action.ActionFilter
import org.evomaster.core.search.gene.interfaces.CollectionGene
import org.evomaster.core.taint.TaintAnalysis
import org.slf4j.Logger
import org.slf4j.LoggerFactory

/**
 * created by manzhang on 2021/11/26
 */
class RPCFitness : ApiWsFitness<RPCIndividual>() {

    companion object{
        private val log: Logger = LoggerFactory.getLogger(RPCFitness::class.java)

        const val RPC_DEFAULT_FAULT_CODE = "RPC_framework_code"
    }

    @Inject lateinit var rpcHandler: RPCEndpointsHandler

    override fun doCalculateCoverage(
        individual: RPCIndividual,
        targets: Set<Int>,
        allTargets: Boolean,
        fullyCovered: Boolean,
        descriptiveIds: Boolean,
    ): EvaluatedIndividual<RPCIndividual>? {

        rc.resetSUT()

        // TODO handle auth
        val actionResults: MutableList<ActionResult> = mutableListOf()

        doDbCalls(individual.seeInitializingActions().filterIsInstance<SqlAction>(), actionResults = actionResults)

        val fv = FitnessValue(individual.size().toDouble())

        run loop@{
            // handle schedule task
            val scheduleTasks = individual.seeActions(ActionFilter.ONLY_SCHEDULE_TASK)
            if (scheduleTasks.isNotEmpty()){
                val ok = executeScheduleTasks(individual.seeScheduleTaskActions(), actionResults)
                if (!ok) return@loop
            }

            individual.seeAllActions().filterIsInstance<RPCCallAction>().forEachIndexed { index, action->
                val ok = executeNewAction(action, index, actionResults)
                if (!ok) return@loop
            }
        }

        val dto = updateFitnessAfterEvaluation(targets, allTargets, fullyCovered, descriptiveIds, individual, fv)
                ?: return null
        handleExtra(dto, fv)

//        expandIndividual(individual)
        val scheduleTasksResults = actionResults.filterIsInstance<ScheduleTaskActionResult>()
        /*
            TODO Man handle targets regarding info in responses,
            eg, exception
                there is no specific status info in response for thrift,
                    then we might support customized property as we mentioned in industry paper (optional)
                status info in GRPC, see https://grpc.github.io/grpc/core/md_doc_statuscodes.html
         */
        val rpcActionResults = actionResults.filterIsInstance<RPCCallResult>()

        val additionalInfoForScheduleTask = dto.additionalInfoList.subList(0, scheduleTasksResults.size)
        // TODO man might need to handle additional targets for schedule task later

        val additionalInfoForMainTask= dto.additionalInfoList.subList(scheduleTasksResults.size, dto.additionalInfoList.size)
        handleResponseTargets(fv, individual.seeAllActions().filterIsInstance<RPCCallAction>(), rpcActionResults, additionalInfoForMainTask)

        if (config.isEnabledTaintAnalysis()) {
<<<<<<< HEAD
            Lazy.assert { (scheduleTasksResults.size + rpcActionResults.size) == dto.additionalInfoList.size }
            TaintAnalysis.doTaintAnalysis(individual, dto.additionalInfoList, randomness, config.enableSchemaConstraintHandling)
=======
            Lazy.assert { rpcActionResults.size == dto.additionalInfoList.size }
            TaintAnalysis.doTaintAnalysis(individual, dto.additionalInfoList, randomness, config)
>>>>>>> 0fcd4d7a
        }

        return EvaluatedIndividual(fv, individual.copy() as RPCIndividual, actionResults, trackOperator = individual.trackOperator, index = time.evaluatedIndividuals, config = config)

    }

    // Man: comment this for the comment, the expand is now handled after each action execution
//    private fun expandIndividual(
//        individual: RPCIndividual
//    ){
//
//        /*
//            might later need to handle missing class when mocking database
//         */
//        val exMissingDto = individual.seeExternalServiceActions()
//            .filterIsInstance<RPCExternalServiceAction>()
//            .filterNot {
//                ((it.response as? ClassResponseParam)?:throw IllegalStateException("response of RPCExternalServiceAction should be RPCResponseParam, but it is ${it.response::class.java.simpleName}")).fromClass
//            }
//
//        if (exMissingDto.isEmpty()) {
//            return
//        }
//        val missingDtoClass = exMissingDto.map { (it.response as ClassResponseParam).className }
//        rpcHandler.getJVMSchemaForDto(missingDtoClass.toSet()).forEach { expandResponse->
//            exMissingDto.filter { (it.response as ClassResponseParam).run { !this.fromClass && expandResponse.key == this.className} }.forEach { a->
//                val gene = wrapWithOptionalGene(expandResponse.value, true) as OptionalGene
//                val updatedParam = (a.response as ClassResponseParam).copyWithSpecifiedResponseBody(gene)
//                updatedParam.responseParsedWithClass()
//                val update = UpdateForRPCResponseParam(updatedParam)
//                a.addUpdateForParam(update)
//            }
//        }
//    }

    private fun executeScheduleTasks(tasks : List<ScheduleTaskAction>, actionResults : MutableList<ActionResult>) : Boolean{
        searchTimeController.waitForRateLimiter()

        val taskResults = tasks.map { ScheduleTaskActionResult(it.getLocalId()) }
        actionResults.addAll(taskResults)
        val taskDtos = tasks.map { rpcHandler.transformScheduleTaskInvocationDto(it) }
        val command = ScheduleTaskInvocationsDto()
        command.tasks = taskDtos
        val response = rc.invokeScheduleTasksAndGetResults(command)

        if (response != null){
            if (taskResults.size == response.results.size){
                taskResults.forEachIndexed { index, taskResult ->
                    val resultDto = response.results[index]
                    taskResult.setResultBasedOnDto(resultDto)
                }
            }
        }
        val ok = (response != null && response.results.none { it.status == ExecutionStatusDto.FAILED })
        taskResults.last().stopping = !ok
        return ok
    }

    private fun executeNewAction(action: RPCCallAction, index: Int, actionResults: MutableList<ActionResult>) : Boolean{

        // need for RPC as well
        searchTimeController.waitForRateLimiter()

        val actionResult = RPCCallResult(action.getLocalId())
        actionResults.add(actionResult)
        val dto = getActionDto(action, index)
        val externalActions = if (action.parent is EnterpriseActionGroup<*>){
            (action.parent as EnterpriseActionGroup<*>)
                .groupsView()!!.getAllInGroup(GroupsOfChildren.EXTERNAL_SERVICES)
        }else null

        val rpc = rpcHandler.transformActionDto(action, index, externalActions)
        dto.rpcCall = rpc

        val response =  rc.executeNewRPCActionAndGetResponse(dto)


        if (response != null){
            if (config.enablePureRPCTestGeneration){
                if (response.testScript == null)
                    log.warn("empty test script")
                else{
                    actionResult.setTestScript(response.testScript)
                    actionResult.setResponseVariableName(rpc.responseVariable)
                }
            }

            if (response.error500Msg != null){
                actionResult.setFailedCall(response.error500Msg)
            }else{
                // check exception
                if (response.exceptionInfoDto != null){
                    actionResult.setRPCException(response.exceptionInfoDto)
                    if (response.exceptionInfoDto.type == RPCExceptionType.CUSTOMIZED_EXCEPTION){
                        if (response.exceptionInfoDto.exceptionDto!=null){
                            actionResult.setCustomizedExceptionBody(rpcHandler.getJsonStringFromDto(response.exceptionInfoDto.exceptionDto))
                        } else
                            log.warn("ERROR: missing customized exception dto")
                    }
                } else{
                    actionResult.setSuccess()
                    if (response.customizedCallResultCode != null){
                        actionResult.setCustomizedBusinessLogicCode(response.customizedCallResultCode)
                    }

                    // check response
                    if (response.rpcResponse !=null){
                        Lazy.assert { action.responseTemplate != null }
                        val responseParam = action.responseTemplate!!.copy() as RPCParam
                        rpcHandler.setGeneBasedOnParamDto(responseParam.gene, response.rpcResponse)
                        action.response = responseParam

                        //extract response type
                        actionResult.setHandledResponse(false)
                        val valueGene = ParamUtil.getValueGene(responseParam.gene)
                        if (valueGene is CollectionGene){
                            actionResult.setHandledCollectionResponse(valueGene.isEmpty())
                        }

                        if (config.enableRPCAssertionWithInstance){
                            if (response.assertionScript == null){
                                log.warn("empty test assertions")
                            }else{
                                actionResult.setAssertionScript(response.assertionScript)
                            }
                        }
                    } else {
                        actionResult.setHandledResponse(true)
                    }

                }
            }

            // expand
            if (externalActions != null && response.expandInfo != null){
                rpcHandler.expandSchema(action, response.expandInfo);
                rpcHandler.expandRPCAction(externalActions)
            }
        }else{
            actionResult.setFailedCall()
        }

        actionResult.stopping = response == null

        return response != null
    }

    private fun handleResponseTargets(fv: FitnessValue,
                                      actions: List<RPCCallAction>,
                                      actionResults: List<RPCCallResult>,
                                      additionalInfoList: List<AdditionalInfoDto>
    ){
        actionResults.indices.forEach { i->
            val last = additionalInfoList[i].lastExecutedStatement?:RPC_DEFAULT_FAULT_CODE
            actionResults[i].getInvocationCode()
                ?:throw IllegalStateException("INVOCATION CODE is not assigned on the RPC call result")

            handleAdditionalTargetsDescription(fv, actionResults[i], actions[i].getName(), i, last)

        }
    }


    private fun handleAdditionalTargetsDescription(fv: FitnessValue,
                                                   callResult: RPCCallResult,
                                                   name: String,
                                                   indexOfAction : Int,
                                                   locationPotentialBug: String){

        val category = RPCCallResultCategory.valueOf(callResult.getInvocationCode()!!)

        val okId = idMapper.handleLocalTarget(idMapper.getHandledRPC(name))
        val failId = idMapper.handleLocalTarget(idMapper.getFaultDescriptiveId(FaultCategory.RPC_DECLARED_EXCEPTION,name))

        when(category){
            RPCCallResultCategory.HANDLED->{
                fv.updateTarget(okId, 1.0, indexOfAction)
                fv.updateTarget(failId, 0.5, indexOfAction)

                if (config.enableRPCCustomizedResponseTargets)
                    handleBusinessLogicTarget(fv, callResult, name, indexOfAction, locationPotentialBug)
                if (config.enableRPCExtraResponseTargets)
                    handleHandledResponse(fv, callResult, name, indexOfAction)
            }
            // low reward for protocol error
            RPCCallResultCategory.PROTOCOL_ERROR->{
                fv.updateTarget(okId, 0.1, indexOfAction)
                fv.updateTarget(failId, 0.1, indexOfAction)
            }
            RPCCallResultCategory.OTHERWISE_EXCEPTION,
            RPCCallResultCategory.CUSTOM_EXCEPTION,
            RPCCallResultCategory.UNEXPECTED_EXCEPTION ->{
                fv.updateTarget(okId, 0.5, indexOfAction)
                fv.updateTarget(failId, 1.0, indexOfAction)

                // exception type + last statement + endpoint name
                val postfix = "${callResult.getExceptionTypeName()} $locationPotentialBug $name"
                val descriptiveId = if (category == RPCCallResultCategory.UNEXPECTED_EXCEPTION){
                    idMapper.getFaultDescriptiveId(FaultCategory.RPC_UNEXPECTED_EXCEPTION,postfix)
                }else
                    idMapper.getFaultDescriptiveId(FaultCategory.RPC_DECLARED_EXCEPTION,postfix)

                val exceptionId = idMapper.handleLocalTarget(descriptiveId)
                fv.updateTarget(exceptionId, 1.0, indexOfAction)

                callResult.setLastStatementForInternalError(locationPotentialBug)

            }

            RPCCallResultCategory.INTERNAL_ERROR->{
                fv.updateTarget(okId, 0.5, indexOfAction)
                fv.updateTarget(failId, 1.0, indexOfAction)

                val postfix = "$locationPotentialBug $name"
                val descriptiveId = idMapper.getFaultDescriptiveId(FaultCategory.RPC_INTERNAL_ERROR,postfix)

                val bugId = idMapper.handleLocalTarget(descriptiveId)
                fv.updateTarget(bugId, 1.0, indexOfAction)

                callResult.setLastStatementForInternalError(locationPotentialBug)
            }
            RPCCallResultCategory.FAILED, RPCCallResultCategory.TRANSPORT_ERROR ->{
                // no reward for failed and transport error
            }
        }
    }

    private fun handleHandledResponse(fv: FitnessValue,
                               callResult: RPCCallResult,
                               name: String,
                               indexOfAction : Int){
        if (!callResult.hasResponse()) return;

        val resNull = idMapper.handleLocalTarget("RESPONSE_NULL:$name")
        val resNotNull = idMapper.handleLocalTarget("RESPONSE_NOTNULL:$name")

        if (callResult.isNotNullHandledResponse()){
            fv.updateTarget(resNull, 0.5, indexOfAction)
            fv.updateTarget(resNotNull, 1.0, indexOfAction)

            if (callResult.hasCollectionResponse()){
                val resEmpty = idMapper.handleLocalTarget("RESPONSE_COLLECTION_EMPTY:$name")
                val resNotEmpty = idMapper.handleLocalTarget("RESPONSE_COLLECTION_NOTEMPTY:$name")

                if (callResult.isNotEmptyHandledResponse()){
                    fv.updateTarget(resEmpty, 0.5, indexOfAction)
                    fv.updateTarget(resNotEmpty, 1.0, indexOfAction)
                } else{
                    fv.updateTarget(resEmpty, 1.0, indexOfAction)
                    fv.updateTarget(resNotEmpty, 0.5, indexOfAction)
                }
            }

        } else{
            fv.updateTarget(resNull, 1.0, indexOfAction)
            fv.updateTarget(resNotNull, 0.5, indexOfAction)
        }
    }

    private fun handleBusinessLogicTarget(fv: FitnessValue,
                                          callResult: RPCCallResult,
                                          name: String,
                                          indexOfAction : Int,
                                          locationPotentialBug: String){

        val okId = idMapper.handleLocalTarget(idMapper.getHandledRPCAndSuccess(name))
        val failId = idMapper.handleLocalTarget(idMapper.getFaultDescriptiveId(FaultCategory.RPC_HANDLED_ERROR, name))

        when{
            callResult.isSuccessfulBusinessLogicCode() ->{
                fv.updateTarget(okId, 1.0, indexOfAction)
                fv.updateTarget(failId, 0.5, indexOfAction)
            }

            callResult.isOtherwiseCustomizedServiceError() ->{
                fv.updateTarget(okId, 0.1, indexOfAction)
                fv.updateTarget(failId, 0.1, indexOfAction)
            }

            callResult.isCustomizedServiceError() -> {
                fv.updateTarget(okId, 0.5, indexOfAction)
                fv.updateTarget(failId, 1.0, indexOfAction)

                val postfix = "$locationPotentialBug $name"
                val descriptiveId = idMapper.getFaultDescriptiveId(FaultCategory.RPC_SERVICE_ERROR,postfix)

                val bugId = idMapper.handleLocalTarget(descriptiveId)
                fv.updateTarget(bugId, 1.0, indexOfAction)

                callResult.setLastStatementForInternalError(locationPotentialBug)
            }
        }
    }
}<|MERGE_RESOLUTION|>--- conflicted
+++ resolved
@@ -94,13 +94,8 @@
         handleResponseTargets(fv, individual.seeAllActions().filterIsInstance<RPCCallAction>(), rpcActionResults, additionalInfoForMainTask)
 
         if (config.isEnabledTaintAnalysis()) {
-<<<<<<< HEAD
             Lazy.assert { (scheduleTasksResults.size + rpcActionResults.size) == dto.additionalInfoList.size }
-            TaintAnalysis.doTaintAnalysis(individual, dto.additionalInfoList, randomness, config.enableSchemaConstraintHandling)
-=======
-            Lazy.assert { rpcActionResults.size == dto.additionalInfoList.size }
             TaintAnalysis.doTaintAnalysis(individual, dto.additionalInfoList, randomness, config)
->>>>>>> 0fcd4d7a
         }
 
         return EvaluatedIndividual(fv, individual.copy() as RPCIndividual, actionResults, trackOperator = individual.trackOperator, index = time.evaluatedIndividuals, config = config)
