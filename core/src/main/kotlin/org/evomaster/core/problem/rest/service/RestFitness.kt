--- conflicted
+++ resolved
@@ -120,16 +120,7 @@
             TaintAnalysis.doTaintAnalysis(individual, dto.additionalInfoList, randomness)
         }
 
-<<<<<<< HEAD
-        return EvaluatedIndividual(
-                fv, individual.copy() as RestIndividual,
-                actionResults,
-                trackOperator = if(config.enableTrackEvaluatedIndividual) sampler else null,
-                config = config)
-
-=======
         return EvaluatedIndividual(fv, individual.copy() as RestIndividual, actionResults, trackOperator = individual.trackOperator, index = time.evaluatedIndividuals, config = config)
->>>>>>> 2825e2fe
     }
 
     private fun registerNewAction(action: RestAction, index: Int){
