--- conflicted
+++ resolved
@@ -2,7 +2,10 @@
 
 import com.google.inject.Inject
 import org.evomaster.client.java.controller.api.dto.ActionDto
+import org.evomaster.client.java.controller.api.dto.AdditionalInfoDto
 import org.evomaster.client.java.instrumentation.shared.ObjectiveNaming
+import org.evomaster.client.java.instrumentation.shared.StringSpecialization
+import org.evomaster.client.java.instrumentation.shared.StringSpecializationInfo
 import org.evomaster.core.database.DbActionTransformer
 import org.evomaster.core.logging.LoggingUtil
 import org.evomaster.core.problem.rest.RestAction
@@ -18,6 +21,10 @@
 import org.evomaster.core.taint.TaintAnalysis
 import org.slf4j.Logger
 import org.slf4j.LoggerFactory
+import org.evomaster.core.Lazy
+import org.evomaster.core.problem.rest.RestAction
+import org.evomaster.core.search.gene.StringGene
+import org.evomaster.core.search.gene.regex.RegexGene
 
 open class RestFitness : AbstractRestFitness<RestIndividual>() {
 
@@ -107,11 +114,7 @@
 
         if (config.baseTaintAnalysisProbability > 0) {
             assert(actionResults.size == dto.additionalInfoList.size)
-<<<<<<< HEAD
             TaintAnalysis.doTaintAnalysis(individual, dto.additionalInfoList, randomness)
-=======
-            doTaintAnalysis(individual, dto.additionalInfoList)
->>>>>>> 587fc4c8
         }
 
         return EvaluatedIndividual(fv, individual.copy() as RestIndividual, actionResults)
@@ -130,56 +133,6 @@
         })
     }
 
-<<<<<<< HEAD
-=======
-    private fun doTaintAnalysis(individual: RestIndividual, additionalInfoList: List<AdditionalInfoDto>) {
-
-        /*
-            Analyze if any tainted value was used in the SUT in some special way.
-            If that happened, then such info would end up in the AdditionalInfoDto.
-            Then, we would extend the genotype (but not the phenotype!!!) of this test.
-         */
-
-        Lazy.assert { individual.seeActions().size >= additionalInfoList.size }
-
-        for (i in 0 until additionalInfoList.size) {
-
-            val dto = additionalInfoList[i]
-            if (dto.stringSpecializations == null || dto.stringSpecializations.isEmpty()) {
-                continue
-            }
-
-            val action = individual.seeActions()[i]
-
-            for (entry in dto.stringSpecializations.entries) {
-
-                if (entry.value.isEmpty()) {
-                    throw IllegalArgumentException("No specialization info for value ${entry.key}")
-                }
-
-                val specs = entry.value.map {
-                    StringSpecializationInfo(
-                            StringSpecialization.valueOf(it.stringSpecialization),
-                            it.value)
-                }
-
-                val stringGene = action.seeGenes()
-                        .flatMap { it.flatView() }
-                        .filterIsInstance<StringGene>()
-                        .find { it.getValueAsRawString() == entry.key }
-
-                if (stringGene == null) {
-                    /*
-                        This can happen if the taint input is manipulated, but still with
-                        same prefix and postfix
-                     */
-                    log.debug("No taint input '${entry.key}' in action nr. $i")
-                } else {
-                    stringGene.addSpecializations(specs, randomness)
-                }
-            }
-        }
->>>>>>> 587fc4c8
 
 
     override fun doInitializingActions(ind: RestIndividual) {
