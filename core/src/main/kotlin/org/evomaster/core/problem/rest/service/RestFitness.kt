--- conflicted
+++ resolved
@@ -68,9 +68,6 @@
             }
         }
 
-<<<<<<< HEAD
-        val ids = targetsToEvaluate(targets, individual)
-=======
         if(actionResults.any { it is RestCallResult && it.getTcpProblem() }){
             /*
                 If there are socket issues, we avoid trying to compute any coverage.
@@ -84,16 +81,8 @@
             return null
         }
 
-        /*
-            We cannot request all non-covered targets, because:
-            1) performance hit
-            2) might not be possible to have a too long URL
-         */
-        //TODO prioritized list
-        val ids = randomness.choose(
-                archive.notCoveredTargets().filter { !IdMapper.isLocal(it) },
-                100).toSet()
->>>>>>> abc3670b
+
+        val ids = targetsToEvaluate(targets, individual)
 
         val dto = rc.getTestResults(ids)
         if (dto == null) {
