package org.evomaster.core.database.schema

import org.evomaster.client.java.controller.api.dto.database.schema.DatabaseType

/**
 *
 * Should be immutable
 */
data class Column(

        val name: String,

        val type: ColumnDataType,

        val size: Int = 0,

        val primaryKey: Boolean = false,

        val nullable: Boolean = true,

        val unique: Boolean = false,

        val autoIncrement: Boolean = false,

        val foreignKeyToAutoIncrement: Boolean = false,

        val lowerBound: Int? = null,

        val upperBound: Int? = null,

        val enumValuesAsStrings: List<String>? = null,

        val similarToPatterns: List<String>? = null,

        val likePatterns: List<String>? = null,

        val databaseType: DatabaseType,

        val isUnsigned : Boolean = false,

        /**
         * a negative number means that the scale is unspecified or inapplicable
         */
<<<<<<< HEAD
        val scale: Int = -1
=======
        val precision: Int = -1,

        /**
         * A column with dimension > 0 represents arrays, matrices, etc.
         */
        val dimension: Int = 0,

        val compositeType: List<Column>? = null,

        val compositeTypeName: String? = null,
>>>>>>> 7057ab03

        // public boolean identity;

        //TODO something for other constraints
)<|MERGE_RESOLUTION|>--- conflicted
+++ resolved
@@ -41,10 +41,7 @@
         /**
          * a negative number means that the scale is unspecified or inapplicable
          */
-<<<<<<< HEAD
-        val scale: Int = -1
-=======
-        val precision: Int = -1,
+        val scale: Int = -1,
 
         /**
          * A column with dimension > 0 represents arrays, matrices, etc.
@@ -53,8 +50,7 @@
 
         val compositeType: List<Column>? = null,
 
-        val compositeTypeName: String? = null,
->>>>>>> 7057ab03
+        val compositeTypeName: String? = null
 
         // public boolean identity;
 
