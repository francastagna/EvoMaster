--- conflicted
+++ resolved
@@ -359,9 +359,6 @@
         }
         return repaired
 
-<<<<<<< HEAD
-    }
-
-=======
->>>>>>> cbe69dd6
+    }
+
 }