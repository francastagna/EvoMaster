--- conflicted
+++ resolved
@@ -562,7 +562,6 @@
                     for mysql, precision is [1, 65] (default 10), and scale is [0, 30] (default 0)
                     different db might have different range, then do not validate the range for the moment
                  */
-<<<<<<< HEAD
                 val range = NumberCalculationUtil.boundaryDecimal(column.size, column.scale)
                 BigDecimalGene(
                     column.name,
@@ -570,14 +569,6 @@
                     max = range.second,
                     precision = column.size,
                     scale = column.scale
-=======
-                val range = NumberCalculationUtil.boundaryDecimal(column.size, column.precision)
-                FloatGene(
-                        column.name,
-                        min = if (column.isUnsigned) 0.0f else range.first.toFloat(),
-                        max = range.second.toFloat(),
-                        precision = column.precision
->>>>>>> 7057ab03
                 )
             } else{
                 log.warn("invalid scale value (${column.scale}) for decimal, and it should not be less than 0")
@@ -595,7 +586,6 @@
             val MONEY_COLUMN_PRECISION = 2
             val MONEY_COLUMN_SIZE = 8
             val range = NumberCalculationUtil.boundaryDecimal(MONEY_COLUMN_SIZE, MONEY_COLUMN_PRECISION)
-<<<<<<< HEAD
 
             BigDecimalGene(
                 column.name,
@@ -603,13 +593,6 @@
                 max = range.second,
                 precision = MONEY_COLUMN_SIZE,
                 scale = MONEY_COLUMN_PRECISION
-=======
-            FloatGene(
-                    column.name,
-                    min = range.first.toFloat(),
-                    max = range.second.toFloat(),
-                    precision = MONEY_COLUMN_PRECISION
->>>>>>> 7057ab03
             )
         }
     }
