--- conflicted
+++ resolved
@@ -712,11 +712,7 @@
     @Experimental
     @Cfg("Enable Expectation Generation. If enabled, expectations will be generated. " +
             "A variable called expectationsMasterSwitch is added to the test suite, with a default value of false. If set to true, an expectation that fails will cause the test case containing it to fail.")
-<<<<<<< HEAD
-    var expectationsActive = true
-=======
     var expectationsActive = false
->>>>>>> e8ea441b
 
     @Cfg("Generate basic assertions. Basic assertions (comparing the returned object to itself) are added to the code. " +
             "NOTE: this should not cause any tests to fail.")
