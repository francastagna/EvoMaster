package org.evomaster.core

import joptsimple.BuiltinHelpFormatter
import joptsimple.OptionDescriptor
import joptsimple.OptionParser
import joptsimple.OptionSet
import org.evomaster.client.java.controller.api.ControllerConstants
import org.evomaster.client.java.instrumentation.shared.ObjectiveNaming
import org.evomaster.client.java.instrumentation.shared.ReplacementCategory
import org.evomaster.core.logging.LoggingUtil
import org.evomaster.core.output.OutputFormat
import org.evomaster.core.search.impact.impactinfocollection.GeneMutationSelectionMethod
import org.evomaster.core.search.service.IdMapper
import org.slf4j.LoggerFactory
import java.net.MalformedURLException
import java.net.URL
import java.nio.file.Files
import java.nio.file.InvalidPathException
import java.nio.file.Paths
import kotlin.reflect.KMutableProperty
import kotlin.reflect.jvm.javaType

typealias PercentageAsProbability = EMConfig.Probability

/**
 * Class used to hold all the main configuration properties
 * of EvoMaster.
 *
 */
class EMConfig {

    /*
        Code here does use the JOptSimple library

        https://pholser.github.io/jopt-simple/
     */

    companion object {

        private val log = LoggerFactory.getLogger(EMConfig::class.java)

        private const val headerRegex = "(.+:.+)|(^$)"

        private const val targetSeparator = ";"
        private const val targetNone = "\\b(None|NONE|none)\\b"
        private const val targetPrefix = "\\b(Class|CLASS|class|Line|LINE|line|Branch|BRANCH|branch|MethodReplacement|METHODREPLACEMENT|method[r|R]eplacement|Success_Call|SUCCESS_CALL|success_[c|C]all|Local|LOCAL|local|PotentialFault|POTENTIALFAULT|potential[f|F]ault)\\b"
        private const val targetExclusionRegex = "^($targetNone|($targetPrefix($targetSeparator$targetPrefix)*))\$"

        private const val maxTcpPort = 65535.0

        /**
         * Maximum possible length for strings.
         * Really, having something longer would make little to no sense
         */
        const val stringLengthHardLimit = 20_000

        fun validateOptions(args: Array<String>): OptionParser {

            val config = EMConfig()

            val parser = getOptionParser()
            val options = parser.parse(*args)

            if (!options.has("help")) {
                //actual validation is done here
                config.updateProperties(options)
            }

            return parser
        }

        /**
         * Having issue with types/kotlin/reflection...
         * Therefore, need custom output formatting.
         * However, easier way (for now) is to just override
         * what we want to change
         *
         *  TODO: groups and ordering
         */
        private class MyHelpFormatter : BuiltinHelpFormatter(80, 2) {
            override fun extractTypeIndicator(descriptor: OptionDescriptor): String? {
                return null
            }
        }

        /**
         * Get all available "console options" for the annotated properties
         */
        fun getOptionParser(): OptionParser {

            val defaultInstance = EMConfig()

            val parser = OptionParser()

            parser.accepts("help", "Print this help documentation")
                    .forHelp()

            getConfigurationProperties().forEach { m ->
                /*
                    Note: here we could use typing in the options,
                    instead of converting everything to string.
                    But it looks bit cumbersome to do it in Kotlin,
                    at least for them moment

                    Until we make a complete MyHelpFormatter, here
                    for the types we "hack" the default one, ie,
                    we set the type description to "null", but then
                    the argument description will contain the type
                 */

                val argTypeName = m.returnType.toString()
                        .run { substring(lastIndexOf('.') + 1) }

                parser.accepts(m.name, getDescription(m).toString())
                        .withRequiredArg()
                        .describedAs(argTypeName)
                        .defaultsTo(m.call(defaultInstance).toString())
            }

            parser.formatHelpWith(MyHelpFormatter())

            return parser
        }

        class ConfigDescription(
                val text: String,
                val constraints: String,
                val enumExperimentalValues: String,
                val enumValidValues: String,
                val experimental: Boolean,
                val debug: Boolean
        ) {
            override fun toString(): String {

                var description = text

                if(debug){
                    description += " [DEBUG option]."
                }
                if (constraints.isNotBlank()) {
                    description += " [Constraints: $constraints]."
                }
                if (enumValidValues.isNotBlank()) {
                    description += " [Values: $enumValidValues]."
                }
                if (enumExperimentalValues.isNotBlank()) {
                    description += " [Experimental Values: $enumExperimentalValues]."
                }

                if (experimental) {
                    /*
                    TODO: For some reasons, coloring is not working here.
                    Could open an issue at:
                    https://github.com/jopt-simple/jopt-simple
                    */
                    //description = AnsiColor.inRed("EXPERIMENTAL: $description")
                    description = "EXPERIMENTAL: $description"
                }

                return description
            }
        }

        fun getDescription(m: KMutableProperty<*>): ConfigDescription {

            val cfg = (m.annotations.find { it is Cfg } as? Cfg)
                ?: throw IllegalArgumentException("Property ${m.name} is not annotated with @Cfg")

            val text = cfg.description.trim().run {
                when {
                    isBlank() -> "No description."
                    !endsWith(".") -> "$this."
                    else -> this
                }
            }

            val min = (m.annotations.find { it is Min } as? Min)?.min
            val max = (m.annotations.find { it is Max } as? Max)?.max
            val probability = m.annotations.find { it is Probability }
            val url = m.annotations.find { it is Url }
            val regex = (m.annotations.find { it is Regex } as? Regex)?.regex

            var constraints = ""
            if (min != null || max != null || probability != null || url != null || regex != null) {
                if (min != null) {
                    constraints += "min=$min"
                }
                if (max != null) {
                    if (min != null) constraints += ", "
                    constraints += "max=$max"
                }
                if (probability != null) {
                    constraints += "probability 0.0-1.0"
                }
                if (url != null) {
                    constraints += "URL"
                }
                if (regex != null) {
                    constraints += "regex $regex"
                }
            }

            var experimentalValues = ""
            var validValues = ""
            val returnType = m.returnType.javaType as Class<*>

            if (returnType.isEnum) {
                val elements = returnType.getDeclaredMethod("values")
                    .invoke(null) as Array<*>
                val experimentElements = elements.filter { it is WithExperimentalOptions && it.isExperimental() }
                val validElements = elements.filter { it !is WithExperimentalOptions || !it.isExperimental() }
                experimentalValues = experimentElements.joinToString(", ")
                validValues = validElements.joinToString(", ")
            }

            val experimental = (m.annotations.find { it is Experimental } as? Experimental)
            val debug = (m.annotations.find { it is Debug } as? Debug)

            return ConfigDescription(
                text,
                constraints,
                experimentalValues,
                validValues,
                experimental != null,
                debug != null
            )
        }


        fun getConfigurationProperties(): List<KMutableProperty<*>> {
            return EMConfig::class.members
                    .filterIsInstance(KMutableProperty::class.java)
                    .filter { it.annotations.any { it is Cfg } }
        }
    }

    /**
     * Update the values of the properties based on the options
     * chosen on the command line
     *
     *
     * @throws IllegalArgumentException if there are constraint violations
     */
    fun updateProperties(options: OptionSet) {

        getConfigurationProperties().forEach { m ->

            updateProperty(options, m)

            checkPropertyConstraints(m)
        }

        checkMultiFieldConstraints()

        handleDeprecated()
    }


    private fun handleDeprecated(){
        /*
            TODO If this happens often, then should use annotations.
            eg, could handle specially in Markdown all the deprecated fields
         */
        if(testSuiteFileName.isNotBlank()){
            LoggingUtil.uniqueUserWarn("Using deprecated option 'testSuiteFileName'")
            outputFilePrefix = testSuiteFileName
            outputFileSuffix = ""
            testSuiteFileName = ""
        }
    }

    fun checkMultiFieldConstraints() {
        /*
            Each option field might have specific constraints, setup with @annotations.
            However, there can be multi-field constraints as well.
            Those are defined here.
            They can be checked only once all fields have been updated
         */

        if(!blackBox && bbSwaggerUrl.isNotBlank()){
            throw IllegalArgumentException("'bbSwaggerUrl' should be set only in black-box mode")
        }
        if(!blackBox && bbTargetUrl.isNotBlank()){
            throw IllegalArgumentException("'bbTargetUrl' should be set only in black-box mode")
        }

        // ONUR, this line is changed since it did not compile in the previous case.
        if(!endpointFocus.isNullOrBlank() && !endpointPrefix.isNullOrBlank()){
            throw IllegalArgumentException("both 'endpointFocus' and 'endpointPrefix' are set")
        }

        if (blackBox && !bbExperiments) {

            if(problemType == ProblemType.DEFAULT){
                LoggingUtil.uniqueUserWarn("You are doing Black-Box testing, but you did not specify the" +
                        " 'problemType'. The system will default to RESTful API testing.")
                problemType = ProblemType.REST
            }

            if (problemType == ProblemType.REST && bbSwaggerUrl.isNullOrBlank()) {
                throw IllegalArgumentException("In black-box mode for REST APIs, you must set the bbSwaggerUrl option")
            }
            if(problemType == ProblemType.GRAPHQL && bbTargetUrl.isNullOrBlank()){
                throw IllegalArgumentException("In black-box mode for GraphQL APIs, you must set the bbTargetUrl option")
            }
            if (outputFormat == OutputFormat.DEFAULT) {
                /*
                    TODO in the future, once we support POSTMAN outputs, we should default it here
                 */
                throw IllegalArgumentException("In black-box mode, you must specify a value for the outputFormat option different from DEFAULT")
            }
        }

        if (!blackBox && bbExperiments) {
            throw IllegalArgumentException("Cannot setup bbExperiments without black-box mode")
        }

        if(!blackBox && ratePerMinute > 0){
            throw IllegalArgumentException("ratePerMinute is used only for black-box testing")
        }

        if(blackBox && ratePerMinute <=0){
            LoggingUtil.uniqueUserWarn("You have not setup 'ratePerMinute'. If you are doing testing of" +
                    " a remote service which you do not own, you might want to put a rate-limiter to prevent" +
                    " EvoMaster from bombarding such service with HTTP requests.")
        }

        when (stoppingCriterion) {
            StoppingCriterion.TIME -> if (maxActionEvaluations != defaultMaxActionEvaluations) {
                throw IllegalArgumentException("Changing number of max actions, but stopping criterion is time")
            }
            StoppingCriterion.FITNESS_EVALUATIONS -> if (maxTimeInSeconds != defaultMaxTimeInSeconds ||
                    maxTime != defaultMaxTime) {
                throw IllegalArgumentException("Changing max time, but stopping criterion is based on fitness evaluations")
            }
        }

        if (shouldGenerateSqlData() && !heuristicsForSQL) {
            throw IllegalArgumentException("Cannot generate SQL data if you not enable " +
                    "collecting heuristics with 'heuristicsForSQL'")
        }

        if (heuristicsForSQL && !extractSqlExecutionInfo) {
            throw IllegalArgumentException("Cannot collect heuristics SQL data if you not enable " +
                    "extracting SQL execution info with 'extractSqlExecutionInfo'")
        }
        if(!heuristicsForSQL && heuristicsForSQLAdvanced){
            throw IllegalArgumentException("Advanced SQL heuristics requires enabling base ones as well")
        }

        if (enableTrackEvaluatedIndividual && enableTrackIndividual) {
            throw IllegalArgumentException("When tracking EvaluatedIndividual, it is not necessary to track individual")
        }

        if (adaptiveGeneSelectionMethod != GeneMutationSelectionMethod.NONE && probOfArchiveMutation > 0 && !weightBasedMutationRate)
            throw IllegalArgumentException("When applying adaptive gene selection, weight-based mutation rate should be enabled")

        if (probOfArchiveMutation > 0 && !enableTrackEvaluatedIndividual)
            throw IllegalArgumentException("Archive-based solution is only applicable when enable of tracking of EvaluatedIndividual.")

        if (doCollectImpact && !enableTrackEvaluatedIndividual)
            throw IllegalArgumentException("Impact collection should be applied together with tracking EvaluatedIndividual")

        if (isEnabledTaintAnalysis() && !useMethodReplacement) {
            throw IllegalArgumentException("Base Taint Analysis requires 'useMethodReplacement' option")
        }

        if ((outputFilePrefix.contains("-") || outputFileSuffix.contains("-"))
                    && outputFormat.isJavaOrKotlin()) { //TODO also for C#?
             throw IllegalArgumentException("In JVM languages, you cannot use the symbol '-' in test suite file name")
        }

        if (seedTestCases && seedTestCasesPath.isNullOrBlank()) {
            throw IllegalArgumentException("When using the seedTestCases option, you must specify the file path of the test cases with the seedTestCasesPath option")
        }

        // Clustering constraints: the executive summary is not really meaningful without the clustering
        if(executiveSummary && testSuiteSplitType != TestSuiteSplitType.CLUSTER){
            executiveSummary = false
            LoggingUtil.uniqueUserWarn("The option to turn on Executive Summary is only meaningful when clustering is turned on (--testSuiteSplitType CLUSTERING). " +
                    "The option has been deactivated for this run, to prevent a crash.")
            //throw IllegalArgumentException("The option to turn on Executive Summary is only meaningful when clustering is turned on (--testSuiteSplitType CLUSTERING).")
        }

        if (problemType == ProblemType.RPC
            && createTests
            && (enablePureRPCTestGeneration || enableRPCAssertionWithInstance)
            && outputFormat  != OutputFormat.DEFAULT && (!outputFormat.isJavaOrKotlin())){
            throw IllegalArgumentException("when generating RPC tests with actual object instances in specified format, outputFormat only supports Java or Kotlin now")
        }

        val jaCoCo_on = jaCoCoAgentLocation.isNotBlank() && jaCoCoCliLocation.isNotBlank() && jaCoCoOutputFile.isNotBlank()
        val jaCoCo_off = jaCoCoAgentLocation.isBlank() && jaCoCoCliLocation.isBlank() && jaCoCoOutputFile.isBlank()

        if(!jaCoCo_on && ! jaCoCo_off){
            throw IllegalArgumentException("JaCoCo location for agent/cli and output options must be all set or all left empty")
        }

        if(!taintOnSampling && useGlobalTaintInfoProbability > 0){
            throw IllegalArgumentException("Need to activate taintOnSampling to use global taint info")
        }

        if(maxLengthForStringsAtSamplingTime > maxLengthForStrings){
            throw IllegalArgumentException("Max length at sampling time $maxLengthForStringsAtSamplingTime" +
                    " cannot be greater than maximum string length $maxLengthForStrings")
        }

        if (saveMockedResponseAsSeparatedFile && testResourcePathToSaveMockedResponse.isBlank())
            throw IllegalArgumentException("testResourcePathToSaveMockedResponse cannot be empty if it is required to save mocked responses in separated files (ie, saveMockedResponseAsSeparatedFile=true)")
    }

    private fun checkPropertyConstraints(m: KMutableProperty<*>) {
        val parameterValue = m.getter.call(this).toString()

        //check value against constraints on its field, if any
        m.annotations.find { it is Min }?.also {
            it as Min
            if (parameterValue.toDouble() < it.min) {
                throw IllegalArgumentException("Failed to handle Min ${it.min} constraint for" +
                        " parameter '${m.name}' with value $parameterValue")
            }
        }

        m.annotations.find { it is Max }?.also {
            it as Max
            if (parameterValue.toDouble() > it.max) {
                throw IllegalArgumentException("Failed to handle Max ${it.max} constraint for" +
                        " parameter '${m.name}' with value $parameterValue")
            }
        }

        m.annotations.find { it is Probability }?.also {
            it as Probability
            val p = parameterValue.toDouble()
            if (p < 0 || p > 1) {
                throw IllegalArgumentException("Failed to handle probability constraint for" +
                        " parameter '${m.name}' with value $parameterValue. The value must be in [0,1].")
            }
        }

        m.annotations.find { it is Url }?.also {
            if (!parameterValue.isNullOrBlank()) {
                try {
                    URL(parameterValue)
                } catch (e: MalformedURLException) {
                    throw IllegalArgumentException("Parameter '${m.name}' with value $parameterValue is" +
                            " not a valid URL: ${e.message}")
                }
            }
        }

        m.annotations.find { it is Regex }?.also {
            it as Regex
            if (!parameterValue.matches(kotlin.text.Regex(it.regex))) {
                throw IllegalArgumentException("Parameter '${m.name}' with value $parameterValue is" +
                        " not matching the regex: ${it.regex}")
            }
        }

        m.annotations.find { it is Folder }?.also{
            val path = try{
                Paths.get(parameterValue).toAbsolutePath()
            } catch(e: InvalidPathException){
                throw IllegalArgumentException("Parameter '${m.name}' is not a valid FS path: ${e.message}")
            }

            if(Files.exists(path) && ! Files.isWritable(path)){
                throw IllegalArgumentException("Parameter '${m.name}' refers to a folder that already" +
                        " exists, but that cannot be written to: $path")
            }
            if(Files.exists(path) && ! Files.isDirectory(path)){
                throw IllegalArgumentException("Parameter '${m.name}' refers to a file that already" +
                        " exists, but that it is not a folder: $path")
            }
        }

        m.annotations.find { it is FilePath }?.also{
            val fp = it as FilePath
            if(!fp.canBeBlank || parameterValue.isNotBlank()) {

                val path = try {
                    Paths.get(parameterValue).toAbsolutePath()
                } catch (e: InvalidPathException) {
                    throw IllegalArgumentException("Parameter '${m.name}' is not a valid FS path: ${e.message}")
                }

                if (Files.exists(path) && !Files.isWritable(path)) {
                    throw IllegalArgumentException("Parameter '${m.name}' refers to a file that already" +
                            " exists, but that cannot be written/replace to: $path")
                }
                if (Files.exists(path) && Files.isDirectory(path)) {
                    throw IllegalArgumentException("Parameter '${m.name}' refers to a file that is instead an" +
                            " existing folder: $path")
                }
            }
        }
    }

    private fun updateProperty(options: OptionSet, m: KMutableProperty<*>) {
        val opt = options.valueOf(m.name)?.toString()
                ?: throw IllegalArgumentException("Value not found for property ${m.name}")

        val returnType = m.returnType.javaType as Class<*>

        /*
                TODO: ugly checks. But not sure yet if can be made better in Kotlin.
                Could be improved with isSubtypeOf from 1.1?
                http://stackoverflow.com/questions/41553647/kotlin-isassignablefrom-and-reflection-type-checks
             */

        //update value, but only if it was in the specified options.
        //WARNING: without this check, it would reset to default for fields not in "options"
        if (options.has(m.name)) {
            try {
                if (Integer.TYPE.isAssignableFrom(returnType)) {
                    m.setter.call(this, Integer.parseInt(opt))

                } else if (java.lang.Long.TYPE.isAssignableFrom(returnType)) {
                    m.setter.call(this, java.lang.Long.parseLong(opt))

                } else if (java.lang.Double.TYPE.isAssignableFrom(returnType)) {
                    m.setter.call(this, java.lang.Double.parseDouble(opt))

                } else if (java.lang.Boolean.TYPE.isAssignableFrom(returnType)) {
                    m.setter.call(this, java.lang.Boolean.parseBoolean(opt))

                } else if (java.lang.String::class.java.isAssignableFrom(returnType)) {
                    m.setter.call(this, opt)

                } else if (returnType.isEnum) {
                    val valueOfMethod = returnType.getDeclaredMethod("valueOf",
                            java.lang.String::class.java)
                    m.setter.call(this, valueOfMethod.invoke(null, opt))

                } else {
                    throw IllegalStateException("BUG: cannot handle type $returnType")
                }
            } catch (e: Exception) {
                throw IllegalArgumentException("Failed to handle property '${m.name}'", e)
            }
        }

        // private set
        excludedTargetsForImpactCollection = extractExcludedTargetsForImpactCollection()
    }

    fun shouldGenerateSqlData() = isMIO() && (generateSqlDataWithDSE || generateSqlDataWithSearch)

    fun shouldGenerateMongoData() = generateMongoData

    fun experimentalFeatures(): List<String> {

        val properties = getConfigurationProperties()
                .filter { it.annotations.find { it is Experimental } != null }
                .filter {
                    val returnType = it.returnType.javaType as Class<*>
                    when {
                        java.lang.Boolean.TYPE.isAssignableFrom(returnType) -> it.getter.call(this) as Boolean
                        it.annotations.find { p -> p is Probability && p.activating } != null -> (it.getter.call(this) as Double) > 0
                        else -> false
                    }
                }
                .map { it.name }

        val enums = getConfigurationProperties()
                .filter {
                    val returnType = it.returnType.javaType as Class<*>
                    if (returnType.isEnum) {
                        val e = it.getter.call(this)
                        val f = returnType.getField(e.toString())
                        f.annotations.find { it is Experimental } != null
                    } else {
                        false
                    }
                }
                .map { "${it.name}=${it.getter.call(this)}" }

        return properties.plus(enums)
    }

//------------------------------------------------------------------------
//--- custom annotations

    /**
     * Configuration (CFG in short) for EvoMaster.
     * Properties annotated with [Cfg] can be set from
     * command line.
     * The code in this class uses reflection, on each property
     * marked with this annotation, to build the list of available
     * modifiable configurations.
     */
    @Target(AnnotationTarget.PROPERTY)
    @MustBeDocumented
    annotation class Cfg(val description: String)

    @Target(AnnotationTarget.PROPERTY)
    @MustBeDocumented
    annotation class Min(val min: Double)

    @Target(AnnotationTarget.PROPERTY)
    @MustBeDocumented
    annotation class Max(val max: Double)

    @Target(AnnotationTarget.PROPERTY)
    @MustBeDocumented
    annotation class Url

    @Target(AnnotationTarget.PROPERTY)
    @MustBeDocumented
    annotation class Regex(val regex: String)


    /**
     * For internal configurations that we introduced just to get more info on EM,
     * with aim of debugging issues.
     */
    @Target(AnnotationTarget.PROPERTY)
    @MustBeDocumented
    annotation class Debug



    /**
     * A double value between 0 and 1
     */
    @Target(AnnotationTarget.PROPERTY)
    @MustBeDocumented
    annotation class Probability(
            /**
             * Specify if this probability would activate a functionality if greater than 0.
             * If not, it might still not be used, depending on other configurations.
             * This is mainly needed when dealing with @Experimental probabilities that must
             * be put to 0 if they would activate a new feature that is still unstable
             */
            val activating: Boolean = true
    )


    /**
     * This annotation is used to represent properties controlling
     * features that are still work in progress.
     * Do not use them (yet) in production.
     */
    @Target(AnnotationTarget.PROPERTY, AnnotationTarget.FIELD)
    @MustBeDocumented
    annotation class Experimental


    /**
     * This represent one of the main properties to set in EvoMaster.
     * Those are the ones most likely going to be set by practitioners.
     * Note: most of the other properties are mainly for experiments
     */
    @Target(AnnotationTarget.PROPERTY)
    @MustBeDocumented
    annotation class Important(
            /**
             * The lower value, the more importance.
             * This only impact of options are sorted when displayed
             */
            val priority: Double
    )

    @Target(AnnotationTarget.PROPERTY)
    @MustBeDocumented
    annotation class Folder

    @Target(AnnotationTarget.PROPERTY)
    @MustBeDocumented
    annotation class FilePath(val canBeBlank : Boolean = false)

//------------------------------------------------------------------------
//--- properties

    /*
        WARNING
        if any change is made here, the "options.md" MUST be recreated
        with ConfigToMarkdown

        You will also need to check if any special character you use in the
        descriptions end-up in some screwed-up Markdown layout
     */

    //----- "Important" options, sorted by priority --------------



    val defaultMaxTime = "60s"

    @Important(1.0)
    @Cfg("Maximum amount of time allowed for the search. " +
            " The time is expressed with a string where hours (`h`), minutes (`m`) and" +
            " seconds (`s`) can be specified, e.g., `1h10m120s` and `72m` are both valid" +
            " and equivalent." +
            " Each component (i.e., `h`, `m` and `s`) is optional, but at least one must be specified. " +
            " In other words, if you need to run the search for just `30` seconds, you can write `30s` " +
            " instead of `0h0m30s`." +
            " **The more time is allowed, the better results one can expect**." +
            " But then of course the test generation will take longer." +
            " For how long should _EvoMaster_ be left run?" +
            " The default 1 _minute_ is just for demonstration." +
            " __We recommend to run it between 1 and 24 hours__, depending on the size and complexity " +
            " of the tested application."
    )
    @Regex("(\\s*)((?=(\\S+))(\\d+h)?(\\d+m)?(\\d+s)?)(\\s*)")
    var maxTime = defaultMaxTime

    @Important(2.0)
    @Cfg("The path directory of where the generated test classes should be saved to")
    @Folder
    var outputFolder = "src/em"


    @Important(2.0)
    @Cfg("The name prefix of generated file(s) with the test cases, without file type extension." +
            " In JVM languages, if the name contains '.', folders will be created to represent" +
            " the given package structure." +
            " Also, in JVM languages, should not use '-' in the file name, as not valid symbol" +
            " for class identifiers." +
            " This prefix be combined with the outputFileSuffix to combined the final name." +
            " As EvoMaster can split the generated tests among different files, each will get a label," +
            " and the names will be in the form prefix+label+suffix.")
    @Regex("[-a-zA-Z\$_][-0-9a-zA-Z\$_]*(.[-a-zA-Z\$_][-0-9a-zA-Z\$_]*)*")
    var outputFilePrefix = "EvoMaster"

    @Important(2.0)
    @Cfg("The name suffix for the generated file(s), to be added before the file type extension." +
            " As EvoMaster can split the generated tests among different files, each will get a label," +
            " and the names will be in the form prefix+label+suffix.")
    @Regex("[-a-zA-Z\$_][-0-9a-zA-Z\$_]*(.[-a-zA-Z\$_][-0-9a-zA-Z\$_]*)*")
    var outputFileSuffix = "Test"


    @Deprecated("Should use outputFilePrefix and outputFileSuffix")
    @Cfg("DEPRECATED. Rather use _outputFilePrefix_ and _outputFileSuffix_")
    var testSuiteFileName = ""

    @Important(2.0)
    @Cfg("Specify in which format the tests should be outputted." +
            " If left on `DEFAULT`, then the value specified in the _EvoMaster Driver_ will be used." +
            " But a different value must be chosen if doing Black-Box testing.")
    var outputFormat = OutputFormat.DEFAULT

    @Important(2.1)
    @Cfg("Enforce timeout (in seconds) in the generated tests." +
            " This feature might not be supported in all frameworks." +
            " If 0 or negative, the timeout is not applied.")
    var testTimeout = 60

    @Important(3.0)
    @Cfg("Use EvoMaster in black-box mode. This does not require an EvoMaster Driver up and running. However, you will need to provide further option to specify how to connect to the SUT")
    var blackBox = false

    @Important(3.2)
    @Url
    @Cfg("When in black-box mode for REST APIs, specify the URL of where the OpenAPI/Swagger schema can be downloaded from." +
            " If the schema is on the local machine, you can use a URL starting with 'file://'." +
            " If the given URL is neither starting with 'file' nor 'http', then it will be treated as a local file path.")
    var bbSwaggerUrl: String = ""

    @Important(3.5)
    @Url
    @Cfg("When in black-box mode, specify the URL of where the SUT can be reached, e.g.," +
            " http://localhost:8080 ." +
            " In REST, if this is missing, the URL will be inferred from OpenAPI/Swagger schema." +
            " In GraphQL, this must point to the entry point of the API, e.g.," +
            " http://localhost:8080/graphql .")
    var bbTargetUrl: String = ""


    @Important(3.7)
    @Cfg("Rate limiter, of how many actions to do per minute. For example, when making HTTP calls towards" +
            " an external service, might want to limit the number of calls to avoid bombarding such service" +
            " (which could end up becoming equivalent to a DoS attack)." +
            " A value of zero or negative means that no limiter is applied." +
            " This is needed only for black-box testing of remote services.")
    var ratePerMinute = 0

    @Important(4.0)
    @Regex(headerRegex)
    @Cfg("In black-box testing, we still need to deal with authentication of the HTTP requests." +
            " With this parameter it is possible to specify a HTTP header that is going to be added to most requests." +
            " This should be provided in the form _name:value_. If more than 1 header is needed, use as well the" +
            " other options _header1_ and _header2_.")
    var header0 = ""

    @Important(4.1)
    @Regex(headerRegex)
    @Cfg("See documentation of _header0_.")
    var header1 = ""

    @Important(4.2)
    @Regex(headerRegex)
    @Cfg("See documentation of _header0_.")
    var header2 = ""

    @Important(5.0)
    @FilePath
    @Cfg("When generating tests in JavaScript, there is the need to know where the driver is located in respect to" +
            " the generated tests")
    var jsControllerPath = "./app-driver.js"

    //-------- other options -------------


    @Cfg("At times, we need to run EvoMaster with printed logs that are deterministic." +
            " For example, this means avoiding printing out time-stamps.")
    var avoidNonDeterministicLogs = false

    enum class Algorithm {
        MIO, RANDOM, WTS, MOSA
    }

    @Cfg("The algorithm used to generate test cases")
    var algorithm = Algorithm.MIO

    /**
    * Workaround for issues with annotations that can not be applied on ENUM values,
    * like @Experimental
    * */
    interface WithExperimentalOptions{
        fun isExperimental() : Boolean
    }

    enum class ProblemType(private val experimental: Boolean) : WithExperimentalOptions {
        DEFAULT(experimental = false),
        REST(experimental = false),
        GRAPHQL(experimental = false),
        RPC(experimental = true),
        WEBFRONTEND(experimental = true);
        override fun isExperimental() = experimental
    }

    @Cfg("The type of SUT we want to generate tests for, e.g., a RESTful API." +
            " If left to DEFAULT, the type will be inferred from the EM Driver." +
            " However, in case of ambiguities (e.g., the driver specifies more than one type)," +
            " then this field must be set with a specific type." +
            " This is also the case for Black-Box testing where there is no EM Driver." +
            " In this latter case, the system defaults to handle REST APIs.")
    var problemType = ProblemType.DEFAULT


    @Cfg("Specify if test classes should be created as output of the tool. " +
            "Usually, you would put it to 'false' only when debugging EvoMaster itself")
    var createTests = true

    enum class TestSuiteSplitType {
        NONE,
        CLUSTER,
        CODE
    }

    @Cfg("Instead of generating a single test file, it could be split in several files, according to different strategies")
    var testSuiteSplitType = TestSuiteSplitType.CLUSTER

    @Experimental
    @Cfg("Specify the maximum number of tests to be generated in one test suite. " +
            "Note that a negative number presents no limit per test suite")
    var maxTestsPerTestSuite = -1

    @Cfg("Generate an executive summary, containing an example of each category of potential fault found." +
                    "NOTE: This option is only meaningful when used in conjuction with clustering. " +
                    "This is achieved by turning the option --testSuiteSplitType to CLUSTER")
    var executiveSummary = true

    @Cfg("The Distance Metric Last Line may use several values for epsilon." +
            "During experimentation, it may be useful to adjust these values. Epsilon describes the size of the neighbourhood used for clustering, so may result in different clustering results." +
            "Epsilon should be between 0.0 and 1.0. If the value is outside of that range, epsilon will use the default of 0.8.")
    @Min(0.0)
    @Max(1.0)
    var lastLineEpsilon = 0.8

    @Cfg("The Distance Metric Error Text may use several values for epsilon." +
            "During experimentation, it may be useful to adjust these values. Epsilon describes the size of the neighbourhood used for clustering, so may result in different clustering results." +
            "Epsilon should be between 0.0 and 1.0. If the value is outside of that range, epsilon will use the default of 0.8.")
    @Min(0.0)
    @Max(1.0)
    var errorTextEpsilon = 0.8

    @Cfg("The seed for the random generator used during the search. " +
            "A negative value means the CPU clock time will be rather used as seed")
    var seed: Long = -1

    @Cfg("TCP port of where the SUT REST controller is listening on")
    @Min(0.0)
    @Max(maxTcpPort)
    var sutControllerPort = ControllerConstants.DEFAULT_CONTROLLER_PORT

    @Cfg("Host name or IP address of where the SUT REST controller is listening on")
    var sutControllerHost = ControllerConstants.DEFAULT_CONTROLLER_HOST

    @Cfg("Limit of number of individuals per target to keep in the archive")
    @Min(1.0)
    var archiveTargetLimit = 10

    @Cfg("Probability of sampling a new individual at random")
    @Probability
    var probOfRandomSampling = 0.5

    @Cfg("The percentage of passed search before starting a more focused, less exploratory one")
    @PercentageAsProbability(true)
    var focusedSearchActivationTime = 0.5

    @Cfg("Number of applied mutations on sampled individuals, at the start of the search")
    @Min(0.0)
    var startNumberOfMutations = 1

    @Cfg("Number of applied mutations on sampled individuals, by the end of the search")
    @Min(0.0)
    var endNumberOfMutations = 10

    enum class StoppingCriterion {
        TIME,
        FITNESS_EVALUATIONS
    }

    @Cfg("Stopping criterion for the search")
    var stoppingCriterion = StoppingCriterion.TIME


    val defaultMaxActionEvaluations = 1000

    @Cfg("Maximum number of action evaluations for the search." +
            " A fitness evaluation can be composed of 1 or more actions," +
            " like for example REST calls or SQL setups." +
            " The more actions are allowed, the better results one can expect." +
            " But then of course the test generation will take longer." +
            " Only applicable depending on the stopping criterion.")
    @Min(1.0)
    var maxActionEvaluations = defaultMaxActionEvaluations


    val defaultMaxTimeInSeconds = 0

    @Cfg("Maximum number of seconds allowed for the search." +
            " The more time is allowed, the better results one can expect." +
            " But then of course the test generation will take longer." +
            " Only applicable depending on the stopping criterion." +
            " If this value is 0, the setting 'maxTime' will be used instead.")
    @Min(0.0)
    var maxTimeInSeconds = defaultMaxTimeInSeconds


    @Cfg("Whether or not writing statistics of the search process. " +
            "This is only needed when running experiments with different parameter settings")
    var writeStatistics = false

    @Cfg("Where the statistics file (if any) is going to be written (in CSV format)")
    @FilePath
    var statisticsFile = "statistics.csv"

    @Cfg("Whether should add to an existing statistics file, instead of replacing it")
    var appendToStatisticsFile = false

    @Cfg("If positive, check how often, in percentage % of the budget, to collect statistics snapshots." +
            " For example, every 5% of the time.")
    @Max(50.0)
    var snapshotInterval = -1.0

    @Cfg("Where the snapshot file (if any) is going to be written (in CSV format)")
    @FilePath
    var snapshotStatisticsFile = "snapshot.csv"

    @Cfg("An id that will be part as a column of the statistics file (if any is generated)")
    var statisticsColumnId = "-"

    @Cfg("When running experiments and statistic files are generated, all configs are saved." +
            " So, this one can be used as extra label for classifying the experiment")
    var labelForExperiments = "-"

    @Cfg("Further label to represent the names of CONFIGS sets in experiment scripts, e.g., exp.py")
    var labelForExperimentConfigs = "-"

    @Cfg("Whether we should collect data on the extra heuristics. Only needed for experiments.")
    var writeExtraHeuristicsFile = false

    @Cfg("Where the extra heuristics file (if any) is going to be written (in CSV format)")
    @FilePath
    var extraHeuristicsFile = "extra_heuristics.csv"

    @Experimental
    @Cfg("Enable to print snapshots of the generated tests during the search in an interval defined in snapshotsInterval.")
    var enableWriteSnapshotTests = false

    @Experimental
    @Cfg("The size (in seconds) of the interval that the snapshots will be printed, if enabled.")
    var writeSnapshotTestsIntervalInSeconds = 3600 // ie, 1 hour

    enum class SecondaryObjectiveStrategy {
        AVG_DISTANCE,
        AVG_DISTANCE_SAME_N_ACTIONS,
        BEST_MIN
    }

    @Cfg("Strategy used to handle the extra heuristics in the secondary objectives")
    var secondaryObjectiveStrategy = SecondaryObjectiveStrategy.AVG_DISTANCE_SAME_N_ACTIONS

    @Cfg("Whether secondary objectives are less important than test bloat control")
    var bloatControlForSecondaryObjective = false

    @Cfg("Specify minimum size when bloatControlForSecondaryObjective")
    @Min(0.0)
    var minimumSizeControl = 2

    @Cfg("Probability of applying a mutation that can change the structure of a test")
    @Probability
    var structureMutationProbability = 0.5

    @Experimental
    @Cfg("Probability of applying a mutation that can change the structure of test's initialization if it has")
    @Probability
    var initStructureMutationProbability = 0.0

    @Experimental
    @Cfg("Specify a maximum number of handling (remove/add) init actions at once, e.g., add 3 init actions at most")
    @Min(0.0)
    var maxSizeOfMutatingInitAction = 0

    // Man: need to check it with Andrea about whether we consider it as a generic option
    @Experimental
    @Cfg("Specify a probability of applying a smart structure mutator for initialization of the individual")
    @Probability
    var probOfSmartInitStructureMutator = 0.0

    enum class GeneMutationStrategy {
        ONE_OVER_N,
        ONE_OVER_N_BIASED_SQL
    }

    @Cfg("Strategy used to define the mutation probability")
    var geneMutationStrategy = GeneMutationStrategy.ONE_OVER_N_BIASED_SQL

    enum class FeedbackDirectedSampling {
        NONE,
        LAST,
        FOCUSED_QUICKEST
    }

    @Cfg("Specify whether when we sample from archive we do look at the most promising targets for which we have had a recent improvement")
    var feedbackDirectedSampling = FeedbackDirectedSampling.LAST

    //Warning: this is off in the tests, as it is a source of non-determinism
    @Cfg("Whether to use timestamp info on the execution time of the tests for sampling (e.g., to reward the quickest ones)")
    var useTimeInFeedbackSampling = true


    @Experimental
    @Cfg("When sampling from archive based on targets, decide whether to use weights based on properties of the targets (e.g., a target likely leading to a flag will be sampled less often)")
    var useWeightedSampling = false


    @Cfg("Define the population size in the search algorithms that use populations (e.g., Genetic Algorithms, but not MIO)")
    @Min(1.0)
    var populationSize = 30

    @Cfg("Define the maximum number of tests in a suite in the search algorithms that evolve whole suites, e.g. WTS")
    @Min(1.0)
    var maxSearchSuiteSize = 50

    @Cfg("Probability of applying crossover operation (if any is used in the search algorithm)")
    @Probability
    var xoverProbability = 0.7

    @Cfg("Number of elements to consider in a Tournament Selection (if any is used in the search algorithm)")
    @Min(1.0)
    var tournamentSize = 10

    @Cfg("When sampling new test cases to evaluate, probability of using some smart strategy instead of plain random")
    @Probability
    var probOfSmartSampling = 0.95

    @Cfg("Max number of 'actions' (e.g., RESTful calls or SQL commands) that can be done in a single test")
    @Min(1.0)
    var maxTestSize = 10

    @Cfg("Based on some heuristics, there are cases in which 'maxTestSize' can be overridden at runtime")
    var enableOptimizedTestSize = true

    @Cfg("Tracking of SQL commands to improve test generation")
    var heuristicsForSQL = true

    @Experimental
    @Cfg("If using SQL heuristics, enable more advanced version")
    var heuristicsForSQLAdvanced = false

    @Experimental
    @Cfg("Tracking of Mongo commands to improve test generation")
    var heuristicsForMongo = false

    @Cfg("Enable extracting SQL execution info")
    var extractSqlExecutionInfo = true

    @Experimental
    @Cfg("Enable extracting Mongo execution info")
    var extractMongoExecutionInfo = false

    @Experimental
    @Cfg("Enable EvoMaster to generate SQL data with direct accesses to the database. Use Dynamic Symbolic Execution")
    var generateSqlDataWithDSE = false

    @Cfg("Enable EvoMaster to generate SQL data with direct accesses to the database. Use a search algorithm")
    var generateSqlDataWithSearch = true

    @Experimental
    @Cfg("Enable EvoMaster to generate Mongo data with direct accesses to the database")
    var generateMongoData = false

    @Cfg("When generating SQL data, how many new rows (max) to generate for each specific SQL Select")
    @Min(1.0)
    var maxSqlInitActionsPerMissingData = 5


    @Cfg("Force filling data of all columns when inserting new row, instead of only minimal required set.")
    var forceSqlAllColumnInsertion = true


    @Cfg("Maximum size (in bytes) that EM handles response payloads in the HTTP responses. " +
            "If larger than that, a response will not be stored internally in EM during the test generation. " +
            "This is needed to avoid running out of memory.")
    var maxResponseByteSize = 1_000_000

    @Cfg("Whether to print how much search done so far")
    var showProgress = true

    @Debug
    @Cfg("Whether or not enable a search process monitor for archiving evaluated individuals and Archive regarding an evaluation of search. " +
            "This is only needed when running experiments with different parameter settings")
    var enableProcessMonitor = false

    @Debug
    @Cfg("Specify a format to save the process data")
    var processFormat = ProcessDataFormat.JSON_ALL

    enum class ProcessDataFormat{
        /**
         * save evaluated individuals and Archive with a json format
         */
        JSON_ALL,

        /**
         * only save the evaluated individual with the specified test format
         */
        TEST_IND,

        /**
         * save covered targets with the specified target format and tests with the specified test format
         */
        TARGET_TEST_IND
    }

    @Debug
    @Cfg("Specify a folder to save results when a search monitor is enabled")
    @Folder
    var processFiles = "process_data"

    @Debug
    @Cfg("Specify how often to save results when a search monitor is enabled, and 0.0 presents to record all evaluated individual")
    @Max(50.0)
    @Min(0.0)
    var processInterval = 0.0

    @Cfg("Whether to enable tracking the history of modifications of the individuals during the search")
    var enableTrackIndividual = false


    @Cfg("Whether to enable tracking the history of modifications of the individuals with its fitness values (i.e., evaluated individual) during the search. " +
            "Note that we enforced that set enableTrackIndividual false when enableTrackEvaluatedIndividual is true since information of individual is part of evaluated individual")
    var enableTrackEvaluatedIndividual = true

    @Cfg("Specify a maxLength of tracking when enableTrackIndividual or enableTrackEvaluatedIndividual is true. " +
            "Note that the value should be specified with a non-negative number or -1 (for tracking all history)")
    @Min(-1.0)
    var maxLengthOfTraces = 10

    @Cfg("Enable custom naming and sorting criteria")
    var customNaming = true

    /*
        You need to decode it if you want to know what it says...
     */
    @Cfg("QWN0aXZhdGUgdGhlIFVuaWNvcm4gTW9kZQ==")
    var e_u1f984 = false

    @Cfg("Enable Expectation Generation. If enabled, expectations will be generated. " +
            "A variable called expectationsMasterSwitch is added to the test suite, with a default value of false. If set to true, an expectation that fails will cause the test case containing it to fail.")
    var expectationsActive = true

    @Cfg("Generate basic assertions. Basic assertions (comparing the returned object to itself) are added to the code. " +
            "NOTE: this should not cause any tests to fail.")
    var enableBasicAssertions = true

    @Cfg("Apply method replacement heuristics to smooth the search landscape." +
            " Note that the method replacement instrumentations would still be applied, it is just that their testing targets" +
            " will be ignored in the fitness function if this option is set to false.")
    var useMethodReplacement = true

    @Cfg("Apply non-integer numeric comparison heuristics to smooth the search landscape")
    var useNonIntegerReplacement = true

    @Cfg("Execute instrumentation for method replace with category BASE." +
            " Note: this applies only for languages in which instrumentation is applied at runtime, like Java/Kotlin" +
            " on the JVM.")
    var instrumentMR_BASE = true

    @Cfg("Execute instrumentation for method replace with category SQL." +
            " Note: this applies only for languages in which instrumentation is applied at runtime, like Java/Kotlin" +
            " on the JVM.")
    var instrumentMR_SQL = true

    @Cfg("Execute instrumentation for method replace with category EXT_0." +
            " Note: this applies only for languages in which instrumentation is applied at runtime, like Java/Kotlin" +
            " on the JVM.")
    var instrumentMR_EXT_0 = true

    @Experimental
    @Cfg("Execute instrumentation for method replace with category MONGO." +
            " Note: this applies only for languages in which instrumentation is applied at runtime, like Java/Kotlin" +
            " on the JVM.")
    var instrumentMR_MONGO = false


    @Cfg("Execute instrumentation for method replace with category NET." +
            " Note: this applies only for languages in which instrumentation is applied at runtime, like Java/Kotlin" +
            " on the JVM.")
    @Experimental
    var instrumentMR_NET = false


    @Cfg("Enable to expand the genotype of REST individuals based on runtime information missing from Swagger")
    var expandRestIndividuals = true


    @Cfg("Add an extra query param, to analyze how it is used/read by the SUT. Needed to discover new query params" +
            " that were not specified in the schema.")
    var extraQueryParam = true


    @Cfg("Add an extra HTTP header, to analyze how it is used/read by the SUT. Needed to discover new headers" +
            " that were not specified in the schema.")
    var extraHeader = true


    @Cfg("Percentage [0.0,1.0] of elapsed time in the search while trying to infer any extra query parameter and" +
            " header. After this time has passed, those attempts stop. ")
    @PercentageAsProbability(false)
    var searchPercentageExtraHandling = 0.1

    enum class ResourceSamplingStrategy(val requiredArchive: Boolean = false) {
        NONE,
        /**
         * probability for applicable strategy is specified
         */
        Customized,
        /**
         * probability for applicable strategy is equal
         */
        EqualProbability,
        /**
         * probability for applicable strategy is derived based on actions
         */
        Actions,
        /**
         * probability for applicable strategy is adaptive with time
         */
        TimeBudgets,
        /**
         * probability for applicable strategy is adaptive with performance, i.e., Archive
         */
        Archive(true),
        /**
         * probability for applicable strategy is adaptive with performance, i.e., Archive
         */
        ConArchive(true)
    }

    @Cfg("Specify whether to enable resource-based strategy to sample an individual during search. " +
            "Note that resource-based sampling is only applicable for REST problem with MIO algorithm.")
    var resourceSampleStrategy = ResourceSamplingStrategy.ConArchive

    @Cfg("Specify whether to enable resource dependency heuristics, i.e, probOfEnablingResourceDependencyHeuristics > 0.0. " +
            "Note that the option is available to be enabled only if resource-based smart sampling is enable. " +
            "This option has an effect on sampling multiple resources and mutating a structure of an individual.")
    @Probability
    var probOfEnablingResourceDependencyHeuristics = 0.95

    @Debug
    @Cfg("Specify whether to export derived dependencies among resources")
    var exportDependencies = false

    @Debug
    @Cfg("Specify a file that saves derived dependencies")
    @FilePath
    var dependencyFile = "dependencies.csv"

    @Cfg("Specify a probability to apply SQL actions for preparing resources for REST Action")
    @Probability
    var probOfApplySQLActionToCreateResources = 0.5

    @Experimental
    @Cfg("Specify a maximum number of handling (remove/add) resource size at once, e.g., add 3 resource at most")
    @Min(0.0)
    var maxSizeOfHandlingResource = 0

    @Experimental
    @Cfg("Specify a strategy to determinate a number of resources to be manipulated throughout the search.")
    var employResourceSizeHandlingStrategy = SqlInitResourceStrategy.NONE

    enum class SqlInitResourceStrategy{
        NONE,

        /**
         * determinate a number of resource to be manipulated at random between 1 and [maxSizeOfHandlingResource]
         */
        RANDOM,
        /**
         * adaptively decrease a number of resources to be manipulated from [maxSizeOfHandlingResource] to 1
         */
        DPC
    }

    enum class StructureMutationProbStrategy{
        /**
         * apply the specified probability
         */
        SPECIFIED,

        /**
         * deactivated structure mutator when focused search starts
         */
        SPECIFIED_FS,

        /**
         * gradually update the structure mutator probability from [structureMutationProbability] to [structureMutationProFS] before focused search
         */
        DPC_TO_SPECIFIED_BEFORE_FS,

        /**
         * gradually update the structure mutator probability from [structureMutationProbability] to [structureMutationProFS] after focused search
         */
        DPC_TO_SPECIFIED_AFTER_FS,

        /**
         * apply a probability which is adaptive to the impact
         */
        ADAPTIVE_WITH_IMPACT
    }

    @Experimental
    @Cfg("Specify a max size of resources in a test. 0 means the there is no specified restriction on a number of resources")
    @Min(0.0)
    var maxResourceSize = 0

    @Experimental
    @Cfg("Specify a strategy to handle a probability of applying structure mutator during the focused search")
    var structureMutationProbStrategy = StructureMutationProbStrategy.SPECIFIED

    @Experimental
    @Cfg("Specify a probability of applying structure mutator during the focused search")
    @Probability
    var structureMutationProFS = 0.0

    enum class MaxTestSizeStrategy{
        /**
         * apply the specified max size of a test
         */
        SPECIFIED,

        /**
         * gradually increasing a size of test until focused search
         */
        DPC_INCREASING,

        /**
         * gradually decreasing a size of test until focused search
         */
        DPC_DECREASING
    }

    @Experimental
    @Cfg("Specify a strategy to handle a max size of a test")
    var maxTestSizeStrategy = MaxTestSizeStrategy.SPECIFIED

    @Experimental
    @Cfg("Specify whether to decide the resource-based structure mutator and resource to be mutated adaptively based on impacts during focused search." +
            "Note that it only works when resource-based solution is enabled for solving REST problem")
    var enableAdaptiveResourceStructureMutation = false

    @Experimental
    @Cfg("Specify a probability of applying length handling")
    @Probability
    var probOfHandlingLength = 0.0

    @Experimental
    @Cfg("Specify a max size of a test to be targeted when either DPC_INCREASING or DPC_DECREASING is enabled")
    var dpcTargetTestSize = 1

    @Cfg("Specify a minimal number of rows in a table that enables selection (i.e., SELECT sql) to prepare resources for REST Action. " +
            "In other words, if the number is less than the specified, insertion is always applied.")
    @Min(0.0)
    var minRowOfTable = 10

    @Cfg("Specify a probability that enables selection (i.e., SELECT sql) of data from database instead of insertion (i.e., INSERT sql) for preparing resources for REST actions")
    @Probability(false)
    var probOfSelectFromDatabase = 0.1

    @Cfg("Whether to apply text/name analysis to derive relationships between name entities, e.g., a resource identifier with a name of table")
    var doesApplyNameMatching = true

    @Deprecated("Experiment results were not good, and library is huge in terms of MBs...")
    @Cfg("Whether to employ NLP parser to process text. " +
            "Note that to enable this parser, it is required to build the EvoMaster with the resource profile, i.e., mvn clean install -Presourceexp -DskipTests")
    var enableNLPParser = false

    @Debug
    @Cfg("Whether to save mutated gene info, which is typically used for debugging mutation")
    var saveMutationInfo = false

    @Debug
    @Cfg("Specify a path to save mutation details which is useful for debugging mutation")
    @FilePath
    var mutatedGeneFile = "mutatedGeneInfo.csv"

    @Experimental
    @Cfg("Specify a strategy to select targets for evaluating mutation")
    var mutationTargetsSelectionStrategy = MutationTargetsSelectionStrategy.FIRST_NOT_COVERED_TARGET

    enum class MutationTargetsSelectionStrategy{
        /**
         * employ not covered target obtained by archive at first for all upTimesMutations
         *
         * e.g., mutate an individual with 10times, at first, the current not covered target is {A, B}
         * after the 2nd mutation, A is covered, C is newly reached,
         * for next mutation, that target employed for the comparison is still {A, B}
         */
        FIRST_NOT_COVERED_TARGET,
        /**
         * expand targets with updated not covered targets
         *
         * e.g., mutate an individual with 10times, at first, the current not covered target is {A, B}
         * after the 2nd mutation, A is covered, C is newly reached,
         * for next mutation, that target employed for the comparison is {A, B, C}
         */
        EXPANDED_UPDATED_NOT_COVERED_TARGET,
        /**
         * only employ current not covered targets obtained by archive
         *
         * e.g., mutate an individual with 10times, at first, the current not covered target is {A, B}
         * after the 2nd mutation, A is covered, C is newly reached,
         * for next mutation, that target employed for the comparison is {B, C}
         */
        UPDATED_NOT_COVERED_TARGET
    }

    @Debug
    @Cfg("Whether to record targets when the number is more than 100")
    var recordExceededTargets = false

    @Debug
    @Cfg("Specify a path to save all not covered targets when the number is more than 100")
    @FilePath
    var exceedTargetsFile = "exceedTargets.txt"


    @Cfg("Specify a probability to apply S1iR when resource sampling strategy is 'Customized'")
    @Probability(false)
    var S1iR: Double = 0.25

    @Cfg("Specify a probability to apply S1dR when resource sampling strategy is 'Customized'")
    @Probability(false)
    var S1dR: Double = 0.25

    @Cfg("Specify a probability to apply S2dR when resource sampling strategy is 'Customized'")
    @Probability(false)
    var S2dR: Double = 0.25

    @Cfg("Specify a probability to apply SMdR when resource sampling strategy is 'Customized'")
    @Probability(false)
    var SMdR: Double = 0.25

    @Cfg("Whether to enable a weight-based mutation rate")
    var weightBasedMutationRate = true

    @Cfg("Whether to specialize sql gene selection to mutation")
    var specializeSQLGeneSelection = true

    @Cfg("Specify a starting percentage of genes of an individual to mutate")
    @PercentageAsProbability(false)
    var startingPerOfGenesToMutate = 0.5

    @Cfg("When weight-based mutation rate is enabled, specify a percentage of calculating mutation rate based on a number of candidate genes to mutate. " +
            "For instance, d = 1.0 means that the mutation rate fully depends on a number of candidate genes to mutate, " +
            "and d = 0.0 means that the mutation rate fully depends on weights of candidates genes to mutate.")
    @PercentageAsProbability(false)
    var d = 0.8

    @Cfg("Specify a probability to enable archive-based mutation")
    @Probability
    var probOfArchiveMutation = 0.5

    @Debug
    @Cfg("Specify whether to collect impact info that provides an option to enable of collecting impact info when archive-based gene selection is disable. ")
    var doCollectImpact = false

    @Experimental
    @Cfg("During mutation, whether to abstract genes for repeated SQL actions")
    var abstractInitializationGeneToMutate = false

    @Cfg("Specify a strategy to calculate a weight of a gene based on impacts")
    var geneWeightBasedOnImpactsBy = GeneWeightBasedOnImpact.RATIO

    enum class GeneWeightBasedOnImpact{
        /**
         * using rank of counter
         */
        SORT_COUNTER,
        /**
         * using rank of ratio
         */
        SORT_RATIO,
        /**
         * using counter
         */
        COUNTER,
        /**
         * using ratio, ie, counter/total manipulated times
         */
        RATIO
    }

    @Cfg("Specify a strategy to select genes for mutation adaptively")
    var adaptiveGeneSelectionMethod = GeneMutationSelectionMethod.APPROACH_IMPACT

    @Cfg("Specify whether to enable weight-based mutation selection for selecting genes to mutate for a gene")
    var enableWeightBasedMutationRateSelectionForGene = true

    @Debug
    @Cfg("Whether to save archive info after each of mutation, which is typically useful for debugging mutation and archive")
    var saveArchiveAfterMutation = false

    @Debug
    @Cfg("Specify a path to save archive after each mutation during search, only useful for debugging")
    @FilePath
    var archiveAfterMutationFile = "archive.csv"

    @Debug
    @Cfg("Whether to save impact info after each of mutation, which is typically useful debugging impact driven solutions and mutation")
    var saveImpactAfterMutation = false

    @Debug
    @Cfg("Specify a path to save collected impact info after each mutation during search, only useful for debugging")
    @FilePath
    var impactAfterMutationFile = "impactSnapshot.csv"

    @Cfg("Whether to enable archive-based gene mutation")
    var archiveGeneMutation = ArchiveGeneMutation.SPECIFIED_WITH_SPECIFIC_TARGETS

    @Cfg("Specify a maximum length of history when applying archive-based gene mutation")
    var maxlengthOfHistoryForAGM = 10

    /**
     * archive-based gene value mutation
     */
    enum class ArchiveGeneMutation (val withTargets : Int = 0, val withDirection: Boolean = false){
        /**
         * do not apply archive-based gene mutation
         */
        NONE,
        /**
         * mutate with history but not related to any target
         */
        SPECIFIED,
        /**
         * mutate individual with history based on targets
         * but not specific to actions
         */
        SPECIFIED_WITH_TARGETS(1, false),
        /**
         * mutate individual with history based on targets
         * and the targets are linked to the action level
         */
        SPECIFIED_WITH_SPECIFIC_TARGETS(2, false),
        /**
         * mutate individual with history and directions based on targets
         * but not specific to actions
         */
        SPECIFIED_WITH_TARGETS_DIRECTION(1, true),
        /**
         * mutate individual with history and directions based on targets
         * and the targets are linked to the action level
         */
        SPECIFIED_WITH_SPECIFIC_TARGETS_DIRECTION(2, true),

        /**
         * mutate individual with history with consideration of dependency among genes
         * (not done yet)
         */
        ADAPTIVE
    }

    @Debug
    @Cfg("Specify whether to export derived impacts among genes")
    var exportImpacts = false

    @Debug
    @Cfg("Specify a path to save derived genes")
    @FilePath
    var impactFile = "impact.csv"

    @Cfg("Probability to use input tracking (i.e., a simple base form of taint-analysis) to determine how inputs are used in the SUT")
    @Probability
    var baseTaintAnalysisProbability = 0.9

    @Cfg("Whether input tracking is used on sampling time, besides mutation time")
    var taintOnSampling = true

    @Probability
    @Experimental
    @Cfg("When sampling new individual, check whether to use already existing info on tainted values")
    var useGlobalTaintInfoProbability = 0.0


    @Min(0.0)
    @Max(stringLengthHardLimit.toDouble())
    @Cfg("The maximum length allowed for evolved strings. Without this limit, strings could in theory be" +
            " billions of characters long")
    var maxLengthForStrings = 200


    @Min(0.0)
    @Cfg("Maximum length when sampling a new random string. Such limit can be bypassed when a string is mutated.")
    var maxLengthForStringsAtSamplingTime = 16


    @Cfg("Only used when running experiments for black-box mode, where an EvoMaster Driver would be present, and can reset state after each experiment")
    var bbExperiments = false

    @Cfg("Specify whether to export covered targets info")
    var exportCoveredTarget = false

    @Cfg("Specify a file which saves covered targets info regarding generated test suite")
    @FilePath
    var coveredTargetFile = "coveredTargets.txt"

    @Cfg("Specify a format to organize the covered targets by the search")
    var coveredTargetSortedBy = SortCoveredTargetBy.NAME

    enum class SortCoveredTargetBy {
        /**
         * sorted by ids of targets alphabetically
         */
        NAME,
        /**
         * grouped by tests and sorted by index of tests.
         * it may help to analyze the individuals regarding different strategies.
         */
        TEST
        /**
         * there might be other options, e.g., based on class,
         * but we need to follow rules to encode and decode regarding id.
         */
    }

    @Cfg("Concentrate search on only one single REST endpoint")
    var endpointFocus : String? = null

    @Cfg("Concentrate search on a set of REST endpoints defined by a common prefix")
    var endpointPrefix : String? = null

    //TODO Andrea/Man. will need to discuss how this can be refactored for RPC as well

    @Experimental
    @Cfg("Whether to seed EvoMaster with some initial test cases. These test cases will be used and evolved throughout the search process")
    var seedTestCases = false

    enum class SeedTestCasesFormat {
        POSTMAN
    }

    @Experimental
    @Cfg("Whether to export test cases during seeding as a separate file")
    var exportTestCasesDuringSeeding = false

    @Experimental
    @Cfg("Format of the test cases seeded to EvoMaster")
    var seedTestCasesFormat = SeedTestCasesFormat.POSTMAN

    @Experimental
    @FilePath
    @Cfg("File path where the seeded test cases are located")
    var seedTestCasesPath : String = "postman.postman_collection.json"

    @Cfg("Try to enforce the stopping of SUT business-level code." +
            " This is needed when TCP connections timeouts, to avoid thread executions" +
            " from previous HTTP calls affecting the current one")
    var killSwitch = true

    @Cfg("Number of milliseconds we are going to wait to get a response on a TCP connection, e.g., " +
            "when making HTTP calls to a Web API")
    var tcpTimeoutMs = 30_000

    @Cfg("Whether to skip failed SQL commands in the generated test files")
    var skipFailureSQLInTestFile = true

    /**
     *  TODO Better to have something like 11, based on some statistics of graphs that we analyzed,
     *  but there are issues of performance (time and memory) in analysis of large graphs, that
     *  would need to be optimized
     */
    val defaultTreeDepth = 4

    @Cfg("Maximum tree depth in mutations/queries to be evaluated." +
            " This is to avoid issues when dealing with huge graphs in GraphQL")
    @Min(1.0)
    var treeDepth = defaultTreeDepth


    @Experimental
    @Cfg("Specify a maximum number of existing data in the database to sample when SQL handling is enabled. " +
            "Note that a negative number means all existing data would be sampled")
    var maximumExistingDataToSampleInDb = -1

    @Debug
    @Cfg("Whether to output executed sql info")
    var outputExecutedSQL = OutputExecutedSQL.NONE

    enum class OutputExecutedSQL{
        /**
         * do not output executed sql info
         */
        NONE,
        /**
         * output all executed sql info at the end
         */
        ALL_AT_END,

        /**
         * output executed info once they were executed per test
         */
        ONCE_EXECUTED
    }

    @Debug
    @Cfg("Specify a path to save all executed sql commands to a file (default is 'sql.txt')")
    var saveExecutedSQLToFile : String = "sql.txt"

    @Cfg("Whether to enable extra targets for responses, e.g., regarding nullable response, having extra targets for whether it is null")
    var enableRPCExtraResponseTargets = true

    @Cfg("Whether to enable customized responses indicating business logic")
    var enableRPCCustomizedResponseTargets = true

    @Cfg("Whether to generate RPC endpoint invocation which is independent from EM driver.")
    var enablePureRPCTestGeneration = true

    @Cfg("Whether to generate RPC Assertions based on response instance")
    var enableRPCAssertionWithInstance = true

    @Experimental
    @Cfg("Whether to enable customized RPC Test output if 'customizeRPCTestOutput' is implemented")
    var enableRPCCustomizedTestOutput = false

    @Cfg("Specify a maximum number of data in a collection to be asserted in the generated tests." +
            " Note that zero means that only the size of the collection will be asserted." +
            " A negative value means all data in the collection will be asserted (i.e., no limit).")
    var maxAssertionForDataInCollection = 3

    @Cfg("Specify whether to employ smart database clean to clear data in the database if the SUT has." +
            "`null` represents to employ the setting specified on the EM driver side")
    var employSmartDbClean : Boolean? = null


    @Cfg("Add predefined tests at the end of the search. An example is a test to fetch the schema of RESTful APIs.")
    var addPreDefinedTests : Boolean = true


    @Cfg("Apply a minimization phase to make the generated tests more readable." +
            " Achieved coverage would stay the same." +
            " Generating shorter test cases might come at the cost of having more test cases.")
    var minimize : Boolean = true


    @Cfg("Maximum number of minutes that will be dedicated to the minimization phase." +
            " A negative number mean no timeout is considered." +
            " A value of 0 means minimization will be skipped, even if minimize=true.")
    var minimizeTimeout = 5


    @Cfg("When applying minimization phase, and some targets get lost when re-computing coverage," +
            " then printout a detailed description.")
    var minimizeShowLostTargets = true

    @PercentageAsProbability
    @Cfg("Losing targets when recomputing coverage is expected (e.g., constructors of singletons)," +
            " but problematic if too much")
    var minimizeThresholdForLoss = 0.2

    @FilePath(true)
    @Regex("(.*jacoco.*\\.jar)|(^$)")
    @Cfg("Path on filesystem of where JaCoCo Agent jar file is located." +
            " Option meaningful only for External Drivers for JVM." +
            " If left empty, it is not used." +
            " Note that this only impact the generated output test cases.")
    var jaCoCoAgentLocation = ""

    @FilePath(true)
    @Regex("(.*jacoco.*\\.jar)|(^$)")
    @Cfg("Path on filesystem of where JaCoCo CLI jar file is located." +
            " Option meaningful only for External Drivers for JVM." +
            " If left empty, it is not used." +
            " Note that this only impact the generated output test cases.")
    var jaCoCoCliLocation = ""

    @FilePath(true)
    @Cfg(" Destination file for JaCoCo." +
            " Option meaningful only for External Drivers for JVM." +
            " If left empty, it is not used." +
            " Note that this only impact the generated output test cases.")
    var jaCoCoOutputFile = ""

    @Min(0.0) @Max(maxTcpPort)
    @Cfg("Port used by JaCoCo to export coverage reports")
    var jaCoCoPort = 8899

    @FilePath
    @Cfg("Command for 'java' used in the External Drivers." +
            " Useful for when there are different JDK installed on same machine without the need" +
            " to update JAVA_HOME." +
            " Note that this only impact the generated output test cases.")
    var javaCommand = "java"

    enum class ExternalServiceIPSelectionStrategy {
        /**
         * To disabled external service handling
         */
        NONE,
        /**
         * Default will assign 127.0.0.2
         */
        DEFAULT,

        /**
         * User provided IP address
         */
        USER,

        /**
         * Random IP address will be generated within the loopback range
         */
        RANDOM
    }

    @Cfg("Specify a method to select the first external service spoof IP address.")
    @Experimental
    var externalServiceIPSelectionStrategy = ExternalServiceIPSelectionStrategy.NONE

    @Cfg("User provided external service IP.")
    @Experimental
    @Regex("^127\\.((25[0-5]|2[0-4][0-9]|[01]?[0-9][0-9]?)\\.){2}(25[0-5]|2[0-4][0-9]|[01]?[0-9][0-9]?)\$")
    var externalServiceIP : String = "127.0.0.2"

    @Experimental
    @Cfg("Whether to apply customized method (i.e., implement 'customizeMockingRPCExternalService' for external services or 'customizeMockingDatabase' for database) to handle mock object.")
    var enableCustomizedMethodForMockObjectHandling = false

    @Experimental
    @Cfg("Whether to save mocked responses as separated files")
    var saveMockedResponseAsSeparatedFile = false

    @Experimental
    @Cfg("Specify test resource path where to save mocked responses as separated files")
    //TODO need proper constraint checking
    var testResourcePathToSaveMockedResponse = ""

    @Cfg("Whether to analyze how SQL databases are accessed to infer extra constraints from the business logic." +
            " An example is javax/jakarta annotation constraints defined on JPA entities.")
    @Probability(true)
    var useExtraSqlDbConstraintsProbability = 0.9


    @Cfg("a probability of harvesting actual responses from external services as seeds.")
    @Experimental
    @Probability(activating = true)
    var probOfHarvestingResponsesFromActualExternalServices = 0.0


    @Cfg("a probability of prioritizing to employ successful harvested actual responses from external services as seeds (e.g., 2xx from HTTP external service).")
    @Experimental
    @Probability(activating = true)
    var probOfPrioritizingSuccessfulHarvestedActualResponses = 0.0

    @Cfg("a probability of mutating mocked responses based on actual responses")
    @Experimental
    @Probability(activating = true)
    var probOfMutatingResponsesBasedOnActualResponse = 0.0

    @Cfg("Number of threads for external request harvester. No more threads than numbers of processors will be used.")
    @Min(1.0)
    @Experimental
    var externalRequestHarvesterNumberOfThreads: Int = 2


    enum class ExternalRequestResponseSelectionStrategy {
        /**
         * Selects the exact matching response for the request.
         */
        EXACT,

        /**
         * If there is no exact match, selects the closest matching response from the same domain based on the
         * request path.
         */
        CLOSEST_SAME_DOMAIN,

        /**
         * If there is no exact match, selects the closest matching response from the same path based on the
         * request path.
         */
        CLOSEST_SAME_PATH,

        /**
         * If there is no exact match, selects a random response for the request from the captured responses
         * regardless of the domain.
         */
        RANDOM
    }

    @Cfg("Harvested external request response selection strategy")
    @Experimental
    var externalRequestResponseSelectionStrategy = ExternalRequestResponseSelectionStrategy.EXACT

    @Cfg("Whether to employ constraints specified in API schema (e.g., OpenAPI) in test generation")
    var enableSchemaConstraintHandling = true

    @Cfg("a probability of enabling single insertion strategy to insert rows into database.")
    @Probability(activating = true)
    var probOfEnablingSingleInsertionForTable = 0.5

    @Debug
    @Cfg("Whether to record info of executed actions during search")
    var recordExecutedMainActionInfo = false

    @Debug
    @Cfg("Specify a path to save all executed main actions to a file (default is 'executedMainActions.txt')")
    var saveExecutedMainActionInfo = "executedMainActions.txt"


    @Cfg("Specify prefixes of targets (e.g., MethodReplacement, Success_Call, Local) which will exclude in impact collection. " +
            "Multiple exclusions should be separated with semicolon (i.e., ;).")
    @Regex(targetExclusionRegex)
    var excludeTargetsForImpactCollection = "${IdMapper.LOCAL_OBJECTIVE_KEY};${ObjectiveNaming.METHOD_REPLACEMENT}"

    var excludedTargetsForImpactCollection : List<String> = extractExcludedTargetsForImpactCollection()
        private set

    //TODO mark as deprecated once we support proper Robustness Testing
    @Cfg("When generating data, allow in some cases to use invalid values on purpose")
    var allowInvalidData: Boolean = true

<<<<<<< HEAD
    @Experimental
    @Cfg("Apply a security testing phase after functional test cases have been generated.")
    var security = false

=======
>>>>>>> 56a7cf0d
    fun timeLimitInSeconds(): Int {
        if (maxTimeInSeconds > 0) {
            return maxTimeInSeconds
        }

        val h = maxTime.indexOf('h')
        val m = maxTime.indexOf('m')
        val s = maxTime.indexOf('s')

        val hours = if (h >= 0) {
            maxTime.subSequence(0, h).toString().trim().toInt()
        } else 0

        val minutes = if (m >= 0) {
            maxTime.subSequence(if (h >= 0) h + 1 else 0, m).toString().trim().toInt()
        } else 0

        val seconds = if (s >= 0) {
            maxTime.subSequence(if (m >= 0) m + 1 else (if (h >= 0) h + 1 else 0), s).toString().trim().toInt()
        } else 0

        return (hours * 60 * 60) + (minutes * 60) + seconds
    }

    fun trackingEnabled() =  isMIO() && (enableTrackEvaluatedIndividual || enableTrackIndividual)

    /**
     * impact info can be collected when archive-based solution is enabled or doCollectImpact
     */
    fun isEnabledImpactCollection() = isMIO() && doCollectImpact || isEnabledArchiveGeneSelection()

    /**
     * @return whether archive-based gene selection is enabled
     */
    fun isEnabledArchiveGeneSelection() = isMIO() && probOfArchiveMutation > 0.0 && adaptiveGeneSelectionMethod != GeneMutationSelectionMethod.NONE

    /**
     * @return whether archive-based gene mutation is enabled based on the configuration, ie, EMConfig
     */
    fun isEnabledArchiveGeneMutation() = isMIO() && archiveGeneMutation != ArchiveGeneMutation.NONE && probOfArchiveMutation > 0.0

    fun isEnabledArchiveSolution() = isEnabledArchiveGeneMutation() || isEnabledArchiveGeneSelection()


    /**
     * @return whether enable resource-based method
     */
    fun isEnabledResourceStrategy() = isMIO() && resourceSampleStrategy != ResourceSamplingStrategy.NONE

    /**
     * @return whether enable resource-dependency based method
     */
    fun isEnabledResourceDependency() = isEnabledSmartSampling() && isEnabledResourceStrategy()

    /**
     * @return whether to generate SQL between rest actions
     */
    fun isEnabledSQLInBetween() = isEnabledResourceDependency() && heuristicsForSQL && probOfApplySQLActionToCreateResources > 0.0

    /**
     * Return a "," comma separated list of categories of Method Replacements that should be applied
     */
    fun methodReplacementCategories() : String {
        val categories = mutableListOf<String>()
        if(instrumentMR_BASE) categories.add(ReplacementCategory.BASE.toString())
        if(instrumentMR_SQL) categories.add(ReplacementCategory.SQL.toString())
        if(instrumentMR_EXT_0) categories.add(ReplacementCategory.EXT_0.toString())
        if(instrumentMR_NET) categories.add(ReplacementCategory.NET.toString())
        if(instrumentMR_MONGO) categories.add(ReplacementCategory.MONGO.toString())
        return categories.joinToString(",")
    }

    /**
     * @return whether to handle the external service mocking
     */
    fun isEnabledExternalServiceMocking(): Boolean {
        return externalServiceIPSelectionStrategy != ExternalServiceIPSelectionStrategy.NONE
    }


    private fun extractExcludedTargetsForImpactCollection() : List<String>{
        if (excludeTargetsForImpactCollection.equals("None", ignoreCase = true)) return emptyList()
        val excluded = excludeTargetsForImpactCollection.split(targetSeparator).map { it.lowercase() }.toSet()
        return IdMapper.ALL_ACCEPTED_OBJECTIVE_PREFIXES.filter { excluded.contains(it.lowercase()) }
    }

    fun isEnabledMutatingResponsesBasedOnActualResponse() = isMIO() && (probOfMutatingResponsesBasedOnActualResponse > 0)

    fun isEnabledHarvestingActualResponse() : Boolean = isMIO() && (probOfHarvestingResponsesFromActualExternalServices > 0 || probOfMutatingResponsesBasedOnActualResponse > 0)

    /**
     * Check if the used algorithm is MIO.
     * MIO is the default search algorithm in EM.
     * Many techniques in EM are defined only for MIO, ie most improvements in EM are
     * done as an extension of MIO.
     */
    fun isMIO() = algorithm == Algorithm.MIO

    fun isEnabledTaintAnalysis() = isMIO() && baseTaintAnalysisProbability > 0

    fun isEnabledSmartSampling() = isMIO() && probOfSmartSampling > 0

    fun isEnabledWeightBasedMutation() = isMIO() && weightBasedMutationRate

    fun isEnabledInitializationStructureMutation() = isMIO() && initStructureMutationProbability > 0 && maxSizeOfMutatingInitAction > 0

    fun isEnabledResourceSizeHandling() = isMIO() && probOfHandlingLength> 0 && maxSizeOfHandlingResource > 0
}<|MERGE_RESOLUTION|>--- conflicted
+++ resolved
@@ -1956,13 +1956,10 @@
     @Cfg("When generating data, allow in some cases to use invalid values on purpose")
     var allowInvalidData: Boolean = true
 
-<<<<<<< HEAD
     @Experimental
     @Cfg("Apply a security testing phase after functional test cases have been generated.")
     var security = false
 
-=======
->>>>>>> 56a7cf0d
     fun timeLimitInSeconds(): Int {
         if (maxTimeInSeconds > 0) {
             return maxTimeInSeconds
