package org.evomaster.core

import joptsimple.*
import org.evomaster.client.java.controller.api.ControllerConstants
import org.evomaster.client.java.controller.api.dto.auth.AuthenticationDto
import org.evomaster.client.java.instrumentation.shared.ExternalServiceSharedUtils
import org.evomaster.client.java.instrumentation.shared.ObjectiveNaming
import org.evomaster.client.java.instrumentation.shared.ReplacementCategory
import org.evomaster.core.config.ConfigProblemException
import org.evomaster.core.config.ConfigUtil
import org.evomaster.core.config.ConfigsFromFile
import org.evomaster.core.logging.LoggingUtil
import org.evomaster.core.output.OutputFormat
import org.evomaster.core.output.naming.NamingStrategy
import org.evomaster.core.output.sorting.SortingStrategy
import org.evomaster.core.search.impact.impactinfocollection.GeneMutationSelectionMethod
import org.evomaster.core.search.service.IdMapper
import org.slf4j.LoggerFactory
import java.net.MalformedURLException
import java.net.URL
import java.nio.file.Files
import java.nio.file.InvalidPathException
import java.nio.file.Paths
import kotlin.io.path.Path
import kotlin.io.path.exists
import kotlin.reflect.KMutableProperty
import kotlin.reflect.jvm.javaType

typealias PercentageAsProbability = EMConfig.Probability

/**
 * Class used to hold all the main configuration properties
 * of EvoMaster.
 *
 */
class EMConfig {

    /*
        Code here does use the JOptSimple library

        https://pholser.github.io/jopt-simple/
     */

    companion object {

        private val log = LoggerFactory.getLogger(EMConfig::class.java)

        private const val timeRegex = "(\\s*)((?=(\\S+))(\\d+h)?(\\d+m)?(\\d+s)?)(\\s*)"

        private const val headerRegex = "(.+:.+)|(^$)"

        private const val targetSeparator = ";"
        private const val targetNone = "\\b(None|NONE|none)\\b"
        private const val targetPrefix = "\\b(Class|CLASS|class|Line|LINE|line|Branch|BRANCH|branch|MethodReplacement|METHODREPLACEMENT|method[r|R]eplacement|Success_Call|SUCCESS_CALL|success_[c|C]all|Local|LOCAL|local|PotentialFault|POTENTIALFAULT|potential[f|F]ault)\\b"
        private const val targetExclusionRegex = "^($targetNone|($targetPrefix($targetSeparator$targetPrefix)*))\$"

        private const val maxTcpPort = 65535.0

        /**
         * Maximum possible length for strings.
         * Really, having something longer would make little to no sense
         */
        const val stringLengthHardLimit = 20_000

        private const val defaultExternalServiceIP = "127.0.0.5"

        //leading zeros are allowed
        private const val lz = "0*"
        //should start with local 127
        private const val _eip_s = "^${lz}127"
        // other numbers could be anything between 0 and 255
        private const val _eip_e = "(\\.${lz}(25[0-5]|2[0-4][0-9]|1?[0-9]?[0-9])){3}$"
        // first four numbers (127.0.0.0 to 127.0.0.4) are reserved
        // this is done with a negated lookahead ?!
        private const val _eip_n = "(?!${_eip_s}(\\.${lz}0){2}\\.${lz}[01234]$)"

        private const val externalServiceIPRegex = "$_eip_n$_eip_s$_eip_e"

        private val defaultAlgorithmForBlackBox = Algorithm.SMARTS

        private val defaultAlgorithmForWhiteBox = Algorithm.MIO

        private val defaultOutputFormatForBlackBox = OutputFormat.PYTHON_UNITTEST

        private val defaultTestCaseNamingStrategy = NamingStrategy.ACTION

        private val defaultTestCaseSortingStrategy = SortingStrategy.TARGET_INCREMENTAL

        fun validateOptions(args: Array<String>): OptionParser {

            val config = EMConfig() // tmp config object used only for validation.
                                    // actual singleton instance created with Guice

            val parser = getOptionParser()

            val options = try{
                parser.parse(*args)
            }catch (e: joptsimple.OptionException){
                throw ConfigProblemException("Wrong input configuration parameters. ${e.message}")
            }

            if (!options.has("help")) {
                //actual validation is done here when updating
                config.updateProperties(options)
            }

            return parser
        }

        /**
         * Having issue with types/kotlin/reflection...
         * Therefore, need custom output formatting.
         * However, easier way (for now) is to just override
         * what we want to change
         *
         *  TODO: groups and ordering
         */
        private class MyHelpFormatter : BuiltinHelpFormatter(80, 2) {
            override fun extractTypeIndicator(descriptor: OptionDescriptor): String? {
                return null
            }
        }

        /**
         * Get all available "console options" for the annotated properties
         */
        fun getOptionParser(): OptionParser {

            val defaultInstance = EMConfig()

            val parser = OptionParser()

            parser.accepts("help", "Print this help documentation")
                    .forHelp()

            getConfigurationProperties().forEach { m ->
                /*
                    Note: here we could use typing in the options,
                    instead of converting everything to string.
                    But it looks bit cumbersome to do it in Kotlin,
                    at least for them moment

                    Until we make a complete MyHelpFormatter, here
                    for the types we "hack" the default one, ie,
                    we set the type description to "null", but then
                    the argument description will contain the type
                 */

                val argTypeName = m.returnType.toString()
                        .run { substring(lastIndexOf('.') + 1) }

                parser.accepts(m.name, getDescription(m).toString())
                        .withRequiredArg()
                        .describedAs(argTypeName)
                        .defaultsTo(m.call(defaultInstance).toString())
            }

            parser.formatHelpWith(MyHelpFormatter())

            return parser
        }

        class ConfigDescription(
                val text: String,
                val constraints: String,
                val enumExperimentalValues: String,
                val enumValidValues: String,
                val experimental: Boolean,
                val debug: Boolean
        ) {
            override fun toString(): String {

                var description = text

                if (debug) {
                    description += " [DEBUG option]."
                }
                if (constraints.isNotBlank()) {
                    description += " [Constraints: $constraints]."
                }
                if (enumValidValues.isNotBlank()) {
                    description += " [Values: $enumValidValues]."
                }
                if (enumExperimentalValues.isNotBlank()) {
                    description += " [Experimental Values: $enumExperimentalValues]."
                }

                if (experimental) {
                    /*
                    TODO: For some reasons, coloring is not working here.
                    Could open an issue at:
                    https://github.com/jopt-simple/jopt-simple
                    */
                    //description = AnsiColor.inRed("EXPERIMENTAL: $description")
                    description = "EXPERIMENTAL: $description"
                }

                return description
            }
        }

        fun getDescription(m: KMutableProperty<*>): ConfigDescription {

            val cfg = (m.annotations.find { it is Cfg } as? Cfg)
                    ?: throw IllegalArgumentException("Property ${m.name} is not annotated with @Cfg")

            val text = cfg.description.trim().run {
                when {
                    isBlank() -> "No description."
                    !endsWith(".") -> "$this."
                    else -> this
                }
            }

            val min = (m.annotations.find { it is Min } as? Min)?.min
            val max = (m.annotations.find { it is Max } as? Max)?.max
            val probability = m.annotations.find { it is Probability }
            val url = m.annotations.find { it is Url }
            val regex = (m.annotations.find { it is Regex } as? Regex)

            var constraints = ""
            if (min != null || max != null || probability != null || url != null || regex != null) {
                if (min != null) {
                    constraints += "min=$min"
                }
                if (max != null) {
                    if (min != null) constraints += ", "
                    constraints += "max=$max"
                }
                if (probability != null) {
                    constraints += "probability 0.0-1.0"
                }
                if (url != null) {
                    constraints += "URL"
                }
                if (regex != null) {
                    constraints += "regex ${regex.regex}"
                }
            }

            var experimentalValues = ""
            var validValues = ""
            val returnType = m.returnType.javaType as Class<*>

            if (returnType.isEnum) {
                val elements = returnType.getDeclaredMethod("values")
                        .invoke(null) as Array<*>
                val experimentElements = elements.filter { it is WithExperimentalOptions && it.isExperimental() }
                val validElements = elements.filter { it !is WithExperimentalOptions || !it.isExperimental() }
                experimentalValues = experimentElements.joinToString(", ")
                validValues = validElements.joinToString(", ")
            }

            val experimental = (m.annotations.find { it is Experimental } as? Experimental)
            val debug = (m.annotations.find { it is Debug } as? Debug)

            return ConfigDescription(
                    text,
                    constraints,
                    experimentalValues,
                    validValues,
                    experimental != null,
                    debug != null
            )
        }


        fun getConfigurationProperties(): List<KMutableProperty<*>> {
            return EMConfig::class.members
                    .filterIsInstance(KMutableProperty::class.java)
                    .filter { it.annotations.any { it is Cfg } }
        }
    }

    /**
     * Update the values of the properties based on the options
     * chosen on the command line
     *
     *
     * @throws ConfigProblemException if there are constraint violations
     */
    fun updateProperties(options: OptionSet) {

        val properties = getConfigurationProperties()

        // command-line arguments are applied last (most important, overriding config file),
        // but would need to check first for config path location...
        val configPath = properties.first { it.name == "configPath" }
        updateProperty(options, configPath)
        checkPropertyConstraints(configPath)

        // First apply all settings in config file, if any
        val cff = loadConfigFile()
        if(cff != null){
            applyConfigFromFile(cff)
            authFromFile = cff.auth
        }

        // the apply command-line arguments
        properties.forEach { m ->

            updateProperty(options, m)

            checkPropertyConstraints(m)
        }

        //why was this done for each updateProperty???
        excludedTargetsForImpactCollection = extractExcludedTargetsForImpactCollection()

        checkMultiFieldConstraints()

        handleDeprecated()

        handleCreateConfigPathIfMissing(properties)
    }

    private fun handleCreateConfigPathIfMissing(properties: List<KMutableProperty<*>>) {
        if (createConfigPathIfMissing && !Path(configPath).exists() && configPath == defaultConfigPath) {

            val cff = ConfigsFromFile()
            val important = properties.filter { it.annotations.any { a -> a is Important } }
            important.forEach {
                var default = it.call(this).toString()
                val type = (it.returnType.javaType as Class<*>)
                if(default == "null"){
                    default = "null"
                }else if (default.isBlank()) {
                    default = "\"\""
                } else if(type.isEnum || String::class.java.isAssignableFrom(type)){
                    default = "\"$default\""
                }

                cff.configs[it.name] = default
            }

            if(! avoidNonDeterministicLogs) {
                LoggingUtil.uniqueUserInfo("Going to create configuration file at: ${Path(configPath).toAbsolutePath()}")
            }
            ConfigUtil.createConfigFileTemplate(configPath, cff)
        }
    }

    private fun loadConfigFile(): ConfigsFromFile?{

        //if specifying one manually, file MUST exist. otherwise might be missing
        if(!Path(configPath).exists()) {
            if (configPath == defaultConfigPath) {
                return null
            } else {
                throw ConfigProblemException("There is no configuration file at custom path: $configPath")
            }
        }

        if(! avoidNonDeterministicLogs) {
            LoggingUtil.uniqueUserInfo("Loading configuration file from: ${Path(configPath).toAbsolutePath()}")
        }

        try {
            val cf = ConfigUtil.readFromFile(configPath)
            cf.validateAndNormalizeAuth()
            return cf
        }catch (e: Exception){
            val cause = if(e.cause!=null) "\nCause:${e.cause!!.message}" else ""
            throw ConfigProblemException("Failed when reading configuration file at $configPath." +
                    "\nError: ${e.message}" +
                    "$cause")
        }
    }

    private fun applyConfigFromFile(cff: ConfigsFromFile) {

        val properties = getConfigurationProperties()

        val missing = cff.configs.keys
                .filter { name -> properties.none { it.name == name } }

        if (missing.isNotEmpty()) {
            throw ConfigProblemException("Configuration file defines the following non-existing properties: ${missing.joinToString(", ")}")
        }

        if(cff.configs.isEmpty()){
            //nothing to do
            return
        }

        LoggingUtil.uniqueUserInfo("Applying following ${cff.configs.size} configuration settings: [${cff.configs.keys.joinToString(", ")}]")

        properties.forEach {
            if (cff.configs.contains(it.name)) {
                val value = cff.configs[it.name]
                //TODO is right to assume we are not going to handle null values??? maybe not...
                updateValue(value!!, it)
            }
        }
    }

    private fun handleDeprecated() {
        /*
            TODO If this happens often, then should use annotations.
            eg, could handle specially in Markdown all the deprecated fields
         */
        if (testSuiteFileName.isNotBlank()) {
            LoggingUtil.uniqueUserWarn("Using deprecated option 'testSuiteFileName'")
            outputFilePrefix = testSuiteFileName
            outputFileSuffix = ""
            testSuiteFileName = ""
        }
    }

    /**
     * Note: this can have side-effect of updating some DEFAULT settings
     */
    fun checkMultiFieldConstraints() {
        /*
            Each option field might have specific constraints, setup with @annotations.
            However, there can be multi-field constraints as well.
            Those are defined here.
            They can be checked only once all fields have been updated
         */

        /*
            First start from updating DEFAULT
         */
        if(blackBox){
            if (problemType == ProblemType.DEFAULT) {
                LoggingUtil.uniqueUserWarn("You are doing Black-Box testing, but you did not specify the" +
                        " 'problemType'. The system will default to RESTful API testing.")
                problemType = ProblemType.REST
            }
            if (outputFormat == OutputFormat.DEFAULT) {
                LoggingUtil.uniqueUserWarn("You are doing Black-Box testing, but you did not specify the" +
                        " 'outputFormat'. The system will default to $defaultOutputFormatForBlackBox.")
                outputFormat = defaultOutputFormatForBlackBox
            }
        }
        /*
            the "else" cannot be implemented here, as it will come from the Driver, which has not been called yet.
            It is handled directly in Main
         */
        if(algorithm == Algorithm.DEFAULT ){
            algorithm = if(blackBox) defaultAlgorithmForBlackBox else defaultAlgorithmForWhiteBox
        }


        if (!blackBox && bbSwaggerUrl.isNotBlank()) {
            throw ConfigProblemException("'bbSwaggerUrl' should be set only in black-box mode")
        }
        if (!blackBox && bbTargetUrl.isNotBlank()) {
            throw ConfigProblemException("'bbTargetUrl' should be set only in black-box mode")
        }

        // ONUR, this line is changed since it did not compile in the previous case.
        if (!endpointFocus.isNullOrBlank() && !endpointPrefix.isNullOrBlank()) {
            throw ConfigProblemException("both 'endpointFocus' and 'endpointPrefix' are set")
        }

        if (blackBox && !bbExperiments) {

            if (problemType == ProblemType.REST && bbSwaggerUrl.isNullOrBlank()) {
                throw ConfigProblemException("In black-box mode for REST APIs, you must set the bbSwaggerUrl option")
            }
            if (problemType == ProblemType.GRAPHQL && bbTargetUrl.isNullOrBlank()) {
                throw ConfigProblemException("In black-box mode for GraphQL APIs, you must set the bbTargetUrl option")
            }
        }

        if (!blackBox && bbExperiments) {
            throw ConfigProblemException("Cannot setup bbExperiments without black-box mode")
        }

        if (!blackBox && ratePerMinute > 0) {
            throw ConfigProblemException("ratePerMinute is used only for black-box testing")
        }

        if (blackBox && ratePerMinute <= 0) {
            LoggingUtil.uniqueUserWarn("You have not setup 'ratePerMinute'. If you are doing testing of" +
                    " a remote service which you do not own, you might want to put a rate-limiter to prevent" +
                    " EvoMaster from bombarding such service with HTTP requests.")
        }

        if (!blackBox && outputFormat == OutputFormat.PYTHON_UNITTEST) {
            throw ConfigProblemException("Python output is used only for black-box testing")
        }

        when (stoppingCriterion) {
            StoppingCriterion.TIME -> if (maxEvaluations != defaultMaxEvaluations) {
                throw ConfigProblemException("Changing number of max actions, but stopping criterion is time")
            }

            StoppingCriterion.ACTION_EVALUATIONS, StoppingCriterion.INDIVIDUAL_EVALUATIONS ->
                if (maxTimeInSeconds != defaultMaxTimeInSeconds || maxTime != defaultMaxTime) {
                throw ConfigProblemException("Changing max time, but stopping criterion is based on evaluations")
            }
        }

        if (shouldGenerateSqlData() && !heuristicsForSQL) {
            throw ConfigProblemException("Cannot generate SQL data if you not enable " +
                    "collecting heuristics with 'heuristicsForSQL'")
        }
        if (generateSqlDataWithDSE && generateSqlDataWithSearch) {
            throw ConfigProblemException("Cannot generate SQL data with both DSE and search")
        }

        if (heuristicsForSQL && !extractSqlExecutionInfo) {
            throw ConfigProblemException("Cannot collect heuristics SQL data if you not enable " +
                    "extracting SQL execution info with 'extractSqlExecutionInfo'")
        }
        if (!heuristicsForSQL && heuristicsForSQLAdvanced) {
            throw ConfigProblemException("Advanced SQL heuristics requires enabling base ones as well")
        }

        if (shouldGenerateMongoData() && !heuristicsForMongo) {
            throw ConfigProblemException("Cannot generate Mongo data if you not enable " +
                    "collecting heuristics with 'heuristicsForMongo'")
        }

        if (shouldGenerateMongoData() && !extractMongoExecutionInfo) {
            throw ConfigProblemException("Cannot generate Mongo data if you not enable " +
                    "extracting Mongo execution info with 'extractMongoExecutionInfo'")
        }

        if (enableTrackEvaluatedIndividual && enableTrackIndividual) {
            throw ConfigProblemException("When tracking EvaluatedIndividual, it is not necessary to track individual")
        }

        if (adaptiveGeneSelectionMethod != GeneMutationSelectionMethod.NONE && probOfArchiveMutation > 0 && !weightBasedMutationRate)
            throw ConfigProblemException("When applying adaptive gene selection, weight-based mutation rate should be enabled")

        if (probOfArchiveMutation > 0 && !enableTrackEvaluatedIndividual)
            throw ConfigProblemException("Archive-based solution is only applicable when enable of tracking of EvaluatedIndividual.")

        if (doCollectImpact && !enableTrackEvaluatedIndividual)
            throw ConfigProblemException("Impact collection should be applied together with tracking EvaluatedIndividual")

        if (isEnabledTaintAnalysis() && !useMethodReplacement) {
            throw ConfigProblemException("Base Taint Analysis requires 'useMethodReplacement' option")
        }

        if ((outputFilePrefix.contains("-") || outputFileSuffix.contains("-"))
                && outputFormat.isJavaOrKotlin()) { //TODO also for C#?
            throw ConfigProblemException("In JVM languages, you cannot use the symbol '-' in test suite file name")
        }

        if (seedTestCases && seedTestCasesPath.isNullOrBlank()) {
            throw ConfigProblemException("When using the seedTestCases option, you must specify the file path of the test cases with the seedTestCasesPath option")
        }

        // Clustering constraints: the executive summary is not really meaningful without the clustering
//        if (executiveSummary && testSuiteSplitType != TestSuiteSplitType.FAULTS) {
//            executiveSummary = false
//            LoggingUtil.uniqueUserWarn("The option to turn on Executive Summary is only meaningful when clustering is turned on (--testSuiteSplitType CLUSTERING). " +
//                    "The option has been deactivated for this run, to prevent a crash.")
//            //throw ConfigProblemException("The option to turn on Executive Summary is only meaningful when clustering is turned on (--testSuiteSplitType CLUSTERING).")
//        }

        if (problemType == ProblemType.RPC
                && createTests
                && (enablePureRPCTestGeneration || enableRPCAssertionWithInstance)
                && outputFormat != OutputFormat.DEFAULT && (!outputFormat.isJavaOrKotlin())) {
            throw ConfigProblemException("when generating RPC tests with actual object instances in specified format, outputFormat only supports Java or Kotlin now")
        }

        val jaCoCo_on = jaCoCoAgentLocation.isNotBlank() && jaCoCoCliLocation.isNotBlank() && jaCoCoOutputFile.isNotBlank()
        val jaCoCo_off = jaCoCoAgentLocation.isBlank() && jaCoCoCliLocation.isBlank() && jaCoCoOutputFile.isBlank()

        if (!jaCoCo_on && !jaCoCo_off) {
            throw ConfigProblemException("JaCoCo location for agent/cli and output options must be all set or all left empty")
        }

        if (!taintOnSampling && useGlobalTaintInfoProbability > 0) {
            throw ConfigProblemException("Need to activate taintOnSampling to use global taint info")
        }

        if (maxLengthForStringsAtSamplingTime > maxLengthForStrings) {
            throw ConfigProblemException("Max length at sampling time $maxLengthForStringsAtSamplingTime" +
                    " cannot be greater than maximum string length $maxLengthForStrings")
        }

        if (saveMockedResponseAsSeparatedFile && testResourcePathToSaveMockedResponse.isBlank())
            throw ConfigProblemException("testResourcePathToSaveMockedResponse cannot be empty if it is required to save mocked responses in separated files (ie, saveMockedResponseAsSeparatedFile=true)")

        if (saveScheduleTaskInvocationAsSeparatedFile && testResourcePathToSaveMockedResponse.isBlank())
            throw ConfigProblemException("testResourcePathToSaveMockedResponse cannot be empty if it is required to save schedule task invocation in separated files (ie, saveScheduleTaskInvocationAsSeparatedFile=true)")

        if (probRestDefault + probRestExamples > 1) {
            throw ConfigProblemException("Invalid combination of probabilities for probRestDefault and probRestExamples. " +
                    "Their sum should be lower or equal to 1.")
        }

        if(security && !minimize){
            throw ConfigProblemException("The use of 'security' requires 'minimize'")
        }

<<<<<<< HEAD
        if(!security && vulnerabilityAnalyser) {
            throw ConfigProblemException("The use of 'vulnerabilityAnalyser' requires 'security'")
=======
        if (languageModelConnector && languageModelServerURL.isNullOrEmpty()) {
            throw ConfigProblemException("Language model server URL cannot be empty.")
        }

        if (languageModelConnector && languageModelName.isNullOrEmpty()) {
            throw ConfigProblemException("Language model name cannot be empty.")
>>>>>>> 836d426e
        }

        if(prematureStop.isNotEmpty() && stoppingCriterion != StoppingCriterion.TIME){
            throw ConfigProblemException("The use of 'prematureStop' is meaningful only if the stopping criterion" +
                    " 'stoppingCriterion' is based on time")
        }

        if(blackBox){
            if(sutControllerHost != ControllerConstants.DEFAULT_CONTROLLER_HOST){
                throw ConfigProblemException("Changing 'sutControllerHost' has no meaning in black-box testing, as no controller is used")
            }
            if(!overrideOpenAPIUrl.isNullOrBlank()){
                throw ConfigProblemException("Changing 'overrideOpenAPIUrl' has no meaning in black-box testing, as no controller is used")
            }
        }
        if(dockerLocalhost && !runningInDocker){
            throw ConfigProblemException("Specifying 'dockerLocalhost' only makes sense when running EvoMaster inside Docker.")
        }
        if(writeWFCReport && !createTests){
            throw ConfigProblemException("Cannot create a WFC Report if tests are not generated (i.e., 'createTests' is false)")
        }
    }

    private fun checkPropertyConstraints(m: KMutableProperty<*>) {
        val parameterValue = m.getter.call(this).toString()

        //check value against constraints on its field, if any
        m.annotations.find { it is Min }?.also {
            it as Min
            if (parameterValue.toDouble() < it.min) {
                throw ConfigProblemException("Failed to handle Min ${it.min} constraint for" +
                        " parameter '${m.name}' with value $parameterValue")
            }
        }

        m.annotations.find { it is Max }?.also {
            it as Max
            if (parameterValue.toDouble() > it.max) {
                throw ConfigProblemException("Failed to handle Max ${it.max} constraint for" +
                        " parameter '${m.name}' with value $parameterValue")
            }
        }

        m.annotations.find { it is Probability }?.also {
            it as Probability
            val p = parameterValue.toDouble()
            if (p < 0 || p > 1) {
                throw ConfigProblemException("Failed to handle probability constraint for" +
                        " parameter '${m.name}' with value $parameterValue. The value must be in [0,1].")
            }
        }

        m.annotations.find { it is Url }?.also {
            if (!parameterValue.isNullOrBlank()) {
                try {
                    URL(parameterValue)
                } catch (e: MalformedURLException) {
                    throw ConfigProblemException("Parameter '${m.name}' with value $parameterValue is" +
                            " not a valid URL: ${e.message}")
                }
            }
        }

        m.annotations.find { it is Regex }?.also {
            it as Regex
            if (!parameterValue.matches(kotlin.text.Regex(it.regex))) {
                throw ConfigProblemException("Parameter '${m.name}' with value $parameterValue is" +
                        " not matching the regex: ${it.regex}")
            }
        }

        m.annotations.find { it is Folder }?.also {
            val path = try {
                Paths.get(parameterValue).toAbsolutePath()
            } catch (e: InvalidPathException) {
                throw ConfigProblemException("Parameter '${m.name}' is not a valid FS path: ${e.message}")
            }

            // here, it first checks if the path exists,since the path does not exist it does not check
            // if it is writable
            if (Files.exists(path) && !Files.isWritable(path)) {
                throw ConfigProblemException("Parameter '${m.name}' refers to a folder that already" +
                        " exists, but that cannot be written to: $path")
            }

            if (Files.exists(path) && !Files.isDirectory(path)) {
                throw ConfigProblemException("Parameter '${m.name}' refers to a file that already" +
                        " exists, but that it is not a folder: $path")
            }

            // if the path does not exist and if the directory structure cannot be created, inform the user
            if(!Files.exists(path)) {
                try {
                    Files.createDirectories(path)
                }
                catch(e : Exception) {
                    throw ConfigProblemException("Parameter '${m.name}' refers to a file that does not exist" +
                            ", but the provided file path cannot be used to create a directory: $path" +
                            "\nPlease check file permissions of parent directories")
                }
            }
        }

        m.annotations.find { it is FilePath }?.also {
            val fp = it as FilePath
            if (!fp.canBeBlank || parameterValue.isNotBlank()) {

                val path = try {
                    Paths.get(parameterValue).toAbsolutePath()
                } catch (e: InvalidPathException) {
                    throw ConfigProblemException("Parameter '${m.name}' is not a valid FS path: ${e.message}")
                }

                if (Files.exists(path) && !Files.isWritable(path)) {
                    throw ConfigProblemException("Parameter '${m.name}' refers to a file that already" +
                            " exists, but that cannot be written/replace to: $path")
                }
                if (Files.exists(path) && Files.isDirectory(path)) {
                    throw ConfigProblemException("Parameter '${m.name}' refers to a file that is instead an" +
                            " existing folder: $path")
                }
            }
        }
    }

    private fun updateProperty(options: OptionSet, m: KMutableProperty<*>) {
        //update value, but only if it was in the specified options.
        //WARNING: without this check, it would reset to default for fields not in "options"
        if (!options.has(m.name)) {
            return
        }

        val opt = try{
            options.valueOf(m.name)?.toString()
        } catch (e: OptionException){
          throw  ConfigProblemException("Error in parsing configuration option '${m.name}'. Library message: ${e.message}")
        } ?: throw ConfigProblemException("Value not found for property '${m.name}'")

        updateValue(opt, m)
    }

    private fun updateValue(optionValue: String, m: KMutableProperty<*>) {

        val returnType = m.returnType.javaType as Class<*>

        /*
                TODO: ugly checks. But not sure yet if can be made better in Kotlin.
                Could be improved with isSubtypeOf from 1.1?
                http://stackoverflow.com/questions/41553647/kotlin-isassignablefrom-and-reflection-type-checks
             */
        try {
            if (Integer.TYPE.isAssignableFrom(returnType)) {
                m.setter.call(this, Integer.parseInt(optionValue))

            } else if (java.lang.Long.TYPE.isAssignableFrom(returnType)) {
                m.setter.call(this, java.lang.Long.parseLong(optionValue))

            } else if (java.lang.Double.TYPE.isAssignableFrom(returnType)) {
                m.setter.call(this, java.lang.Double.parseDouble(optionValue))

            } else if (java.lang.Boolean.TYPE.isAssignableFrom(returnType)) {
                m.setter.call(this, parseBooleanStrict(optionValue))

            } else if (java.lang.String::class.java.isAssignableFrom(returnType)) {
                m.setter.call(this, optionValue)

            } else if (returnType.isEnum) {
                val valueOfMethod = returnType.getDeclaredMethod("valueOf",
                        java.lang.String::class.java)
                m.setter.call(this, valueOfMethod.invoke(null, optionValue))

            } else {
                throw IllegalStateException("BUG: cannot handle type $returnType")
            }
        } catch (e: Exception) {
            throw ConfigProblemException("Failed to handle property '${m.name}': ${e.message}")
        }
    }

    private fun parseBooleanStrict(s: String?) : Boolean{
        if(s==null){
            throw IllegalArgumentException("value is 'null'")
        }
        if(s.equals("true", true)) return true
        if(s.equals("false", true)) return false
        throw IllegalArgumentException("Invalid boolean value: $s")
    }

    fun shouldGenerateSqlData() = isUsingAdvancedTechniques() && (generateSqlDataWithDSE || generateSqlDataWithSearch)

    fun shouldGenerateMongoData() = generateMongoData

    fun experimentalFeatures(): List<String> {

        val properties = getConfigurationProperties()
                .filter { it.annotations.find { it is Experimental } != null }
                .filter {
                    val returnType = it.returnType.javaType as Class<*>
                    when {
                        java.lang.Boolean.TYPE.isAssignableFrom(returnType) -> it.getter.call(this) as Boolean
                        it.annotations.find { p -> p is Probability && p.activating } != null -> (it.getter.call(this) as Double) > 0
                        else -> false
                    }
                }
                .map { it.name }

        val enums = getConfigurationProperties()
                .filter {
                    val returnType = it.returnType.javaType as Class<*>
                    if (returnType.isEnum) {
                        val e = it.getter.call(this)
                        val f = returnType.getField(e.toString())
                        f.annotations.find { it is Experimental } != null
                    } else {
                        false
                    }
                }
                .map { "${it.name}=${it.getter.call(this)}" }

        return properties.plus(enums)
    }

//------------------------------------------------------------------------
//--- custom annotations

    /**
     * Configuration (CFG in short) for EvoMaster.
     * Properties annotated with [Cfg] can be set from
     * command line.
     * The code in this class uses reflection, on each property
     * marked with this annotation, to build the list of available
     * modifiable configurations.
     */
    @Target(AnnotationTarget.PROPERTY)
    @MustBeDocumented
    annotation class Cfg(val description: String)

    @Target(AnnotationTarget.PROPERTY)
    @MustBeDocumented
    annotation class Min(val min: Double)

    @Target(AnnotationTarget.PROPERTY)
    @MustBeDocumented
    annotation class Max(val max: Double)

    @Target(AnnotationTarget.PROPERTY)
    @MustBeDocumented
    annotation class Url

    @Target(AnnotationTarget.PROPERTY)
    @MustBeDocumented
    annotation class Regex(val regex: String)


    /**
     * For internal configurations that we introduced just to get more info on EM,
     * with aim of debugging issues.
     */
    @Target(AnnotationTarget.PROPERTY)
    @MustBeDocumented
    annotation class Debug


    /**
     * A double value between 0 and 1
     */
    @Target(AnnotationTarget.PROPERTY)
    @MustBeDocumented
    annotation class Probability(
            /**
             * Specify if this probability would activate a functionality if greater than 0.
             * If not, it might still not be used, depending on other configurations.
             * This is mainly needed when dealing with @Experimental probabilities that must
             * be put to 0 if they would activate a new feature that is still unstable
             */
            val activating: Boolean = true
    )


    /**
     * This annotation is used to represent properties controlling
     * features that are still work in progress.
     * Do not use them (yet) in production.
     */
    @Target(AnnotationTarget.PROPERTY, AnnotationTarget.FIELD)
    @MustBeDocumented
    annotation class Experimental


    /**
     * This represent one of the main properties to set in EvoMaster.
     * Those are the ones most likely going to be set by practitioners.
     * Note: most of the other properties are mainly for experiments
     */
    @Target(AnnotationTarget.PROPERTY)
    @MustBeDocumented
    annotation class Important(
            /**
             * The lower value, the more importance.
             * This only impact of options are sorted when displayed
             */
            val priority: Double
    )

    @Target(AnnotationTarget.PROPERTY)
    @MustBeDocumented
    annotation class Folder

    @Target(AnnotationTarget.PROPERTY)
    @MustBeDocumented
    annotation class FilePath(val canBeBlank: Boolean = false)

//------------------------------------------------------------------------

    /**
     * Info for authentication, read from configuration file, if any
     */
    var authFromFile: List<AuthenticationDto>? = null


//------------------------------------------------------------------------
//--- properties

    /*
        WARNING
        if any change is made here, the "options.md" MUST be recreated
        with ConfigToMarkdown

        You will also need to check if any special character you use in the
        descriptions end-up in some screwed-up Markdown layout
     */

    //----- "Important" options, sorted by priority --------------

    val defaultMaxTime = "60s"

    @Important(1.0)
    @Cfg("Maximum amount of time allowed for the search. " +
            " The time is expressed with a string where hours (`h`), minutes (`m`) and" +
            " seconds (`s`) can be specified, e.g., `1h10m120s` and `72m` are both valid" +
            " and equivalent." +
            " Each component (i.e., `h`, `m` and `s`) is optional, but at least one must be specified. " +
            " In other words, if you need to run the search for just `30` seconds, you can write `30s` " +
            " instead of `0h0m30s`." +
            " **The more time is allowed, the better results one can expect**." +
            " But then of course the test generation will take longer." +
            " For how long should _EvoMaster_ be left run?" +
            " The default 1 _minute_ is just for demonstration." +
            " __We recommend to run it between 1 and 24 hours__, depending on the size and complexity " +
            " of the tested application." +
            " You can get better results by combining this option with `--prematureStop`." +
            " For example, something like `--maxTime 24h --prematureStop 1h` will run the search for 24 hours," +
            " but then it will stop at any point in time in which there has be no improvement in the last hour."
    )
    @Regex(timeRegex)
    var maxTime = defaultMaxTime

    @Important(1.01)
    @Cfg("Max amount of time the search is going to wait since last improvement (on metrics we optimize for," +
            " like fault finding and code/schema coverage)." +
            " If there is no improvement within this allotted max time, then the search will be prematurely stopped," +
            " regardless of what specified in --maxTime option.")
    @Regex("($timeRegex)|(^$)")
    var prematureStop : String = ""

    enum class PrematureStopStrategy{
        ANY, NEW
    }

    @Experimental
    @Cfg("Specify how 'improvement' is defined: either any kind of improvement even if partial (ANY)," +
            " or at least one new target is fully covered (NEW).")
    var prematureStopStrategy = PrematureStopStrategy.NEW

    @Important(1.1)
    @Cfg("The path directory of where the generated test classes should be saved to")
    @Folder
    var outputFolder = "generated_tests"


    val defaultConfigPath = "em.yaml"

    @Important(1.2)
    @Cfg("File path for file with configuration settings. Supported formats are YAML and TOML." +
            " When EvoMaster starts, it will read such file and import all configurations from it.")
    @Regex(".*\\.(yml|yaml|toml)")
    @FilePath
    var configPath: String = defaultConfigPath


    @Important(2.0)
    @Cfg("The name prefix of generated file(s) with the test cases, without file type extension." +
            " In JVM languages, if the name contains '.', folders will be created to represent" +
            " the given package structure." +
            " Also, in JVM languages, should not use '-' in the file name, as not valid symbol" +
            " for class identifiers." +
            " This prefix be combined with the outputFileSuffix to combined the final name." +
            " As EvoMaster can split the generated tests among different files, each will get a label," +
            " and the names will be in the form prefix+label+suffix.")
    @Regex("[-a-zA-Z\$_][-0-9a-zA-Z\$_]*(.[-a-zA-Z\$_][-0-9a-zA-Z\$_]*)*")
    var outputFilePrefix = "EvoMaster"

    @Important(2.0)
    @Cfg("The name suffix for the generated file(s), to be added before the file type extension." +
            " As EvoMaster can split the generated tests among different files, each will get a label," +
            " and the names will be in the form prefix+label+suffix.")
    @Regex("[-a-zA-Z\$_][-0-9a-zA-Z\$_]*(.[-a-zA-Z\$_][-0-9a-zA-Z\$_]*)*")
    var outputFileSuffix = "Test"


    @Deprecated("Should use outputFilePrefix and outputFileSuffix")
    @Cfg("DEPRECATED. Rather use _outputFilePrefix_ and _outputFileSuffix_")
    var testSuiteFileName = ""

    @Important(2.0)
    @Cfg("Specify in which format the tests should be outputted." +
            " If left on `DEFAULT`, for white-box testing then the value specified in the _EvoMaster Driver_ will be used." +
            " On the other hand, for black-box testing it will default to a predefined type (e.g., Python).")
    var outputFormat = OutputFormat.DEFAULT

    @Important(2.1)
    @Cfg("Enforce timeout (in seconds) in the generated tests." +
            " This feature might not be supported in all frameworks." +
            " If 0 or negative, the timeout is not applied.")
    var testTimeout = 60

    @Important(3.0)
    @Cfg("Use EvoMaster in black-box mode. This does not require an EvoMaster Driver up and running. However, you will need to provide further option to specify how to connect to the SUT")
    var blackBox = false

    @Important(3.2)
    @Cfg("When in black-box mode for REST APIs, specify the URL of where the OpenAPI/Swagger schema can be downloaded from." +
            " If the schema is on the local machine, you can use a URL starting with 'file://'." +
            " If the given URL is neither starting with 'file' nor 'http', then it will be treated as a local file path.")
    var bbSwaggerUrl: String = ""

    @Important(3.5)
    @Url
    @Cfg("When in black-box mode, specify the URL of where the SUT can be reached, e.g.," +
            " http://localhost:8080 ." +
            " In REST, if this is missing, the URL will be inferred from OpenAPI/Swagger schema." +
            " In GraphQL, this must point to the entry point of the API, e.g.," +
            " http://localhost:8080/graphql .")
    var bbTargetUrl: String = ""


    @Important(3.7)
    @Cfg("Rate limiter, of how many actions to do per minute. For example, when making HTTP calls towards" +
            " an external service, might want to limit the number of calls to avoid bombarding such service" +
            " (which could end up becoming equivalent to a DoS attack)." +
            " A value of zero or negative means that no limiter is applied." +
            " This is needed only for black-box testing of remote services.")
    var ratePerMinute = 0

    @Important(4.0)
    @Regex(headerRegex)
    @Cfg("In black-box testing, we still need to deal with authentication of the HTTP requests." +
            " With this parameter it is possible to specify a HTTP header that is going to be added to most requests." +
            " This should be provided in the form _name:value_. If more than 1 header is needed, use as well the" +
            " other options _header1_ and _header2_.")
    var header0 = ""

    @Important(4.1)
    @Regex(headerRegex)
    @Cfg("See documentation of _header0_.")
    var header1 = ""

    @Important(4.2)
    @Regex(headerRegex)
    @Cfg("See documentation of _header0_.")
    var header2 = ""


    @Important(5.0)
    @Cfg("Concentrate search on only one single REST endpoint")
    var endpointFocus: String? = null

    @Important(5.1)
    @Cfg("Concentrate search on a set of REST endpoints defined by a common prefix")
    var endpointPrefix: String? = null

    @Important(5.2)
    @Cfg("Comma-separated list of OpenAPI/Swagger 'tags' definitions." +
            " Only the REST endpoints having at least one of such tags will be fuzzed." +
            " If no tag is specified here, then such filter is not applied.")
    var endpointTagFilter: String? = null

    @Important(6.0)
    @Cfg("Host name or IP address of where the SUT EvoMaster Controller Driver is listening on." +
            " This option is only needed for white-box testing.")
    var sutControllerHost = ControllerConstants.DEFAULT_CONTROLLER_HOST


    @Important(6.1)
    @Cfg("TCP port of where the SUT EvoMaster Controller Driver is listening on." +
            " This option is only needed for white-box testing.")
    @Min(0.0)
    @Max(maxTcpPort)
    var sutControllerPort = ControllerConstants.DEFAULT_CONTROLLER_PORT


    @Important(7.0)
    @Url
    @Cfg("If specified, override the OpenAPI URL location given by the EvoMaster Driver." +
        " This option is only needed for white-box testing.")
    var overrideOpenAPIUrl = ""

    //-------- other options -------------

    @Cfg("Inform EvoMaster process that it is running inside Docker." +
            " Users should not modify this parameter, as it is set automatically in the Docker image of EvoMaster.")
    var runningInDocker = false

    /**
     * TODO this is currently not implemented.
     * Even if did, there would still be major issues with handling WireMock.
     * Until we can think of a good solution there, no point in implementing this.
     */
    @Experimental
    @Cfg("Replace references to 'localhost' to point to the actual host machine." +
            " Only needed when running EvoMaster inside Docker.")
    var dockerLocalhost = false


    @FilePath
    @Cfg("When generating tests in JavaScript, there is the need to know where the driver is located in respect to" +
            " the generated tests")
    var jsControllerPath = "./app-driver.js"


    @Cfg("At times, we need to run EvoMaster with printed logs that are deterministic." +
            " For example, this means avoiding printing out time-stamps.")
    var avoidNonDeterministicLogs = false

    enum class Algorithm {
        DEFAULT, SMARTS, MIO, RANDOM, WTS, MOSA, RW
    }

    @Cfg("The algorithm used to generate test cases. The default depends on whether black-box or white-box testing is done.")
    var algorithm = Algorithm.DEFAULT

    /**
     * Workaround for issues with annotations that can not be applied on ENUM values,
     * like @Experimental
     * */
    interface WithExperimentalOptions {
        fun isExperimental(): Boolean
    }

    enum class ProblemType(private val experimental: Boolean) : WithExperimentalOptions {
        DEFAULT(experimental = false),
        REST(experimental = false),
        GRAPHQL(experimental = false),
        RPC(experimental = true),
        WEBFRONTEND(experimental = true);

        override fun isExperimental() = experimental
    }

    @Cfg("The type of SUT we want to generate tests for, e.g., a RESTful API." +
            " If left to DEFAULT, the type will be inferred from the EM Driver." +
            " However, in case of ambiguities (e.g., the driver specifies more than one type)," +
            " then this field must be set with a specific type." +
            " This is also the case for Black-Box testing where there is no EM Driver." +
            " In this latter case, the system defaults to handle REST APIs.")
    var problemType = ProblemType.DEFAULT


    @Cfg("Specify if test classes should be created as output of the tool. " +
            "Usually, you would put it to 'false' only when debugging EvoMaster itself")
    var createTests = true

    enum class TestSuiteSplitType {
        NONE,
        FAULTS
        //CODE //This was never properly implemented
    }

    @Cfg("Instead of generating a single test file, it could be split in several files, according to different strategies")
    var testSuiteSplitType = TestSuiteSplitType.FAULTS

    @Experimental
    @Cfg("Specify the maximum number of tests to be generated in one test suite. " +
            "Note that a negative number presents no limit per test suite")
    var maxTestsPerTestSuite = -1

    @Experimental
    @Deprecated("Temporarily removed, due to oracle refactoring. It might come back in future in a different form")
    @Cfg("Generate an executive summary, containing an example of each category of potential faults found." +
            "NOTE: This option is only meaningful when used in conjunction with test suite splitting.")
    var executiveSummary = false

    @Cfg("The Distance Metric Last Line may use several values for epsilon." +
            "During experimentation, it may be useful to adjust these values. Epsilon describes the size of the neighbourhood used for clustering, so may result in different clustering results." +
            "Epsilon should be between 0.0 and 1.0. If the value is outside of that range, epsilon will use the default of 0.8.")
    @Min(0.0)
    @Max(1.0)
    var lastLineEpsilon = 0.8

    @Cfg("The Distance Metric Error Text may use several values for epsilon." +
            "During experimentation, it may be useful to adjust these values. Epsilon describes the size of the neighbourhood used for clustering, so may result in different clustering results." +
            "Epsilon should be between 0.0 and 1.0. If the value is outside of that range, epsilon will use the default of 0.8.")
    @Min(0.0)
    @Max(1.0)
    var errorTextEpsilon = 0.8

    @Cfg("The seed for the random generator used during the search. " +
            "A negative value means the CPU clock time will be rather used as seed")
    var seed: Long = -1

    @Cfg("Limit of number of individuals per target to keep in the archive")
    @Min(1.0)
    var archiveTargetLimit = 10

    @Cfg("Probability of sampling a new individual at random")
    @Probability
    var probOfRandomSampling = 0.8

    @Cfg("The percentage of passed search before starting a more focused, less exploratory one")
    @PercentageAsProbability(true)
    var focusedSearchActivationTime = 0.8

    @Cfg("Number of applied mutations on sampled individuals, at the start of the search")
    @Min(0.0)
    var startNumberOfMutations = 1

    @Cfg("Number of applied mutations on sampled individuals, by the end of the search")
    @Min(0.0)
    var endNumberOfMutations = 10

    enum class StoppingCriterion {
        TIME,
        ACTION_EVALUATIONS,
        INDIVIDUAL_EVALUATIONS
    }

    @Cfg("Stopping criterion for the search")
    var stoppingCriterion = StoppingCriterion.TIME


    val defaultMaxEvaluations = 1000

    @Cfg("Maximum number of action or individual evaluations (depending on chosen stopping criterion)" +
            " for the search. A fitness evaluation can be composed of 1 or more actions," +
            " like for example REST calls or SQL setups." +
            " The more actions are allowed, the better results one can expect." +
            " But then of course the test generation will take longer." +
            " Only applicable depending on the stopping criterion.")
    @Min(1.0)
    var maxEvaluations = defaultMaxEvaluations

    val defaultMaxTimeInSeconds = 0

    @Cfg("Maximum number of seconds allowed for the search." +
            " The more time is allowed, the better results one can expect." +
            " But then of course the test generation will take longer." +
            " Only applicable depending on the stopping criterion." +
            " If this value is 0, the setting 'maxTime' will be used instead.")
    @Min(0.0)
    var maxTimeInSeconds = defaultMaxTimeInSeconds

    @Cfg("Whether or not writing statistics of the search process. " +
            "This is only needed when running experiments with different parameter settings")
    var writeStatistics = false

    @Cfg("Where the statistics file (if any) is going to be written (in CSV format)")
    @FilePath
    var statisticsFile = "statistics.csv"


    @Experimental
    @Cfg("Output a JSON file representing statistics of the fuzzing session, written in the WFC Report format.")
    var writeWFCReport = false

    @Cfg("Whether should add to an existing statistics file, instead of replacing it")
    var appendToStatisticsFile = false

    @Cfg("If positive, check how often, in percentage % of the budget, to collect statistics snapshots." +
            " For example, every 5% of the time.")
    @Max(50.0)
    var snapshotInterval = -1.0

    @Cfg("Where the snapshot file (if any) is going to be written (in CSV format)")
    @FilePath
    var snapshotStatisticsFile = "snapshot.csv"

    @Cfg("An id that will be part as a column of the statistics file (if any is generated)")
    var statisticsColumnId = "-"

    @Cfg("When running experiments and statistic files are generated, all configs are saved." +
            " So, this one can be used as extra label for classifying the experiment")
    var labelForExperiments = "-"

    @Cfg("Further label to represent the names of CONFIGS sets in experiment scripts, e.g., exp.py")
    var labelForExperimentConfigs = "-"

    @Cfg("Whether we should collect data on the extra heuristics. Only needed for experiments.")
    var writeExtraHeuristicsFile = false

    @Cfg("Where the extra heuristics file (if any) is going to be written (in CSV format)")
    @FilePath
    var extraHeuristicsFile = "extra_heuristics.csv"

    @Experimental
    @Cfg("Enable to print snapshots of the generated tests during the search in an interval defined in snapshotsInterval.")
    var enableWriteSnapshotTests = false

    @Experimental
    @Cfg("The size (in seconds) of the interval that the snapshots will be printed, if enabled.")
    var writeSnapshotTestsIntervalInSeconds = 3600 // ie, 1 hour

    enum class SecondaryObjectiveStrategy {
        AVG_DISTANCE,
        AVG_DISTANCE_SAME_N_ACTIONS,
        BEST_MIN
    }

    @Cfg("Strategy used to handle the extra heuristics in the secondary objectives")
    var secondaryObjectiveStrategy = SecondaryObjectiveStrategy.AVG_DISTANCE_SAME_N_ACTIONS

    @Cfg("Whether secondary objectives are less important than test bloat control")
    var bloatControlForSecondaryObjective = false

    @Cfg("Specify minimum size when bloatControlForSecondaryObjective")
    @Min(0.0)
    var minimumSizeControl = 2

    @Cfg("Probability of applying a mutation that can change the structure of a test")
    @Probability
    var structureMutationProbability = 0.5

    @Experimental
    @Cfg("Probability of applying a mutation that can change the structure of test's initialization if it has")
    @Probability
    var initStructureMutationProbability = 0.0

    @Experimental
    @Cfg("Specify a maximum number of handling (remove/add) init actions at once, e.g., add 3 init actions at most")
    @Min(0.0)
    var maxSizeOfMutatingInitAction = 0

    // Man: need to check it with Andrea about whether we consider it as a generic option
    @Experimental
    @Cfg("Specify a probability of applying a smart structure mutator for initialization of the individual")
    @Probability
    var probOfSmartInitStructureMutator = 0.0

    enum class GeneMutationStrategy {
        ONE_OVER_N,
        ONE_OVER_N_BIASED_SQL
    }

    @Cfg("Strategy used to define the mutation probability")
    var geneMutationStrategy = GeneMutationStrategy.ONE_OVER_N_BIASED_SQL

    enum class FeedbackDirectedSampling {
        NONE,
        LAST,
        FOCUSED_QUICKEST
    }

    @Cfg("Specify whether when we sample from archive we do look at the most promising targets for which we have had a recent improvement")
    var feedbackDirectedSampling = FeedbackDirectedSampling.FOCUSED_QUICKEST

    //Warning: this is off in the tests, as it is a source of non-determinism
    @Cfg("Whether to use timestamp info on the execution time of the tests for sampling (e.g., to reward the quickest ones)")
    var useTimeInFeedbackSampling = true


    @Experimental
    @Cfg("When sampling from archive based on targets, decide whether to use weights based on properties of the targets (e.g., a target likely leading to a flag will be sampled less often)")
    var useWeightedSampling = false


    @Cfg("Define the population size in the search algorithms that use populations (e.g., Genetic Algorithms, but not MIO)")
    @Min(1.0)
    var populationSize = 30

    @Cfg("Define the maximum number of tests in a suite in the search algorithms that evolve whole suites, e.g. WTS")
    @Min(1.0)
    var maxSearchSuiteSize = 50

    @Cfg("Probability of applying crossover operation (if any is used in the search algorithm)")
    @Probability
    var xoverProbability = 0.7

    @Cfg("Number of elements to consider in a Tournament Selection (if any is used in the search algorithm)")
    @Min(1.0)
    var tournamentSize = 10

    @Cfg("When sampling new test cases to evaluate, probability of using some smart strategy instead of plain random")
    @Probability
    var probOfSmartSampling = 0.95

    @Cfg("Max number of 'actions' (e.g., RESTful calls or SQL commands) that can be done in a single test")
    @Min(1.0)
    var maxTestSize = 10

    @Cfg("Based on some heuristics, there are cases in which 'maxTestSize' can be overridden at runtime")
    var enableOptimizedTestSize = true

    @Cfg("Tracking of SQL commands to improve test generation")
    var heuristicsForSQL = true

    @Experimental
    @Cfg("If using SQL heuristics, enable more advanced version")
    var heuristicsForSQLAdvanced = false

    @Cfg("Tracking of Mongo commands to improve test generation")
    var heuristicsForMongo = true

    @Cfg("Enable extracting SQL execution info")
    var extractSqlExecutionInfo = true

    @Cfg("Enable extracting Mongo execution info")
    var extractMongoExecutionInfo = true

    @Experimental
    @Cfg("Enable EvoMaster to generate SQL data with direct accesses to the database. Use Dynamic Symbolic Execution")
    var generateSqlDataWithDSE = false

    @Cfg("Enable EvoMaster to generate SQL data with direct accesses to the database. Use a search algorithm")
    var generateSqlDataWithSearch = true

    @Cfg("Enable EvoMaster to generate Mongo data with direct accesses to the database")
    var generateMongoData = true

    @Cfg("When generating SQL data, how many new rows (max) to generate for each specific SQL Select")
    @Min(1.0)
    var maxSqlInitActionsPerMissingData = 1


    @Cfg("Force filling data of all columns when inserting new row, instead of only minimal required set.")
    var forceSqlAllColumnInsertion = true


    @Cfg("Maximum size (in bytes) that EM handles response payloads in the HTTP responses. " +
            "If larger than that, a response will not be stored internally in EM during the test generation. " +
            "This is needed to avoid running out of memory.")
    var maxResponseByteSize = 1_000_000

    @Cfg("Whether to print how much search done so far")
    var showProgress = true

    @Debug
    @Cfg("Whether or not enable a search process monitor for archiving evaluated individuals and Archive regarding an evaluation of search. " +
            "This is only needed when running experiments with different parameter settings")
    var enableProcessMonitor = false

    @Debug
    @Cfg("Specify a format to save the process data")
    var processFormat = ProcessDataFormat.JSON_ALL

    enum class ProcessDataFormat {
        /**
         * save evaluated individuals and Archive with a json format
         */
        JSON_ALL,

        /**
         * only save the evaluated individual with the specified test format
         */
        TEST_IND,

        /**
         * save covered targets with the specified target format and tests with the specified test format
         */
        TARGET_TEST_IND,
        /**
         * save heuristic values for each target as csv file
         */
        TARGET_HEURISTIC
    }

    @Experimental
    @Cfg("Where the target heuristic values file (if any) is going to be written (in CSV format). It is only used when processFormat is TARGET_HEURISTIC.")
    @FilePath
    var targetHeuristicsFile = "targets.csv"

    @Experimental
    @Cfg("Whether should add to an existing target heuristics file, instead of replacing it. It is only used when processFormat is TARGET_HEURISTIC.")
    var appendToTargetHeuristicsFile = false

    @Experimental
    @Cfg("Prefix specifying which targets to record. Each target can be separated by a comma, such as 'Branch,Line,Success, etc'. It is only used when processFormat is TARGET_HEURISTIC.")
    var saveTargetHeuristicsPrefixes = "Branch"

    @Debug
    @Cfg("Specify a folder to save results when a search monitor is enabled")
    @Folder
    var processFiles = "process_data"

    @Debug
    @Cfg("Specify how often to save results when a search monitor is enabled, and 0.0 presents to record all evaluated individual")
    @Max(50.0)
    @Min(0.0)
    var processInterval = 0.0

    @Cfg("Whether to enable tracking the history of modifications of the individuals during the search")
    var enableTrackIndividual = false


    @Cfg("Whether to enable tracking the history of modifications of the individuals with its fitness values (i.e., evaluated individual) during the search. " +
            "Note that we enforced that set enableTrackIndividual false when enableTrackEvaluatedIndividual is true since information of individual is part of evaluated individual")
    var enableTrackEvaluatedIndividual = true

    @Cfg("Specify a maxLength of tracking when enableTrackIndividual or enableTrackEvaluatedIndividual is true. " +
            "Note that the value should be specified with a non-negative number or -1 (for tracking all history)")
    @Min(-1.0)
    var maxLengthOfTraces = 10

    @Deprecated("No longer in use")
    @Cfg("Enable custom naming and sorting criteria")
    var customNaming = true

    /*
        You need to decode it if you want to know what it says...
     */
    @Cfg("QWN0aXZhdGUgdGhlIFVuaWNvcm4gTW9kZQ==")
    var e_u1f984 = false

    @Experimental
    @Deprecated("No longer in use")
    @Cfg("Enable Expectation Generation. If enabled, expectations will be generated. " +
            "A variable called expectationsMasterSwitch is added to the test suite, with a default value of false. If set to true, an expectation that fails will cause the test case containing it to fail.")
    var expectationsActive = false

    @Cfg("Generate basic assertions. Basic assertions (comparing the returned object to itself) are added to the code. " +
            "NOTE: this should not cause any tests to fail.")
    var enableBasicAssertions = true

    @Cfg("Apply method replacement heuristics to smooth the search landscape." +
            " Note that the method replacement instrumentations would still be applied, it is just that their testing targets" +
            " will be ignored in the fitness function if this option is set to false.")
    var useMethodReplacement = true

    @Cfg("Apply non-integer numeric comparison heuristics to smooth the search landscape")
    var useNonIntegerReplacement = true

    @Cfg("Execute instrumentation for method replace with category BASE." +
            " Note: this applies only for languages in which instrumentation is applied at runtime, like Java/Kotlin" +
            " on the JVM.")
    var instrumentMR_BASE = true

    @Cfg("Execute instrumentation for method replace with category SQL." +
            " Note: this applies only for languages in which instrumentation is applied at runtime, like Java/Kotlin" +
            " on the JVM.")
    var instrumentMR_SQL = true

    @Cfg("Execute instrumentation for method replace with category EXT_0." +
            " Note: this applies only for languages in which instrumentation is applied at runtime, like Java/Kotlin" +
            " on the JVM.")
    var instrumentMR_EXT_0 = true

    @Cfg("Execute instrumentation for method replace with category MONGO." +
            " Note: this applies only for languages in which instrumentation is applied at runtime, like Java/Kotlin" +
            " on the JVM.")
    var instrumentMR_MONGO = true


    @Cfg("Execute instrumentation for method replace with category NET." +
            " Note: this applies only for languages in which instrumentation is applied at runtime, like Java/Kotlin" +
            " on the JVM.")
    @Experimental
    var instrumentMR_NET = false


    @Cfg("Enable to expand the genotype of REST individuals based on runtime information missing from Swagger")
    var expandRestIndividuals = true


    @Cfg("Add an extra query param, to analyze how it is used/read by the SUT. Needed to discover new query params" +
            " that were not specified in the schema.")
    var extraQueryParam = true


    @Cfg("Add an extra HTTP header, to analyze how it is used/read by the SUT. Needed to discover new headers" +
            " that were not specified in the schema.")
    var extraHeader = true


    @Cfg("Percentage [0.0,1.0] of elapsed time in the search while trying to infer any extra query parameter and" +
            " header. After this time has passed, those attempts stop. ")
    @PercentageAsProbability(false)
    var searchPercentageExtraHandling = 0.1

    enum class ResourceSamplingStrategy(val requiredArchive: Boolean = false) {
        NONE,

        /**
         * probability for applicable strategy is specified
         */
        Customized,

        /**
         * probability for applicable strategy is equal
         */
        EqualProbability,

        /**
         * probability for applicable strategy is derived based on actions
         */
        Actions,

        /**
         * probability for applicable strategy is adaptive with time
         */
        TimeBudgets,

        /**
         * probability for applicable strategy is adaptive with performance, i.e., Archive
         */
        Archive(true),

        /**
         * probability for applicable strategy is adaptive with performance, i.e., Archive
         */
        ConArchive(true)
    }

    @Cfg("Specify whether to enable resource-based strategy to sample an individual during search. " +
            "Note that resource-based sampling is only applicable for REST problem with MIO algorithm.")
    var resourceSampleStrategy = ResourceSamplingStrategy.ConArchive

    @Cfg("Specify whether to enable resource dependency heuristics, i.e, probOfEnablingResourceDependencyHeuristics > 0.0. " +
            "Note that the option is available to be enabled only if resource-based smart sampling is enable. " +
            "This option has an effect on sampling multiple resources and mutating a structure of an individual.")
    @Probability
    var probOfEnablingResourceDependencyHeuristics = 0.95

    @Debug
    @Cfg("Specify whether to export derived dependencies among resources")
    var exportDependencies = false

    @Debug
    @Cfg("Specify a file that saves derived dependencies")
    @FilePath
    var dependencyFile = "dependencies.csv"

    @Cfg("Specify a probability to apply SQL actions for preparing resources for REST Action")
    @Probability
    var probOfApplySQLActionToCreateResources = 0.1


    @Experimental
    @Cfg("Probability of sampling a new individual with schedule tasks. Note that schedule task is only enabled for RPCProblem")
    @Probability
    var probOfSamplingScheduleTask = 0.0

    @Experimental
    @Cfg("Specify a maximum number of handling (remove/add) resource size at once, e.g., add 3 resource at most")
    @Min(0.0)
    var maxSizeOfHandlingResource = 0

    @Experimental
    @Cfg("Specify a strategy to determinate a number of resources to be manipulated throughout the search.")
    var employResourceSizeHandlingStrategy = SqlInitResourceStrategy.NONE

    enum class SqlInitResourceStrategy {
        NONE,

        /**
         * determinate a number of resource to be manipulated at random between 1 and [maxSizeOfHandlingResource]
         */
        RANDOM,

        /**
         * adaptively decrease a number of resources to be manipulated from [maxSizeOfHandlingResource] to 1
         */
        DPC
    }

    enum class StructureMutationProbStrategy {
        /**
         * apply the specified probability
         */
        SPECIFIED,

        /**
         * deactivated structure mutator when focused search starts
         */
        SPECIFIED_FS,

        /**
         * gradually update the structure mutator probability from [structureMutationProbability] to [structureMutationProFS] before focused search
         */
        DPC_TO_SPECIFIED_BEFORE_FS,

        /**
         * gradually update the structure mutator probability from [structureMutationProbability] to [structureMutationProFS] after focused search
         */
        DPC_TO_SPECIFIED_AFTER_FS,

        /**
         * apply a probability which is adaptive to the impact
         */
        ADAPTIVE_WITH_IMPACT
    }

    @Cfg("Whether or not to enable a structure mutation for mutating individuals." +
            " This feature can only be activated for algorithms that support structural mutation, such as MIO or RW.")
    var enableStructureMutation = true

    @Experimental
    @Cfg("Specify a max size of resources in a test. 0 means the there is no specified restriction on a number of resources")
    @Min(0.0)
    var maxResourceSize = 0

    @Experimental
    @Cfg("Specify a strategy to handle a probability of applying structure mutator during the focused search")
    var structureMutationProbStrategy = StructureMutationProbStrategy.SPECIFIED

    @Experimental
    @Cfg("Specify a probability of applying structure mutator during the focused search")
    @Probability
    var structureMutationProFS = 0.0

    enum class MaxTestSizeStrategy {
        /**
         * apply the specified max size of a test
         */
        SPECIFIED,

        /**
         * gradually increasing a size of test until focused search
         */
        DPC_INCREASING,

        /**
         * gradually decreasing a size of test until focused search
         */
        DPC_DECREASING
    }

    @Experimental
    @Cfg("Specify a strategy to handle a max size of a test")
    var maxTestSizeStrategy = MaxTestSizeStrategy.SPECIFIED

    @Experimental
    @Cfg("Specify whether to decide the resource-based structure mutator and resource to be mutated adaptively based on impacts during focused search." +
            "Note that it only works when resource-based solution is enabled for solving REST problem")
    var enableAdaptiveResourceStructureMutation = false

    @Experimental
    @Cfg("Specify a probability of applying length handling")
    @Probability
    var probOfHandlingLength = 0.0

    @Experimental
    @Cfg("Specify a max size of a test to be targeted when either DPC_INCREASING or DPC_DECREASING is enabled")
    var dpcTargetTestSize = 1

    @Cfg("Specify a minimal number of rows in a table that enables selection (i.e., SELECT sql) to prepare resources for REST Action. " +
            "In other words, if the number is less than the specified, insertion is always applied.")
    @Min(0.0)
    var minRowOfTable = 10

    @Cfg("Specify a probability that enables selection (i.e., SELECT sql) of data from database instead of insertion (i.e., INSERT sql) for preparing resources for REST actions")
    @Probability(false)
    var probOfSelectFromDatabase = 0.1

    @Cfg("Whether to apply text/name analysis to derive relationships between name entities, e.g., a resource identifier with a name of table")
    var doesApplyNameMatching = true

    @Deprecated("Experiment results were not good, and library is huge in terms of MBs...")
    @Cfg("Whether to employ NLP parser to process text. " +
            "Note that to enable this parser, it is required to build the EvoMaster with the resource profile, i.e., mvn clean install -Presourceexp -DskipTests")
    var enableNLPParser = false

    @Debug
    @Cfg("Whether to save mutated gene info, which is typically used for debugging mutation")
    var saveMutationInfo = false

    @Debug
    @Cfg("Specify a path to save mutation details which is useful for debugging mutation")
    @FilePath
    var mutatedGeneFile = "mutatedGeneInfo.csv"

    @Experimental
    @Cfg("Specify a strategy to select targets for evaluating mutation")
    var mutationTargetsSelectionStrategy = MutationTargetsSelectionStrategy.FIRST_NOT_COVERED_TARGET

    enum class MutationTargetsSelectionStrategy {
        /**
         * employ not covered target obtained by archive at first for all upTimesMutations
         *
         * e.g., mutate an individual with 10times, at first, the current not covered target is {A, B}
         * after the 2nd mutation, A is covered, C is newly reached,
         * for next mutation, that target employed for the comparison is still {A, B}
         */
        FIRST_NOT_COVERED_TARGET,

        /**
         * expand targets with updated not covered targets
         *
         * e.g., mutate an individual with 10times, at first, the current not covered target is {A, B}
         * after the 2nd mutation, A is covered, C is newly reached,
         * for next mutation, that target employed for the comparison is {A, B, C}
         */
        EXPANDED_UPDATED_NOT_COVERED_TARGET,

        /**
         * only employ current not covered targets obtained by archive
         *
         * e.g., mutate an individual with 10times, at first, the current not covered target is {A, B}
         * after the 2nd mutation, A is covered, C is newly reached,
         * for next mutation, that target employed for the comparison is {B, C}
         */
        UPDATED_NOT_COVERED_TARGET
    }

    @Debug
    @Cfg("Whether to record targets when the number is more than 100")
    var recordExceededTargets = false

    @Debug
    @Cfg("Specify a path to save all not covered targets when the number is more than 100")
    @FilePath
    var exceedTargetsFile = "exceedTargets.txt"


    @Cfg("Specify a probability to apply S1iR when resource sampling strategy is 'Customized'")
    @Probability(false)
    var S1iR: Double = 0.25

    @Cfg("Specify a probability to apply S1dR when resource sampling strategy is 'Customized'")
    @Probability(false)
    var S1dR: Double = 0.25

    @Cfg("Specify a probability to apply S2dR when resource sampling strategy is 'Customized'")
    @Probability(false)
    var S2dR: Double = 0.25

    @Cfg("Specify a probability to apply SMdR when resource sampling strategy is 'Customized'")
    @Probability(false)
    var SMdR: Double = 0.25

    @Cfg("Whether to enable a weight-based mutation rate")
    var weightBasedMutationRate = true

    @Cfg("Whether to specialize sql gene selection to mutation")
    var specializeSQLGeneSelection = true

    @Cfg("Specify a starting percentage of genes of an individual to mutate")
    @PercentageAsProbability(false)
    var startingPerOfGenesToMutate = 0.5

    @Cfg("When weight-based mutation rate is enabled, specify a percentage of calculating mutation rate based on a number of candidate genes to mutate. " +
            "For instance, d = 1.0 means that the mutation rate fully depends on a number of candidate genes to mutate, " +
            "and d = 0.0 means that the mutation rate fully depends on weights of candidates genes to mutate.")
    @PercentageAsProbability(false)
    var d = 0.8

    @Cfg("Specify a probability to enable archive-based mutation")
    @Probability
    var probOfArchiveMutation = 0.5

    @Debug
    @Cfg("Specify whether to collect impact info that provides an option to enable of collecting impact info when archive-based gene selection is disable. ")
    var doCollectImpact = false

    @Experimental
    @Cfg("During mutation, whether to abstract genes for repeated SQL actions")
    var abstractInitializationGeneToMutate = false

    @Cfg("Specify a strategy to calculate a weight of a gene based on impacts")
    var geneWeightBasedOnImpactsBy = GeneWeightBasedOnImpact.RATIO

    enum class GeneWeightBasedOnImpact {
        /**
         * using rank of counter
         */
        SORT_COUNTER,

        /**
         * using rank of ratio
         */
        SORT_RATIO,

        /**
         * using counter
         */
        COUNTER,

        /**
         * using ratio, ie, counter/total manipulated times
         */
        RATIO
    }

    @Cfg("Specify a strategy to select genes for mutation adaptively")
    var adaptiveGeneSelectionMethod = GeneMutationSelectionMethod.APPROACH_IMPACT

    @Cfg("Specify whether to enable weight-based mutation selection for selecting genes to mutate for a gene")
    var enableWeightBasedMutationRateSelectionForGene = true

    @Debug
    @Cfg("Whether to save archive info after each of mutation, which is typically useful for debugging mutation and archive")
    var saveArchiveAfterMutation = false

    @Debug
    @Cfg("Specify a path to save archive after each mutation during search, only useful for debugging")
    @FilePath
    var archiveAfterMutationFile = "archive.csv"

    @Debug
    @Cfg("Whether to save impact info after each of mutation, which is typically useful debugging impact driven solutions and mutation")
    var saveImpactAfterMutation = false

    @Debug
    @Cfg("Specify a path to save collected impact info after each mutation during search, only useful for debugging")
    @FilePath
    var impactAfterMutationFile = "impactSnapshot.csv"

    @Cfg("Whether to enable archive-based gene mutation")
    var archiveGeneMutation = ArchiveGeneMutation.SPECIFIED_WITH_SPECIFIC_TARGETS

    @Cfg("Specify a maximum length of history when applying archive-based gene mutation")
    var maxlengthOfHistoryForAGM = 10

    /**
     * archive-based gene value mutation
     */
    enum class ArchiveGeneMutation(val withTargets: Int = 0, val withDirection: Boolean = false) {
        /**
         * do not apply archive-based gene mutation
         */
        NONE,

        /**
         * mutate with history but not related to any target
         */
        SPECIFIED,

        /**
         * mutate individual with history based on targets
         * but not specific to actions
         */
        SPECIFIED_WITH_TARGETS(1, false),

        /**
         * mutate individual with history based on targets
         * and the targets are linked to the action level
         */
        SPECIFIED_WITH_SPECIFIC_TARGETS(2, false),

        /**
         * mutate individual with history and directions based on targets
         * but not specific to actions
         */
        SPECIFIED_WITH_TARGETS_DIRECTION(1, true),

        /**
         * mutate individual with history and directions based on targets
         * and the targets are linked to the action level
         */
        SPECIFIED_WITH_SPECIFIC_TARGETS_DIRECTION(2, true),

        /**
         * mutate individual with history with consideration of dependency among genes
         * (not done yet)
         */
        ADAPTIVE
    }

    @Debug
    @Cfg("Specify whether to export derived impacts among genes")
    var exportImpacts = false

    @Debug
    @Cfg("Specify a path to save derived genes")
    @FilePath
    var impactFile = "impact.csv"

    @Cfg("Probability to use input tracking (i.e., a simple base form of taint-analysis) to determine how inputs are used in the SUT")
    @Probability
    var baseTaintAnalysisProbability = 0.5

    @Cfg("Whether input tracking is used on sampling time, besides mutation time")
    var taintOnSampling = true

    @Cfg("Apply taint analysis to handle special cases of Maps and Arrays")
    var taintAnalysisForMapsAndArrays = true

    @Probability
    @Experimental
    @Cfg("When sampling new individual, check whether to use already existing info on tainted values")
    var useGlobalTaintInfoProbability = 0.0


    @Experimental
    @Cfg("If there is new discovered information from a test execution, reward it in the fitness function")
    var discoveredInfoRewardedInFitness = false

    @Experimental
    @Cfg("During mutation, force the mutation of genes that have newly discovered specialization from previous fitness evaluations," +
            " based on taint analysis.")
    var taintForceSelectionOfGenesWithSpecialization = false

    @Probability
    @Cfg("Probability of removing a tainted value during mutation")
    var taintRemoveProbability = 0.5

    @Probability
    @Cfg("Probability of applying a discovered specialization for a tainted value")
    var taintApplySpecializationProbability = 0.5

    @Probability
    @Cfg("Probability of changing specialization for a resolved taint during mutation")
    var taintChangeSpecializationProbability = 0.1

    @Min(0.0)
    @Max(stringLengthHardLimit.toDouble())
    @Cfg("The maximum length allowed for evolved strings. Without this limit, strings could in theory be" +
            " billions of characters long")
    var maxLengthForStrings = 1024


    @Min(0.0)
    @Cfg("Maximum length when sampling a new random string. Such limit can be bypassed when a string is mutated.")
    var maxLengthForStringsAtSamplingTime = 16


    @Deprecated("Should not use this option any more, but rather run proper BB experiments")
    @Cfg("Only used when running experiments for black-box mode, where an EvoMaster Driver would be present, and can reset state after each experiment")
    var bbExperiments = false

    @Cfg("Specify whether to export covered targets info")
    var exportCoveredTarget = false

    @Cfg("Specify a file which saves covered targets info regarding generated test suite")
    @FilePath
    var coveredTargetFile = "coveredTargets.txt"

    @Cfg("Specify a format to organize the covered targets by the search")
    var coveredTargetSortedBy = SortCoveredTargetBy.NAME

    enum class SortCoveredTargetBy {
        /**
         * sorted by ids of targets alphabetically
         */
        NAME,

        /**
         * grouped by tests and sorted by index of tests.
         * it may help to analyze the individuals regarding different strategies.
         */
        TEST
        /**
         * there might be other options, e.g., based on class,
         * but we need to follow rules to encode and decode regarding id.
         */
    }


    //TODO Andrea/Man. will need to discuss how this can be refactored for RPC as well

    @Experimental
    @Cfg("Whether to seed EvoMaster with some initial test cases. These test cases will be used and evolved throughout the search process")
    var seedTestCases = false

    enum class SeedTestCasesFormat {
        POSTMAN
    }

    @Experimental
    @Cfg("Whether to export test cases during seeding as a separate file")
    var exportTestCasesDuringSeeding = false

    @Experimental
    @Cfg("Format of the test cases seeded to EvoMaster")
    var seedTestCasesFormat = SeedTestCasesFormat.POSTMAN

    @Experimental
    @FilePath
    @Cfg("File path where the seeded test cases are located")
    var seedTestCasesPath: String = "postman.postman_collection.json"

    @Cfg("Try to enforce the stopping of SUT business-level code." +
            " This is needed when TCP connections timeouts, to avoid thread executions" +
            " from previous HTTP calls affecting the current one")
    var killSwitch = true

    @Cfg("Number of milliseconds we are going to wait to get a response on a TCP connection, e.g., " +
            "when making HTTP calls to a Web API")
    var tcpTimeoutMs = 30_000

    @Cfg("Whether to skip failed SQL commands in the generated test files")
    var skipFailureSQLInTestFile = true

    /**
     *  TODO Better to have something like 11, based on some statistics of graphs that we analyzed,
     *  but there are issues of performance (time and memory) in analysis of large graphs, that
     *  would need to be optimized
     */
    val defaultTreeDepth = 4

    @Cfg("Maximum tree depth in mutations/queries to be evaluated." +
            " This is to avoid issues when dealing with huge graphs in GraphQL")
    @Min(1.0)
    var treeDepth = defaultTreeDepth


    @Experimental
    @Cfg("Specify a maximum number of existing data in the database to sample in a test when SQL handling is enabled. " +
            "Note that a negative number means all existing data would be sampled")
    var maxSizeOfExistingDataToSample = -1


    @Experimental
    @Cfg("Specify whether insertions should be used to calculate SQL heuristics instead of retrieving data from real databases.")
    var useInsertionForSqlHeuristics = false

    @Debug
    @Cfg("Whether to output executed sql info")
    var outputExecutedSQL = OutputExecutedSQL.NONE

    enum class OutputExecutedSQL {
        /**
         * do not output executed sql info
         */
        NONE,

        /**
         * output all executed sql info at the end
         */
        ALL_AT_END,

        /**
         * output executed info once they were executed per test
         */
        ONCE_EXECUTED
    }

    @Debug
    @Cfg("Specify a path to save all executed sql commands to a file (default is 'sql.txt')")
    var saveExecutedSQLToFile: String = "sql.txt"

    @Cfg("Whether to enable extra targets for responses, e.g., regarding nullable response, having extra targets for whether it is null")
    var enableRPCExtraResponseTargets = true

    @Cfg("Whether to enable customized responses indicating business logic")
    var enableRPCCustomizedResponseTargets = true

    @Cfg("Whether to generate RPC endpoint invocation which is independent from EM driver.")
    var enablePureRPCTestGeneration = true

    @Cfg("Whether to generate RPC Assertions based on response instance")
    var enableRPCAssertionWithInstance = true

    @Experimental
    @Cfg("Whether to enable customized RPC Test output if 'customizeRPCTestOutput' is implemented")
    var enableRPCCustomizedTestOutput = false

    @Cfg("Specify a maximum number of data in a collection to be asserted in the generated tests." +
            " Note that zero means that only the size of the collection will be asserted." +
            " A negative value means all data in the collection will be asserted (i.e., no limit).")
    var maxAssertionForDataInCollection = 3

    @Cfg("Specify whether to employ smart database clean to clear data in the database if the SUT has." +
            "`null` represents to employ the setting specified on the EM driver side")
    var employSmartDbClean: Boolean? = null


    @Cfg("Add predefined tests at the end of the search. An example is a test to fetch the schema of RESTful APIs.")
    var addPreDefinedTests: Boolean = true


    @Cfg("Apply a minimization phase to make the generated tests more readable." +
            " Achieved coverage would stay the same." +
            " Generating shorter test cases might come at the cost of having more test cases.")
    var minimize: Boolean = true


    @Cfg("Maximum number of minutes that will be dedicated to the minimization phase." +
            " A negative number mean no timeout is considered." +
            " A value of 0 means minimization will be skipped, even if minimize=true.")
    var minimizeTimeout = 5


    @Cfg("When applying minimization phase, and some targets get lost when re-computing coverage," +
            " then printout a detailed description.")
    var minimizeShowLostTargets = true

    @PercentageAsProbability
    @Cfg("Losing targets when recomputing coverage is expected (e.g., constructors of singletons)," +
            " but problematic if too much")
    var minimizeThresholdForLoss = 0.2

    @FilePath(true)
    @Regex("(.*jacoco.*\\.jar)|(^$)")
    @Cfg("Path on filesystem of where JaCoCo Agent jar file is located." +
            " Option meaningful only for External Drivers for JVM." +
            " If left empty, it is not used." +
            " Note that this only impact the generated output test cases.")
    var jaCoCoAgentLocation = ""

    @FilePath(true)
    @Regex("(.*jacoco.*\\.jar)|(^$)")
    @Cfg("Path on filesystem of where JaCoCo CLI jar file is located." +
            " Option meaningful only for External Drivers for JVM." +
            " If left empty, it is not used." +
            " Note that this only impact the generated output test cases.")
    var jaCoCoCliLocation = ""

    @FilePath(true)
    @Cfg(" Destination file for JaCoCo." +
            " Option meaningful only for External Drivers for JVM." +
            " If left empty, it is not used." +
            " Note that this only impact the generated output test cases.")
    var jaCoCoOutputFile = ""

    @Min(0.0)
    @Max(maxTcpPort)
    @Cfg("Port used by JaCoCo to export coverage reports")
    var jaCoCoPort = 8899

    @FilePath
    @Cfg("Command for 'java' used in the External Drivers." +
            " Useful for when there are different JDK installed on same machine without the need" +
            " to update JAVA_HOME." +
            " Note that this only impact the generated output test cases.")
    var javaCommand = "java"

    enum class ExternalServiceIPSelectionStrategy {
        /**
         * To disabled external service handling
         */
        NONE,

        /**
         * Default will assign 127.0.0.5
         */
        DEFAULT,

        /**
         * User provided IP address
         */
        USER,

        /**
         * Random IP address will be generated within the loopback range
         */
        RANDOM
    }

    @Experimental
    @Cfg("Specify a method to select the first external service spoof IP address.")
    var externalServiceIPSelectionStrategy = ExternalServiceIPSelectionStrategy.NONE

    @Experimental
    @Cfg("User provided external service IP." +
            " When EvoMaster mocks external services, mock server instances will run on local addresses starting from" +
            " this provided address." +
            " Min value is ${defaultExternalServiceIP}." +
            " Lower values like ${ExternalServiceSharedUtils.RESERVED_RESOLVED_LOCAL_IP} and ${ExternalServiceSharedUtils.DEFAULT_WM_LOCAL_IP} are reserved.")
    @Regex(externalServiceIPRegex)
    var externalServiceIP : String = defaultExternalServiceIP

    @Experimental
    @Cfg("Whether to apply customized method (i.e., implement 'customizeMockingRPCExternalService' for external services or 'customizeMockingDatabase' for database) to handle mock object.")
    var enableCustomizedMethodForMockObjectHandling = false


    @Experimental
    @Cfg("Whether to apply customized method (i.e., implement 'customizeScheduleTaskInvocation' for invoking schedule task) to invoke schedule task.")
    var enableCustomizedMethodForScheduleTaskHandling = false

    @Experimental
    @Cfg("Whether to save mocked responses as separated files")
    var saveMockedResponseAsSeparatedFile = false

    @Experimental
    @Cfg("Whether to save schedule task invocation as separated files")
    var saveScheduleTaskInvocationAsSeparatedFile = false

    @Experimental
    @Cfg("Specify test resource path where to save mocked responses as separated files")
    //TODO need proper constraint checking
    var testResourcePathToSaveMockedResponse = ""

    @Cfg("Whether to analyze how SQL databases are accessed to infer extra constraints from the business logic." +
            " An example is javax/jakarta annotation constraints defined on JPA entities.")
    @Probability(true)
    var useExtraSqlDbConstraintsProbability = 0.9

    @Experimental
    @Cfg("a probability of harvesting actual responses from external services as seeds.")
    @Probability(activating = true)
    var probOfHarvestingResponsesFromActualExternalServices = 0.0

    @Experimental
    @Cfg("a probability of prioritizing to employ successful harvested actual responses from external services as seeds (e.g., 2xx from HTTP external service).")
    @Probability(activating = true)
    var probOfPrioritizingSuccessfulHarvestedActualResponses = 0.0

    @Experimental
    @Cfg("a probability of mutating mocked responses based on actual responses")
    @Probability(activating = true)
    var probOfMutatingResponsesBasedOnActualResponse = 0.0

    @Experimental
    @Cfg("Number of threads for external request harvester. No more threads than numbers of processors will be used.")
    @Min(1.0)
    var externalRequestHarvesterNumberOfThreads: Int = 2


    enum class ExternalRequestResponseSelectionStrategy {
        /**
         * Selects the exact matching response for the request.
         */
        EXACT,

        /**
         * If there is no exact match, selects the closest matching response from the same domain based on the
         * request path.
         */
        CLOSEST_SAME_DOMAIN,

        /**
         * If there is no exact match, selects the closest matching response from the same path based on the
         * request path.
         */
        CLOSEST_SAME_PATH,

        /**
         * If there is no exact match, selects a random response for the request from the captured responses
         * regardless of the domain.
         */
        RANDOM
    }

    @Experimental
    @Cfg("Harvested external request response selection strategy")
    var externalRequestResponseSelectionStrategy = ExternalRequestResponseSelectionStrategy.EXACT

    @Cfg("Whether to employ constraints specified in API schema (e.g., OpenAPI) in test generation")
    var enableSchemaConstraintHandling = true

    @Cfg("a probability of enabling single insertion strategy to insert rows into database.")
    @Probability(activating = true)
    var probOfEnablingSingleInsertionForTable = 0.5

    @Debug
    @Cfg("Whether to record info of executed actions during search")
    var recordExecutedMainActionInfo = false

    @Debug
    @Cfg("Specify a path to save all executed main actions to a file (default is 'executedMainActions.txt')")
    var saveExecutedMainActionInfo = "executedMainActions.txt"


    @Cfg("Specify prefixes of targets (e.g., MethodReplacement, Success_Call, Local) which will exclude in impact collection. " +
            "Multiple exclusions should be separated with semicolon (i.e., ;).")
    @Regex(targetExclusionRegex)
    var excludeTargetsForImpactCollection = "${IdMapper.LOCAL_OBJECTIVE_KEY};${ObjectiveNaming.METHOD_REPLACEMENT}"

    var excludedTargetsForImpactCollection: List<String> = extractExcludedTargetsForImpactCollection()
        private set


    @Cfg("In REST, specify probability of using 'default' values, if any is specified in the schema")
    @Probability(true)
    var probRestDefault = 0.05

    @Cfg("In REST, specify probability of using 'example(s)' values, if any is specified in the schema")
    @Probability(true)
    var probRestExamples = 0.20

    @Cfg("In REST, enable the supports of 'links' between resources defined in the OpenAPI schema, if any." +
            " When sampling a test case, if the last call has links, given this probability new calls are" +
            " added for the link.")
    @Probability(true)
    var probUseRestLinks = 0.5

    //TODO mark as deprecated once we support proper Robustness Testing
    @Cfg("When generating data, allow in some cases to use invalid values on purpose")
    var allowInvalidData: Boolean = true

    @Cfg("Apply a security testing phase after functional test cases have been generated.")
    var security = true

    @Experimental
<<<<<<< HEAD
    @Cfg("Apply vulnerability hunter as part of security testing.")
    var vulnerabilityAnalyser = false

    enum class VulnerabilitySelectionStrategy {
        /**
         * Uses the manual methods to select the vulnerability classes associated with
         * an endpoint.
         */
        MANUAL,

        /**
         * Use LLMs to select potential vulnerability classes associated with an
         * endpoint.
         */
        LLM,
    }

    @Experimental
    @Cfg("Potential vulnerability class associated with a endpoint classification strategy.")
    var vulnerabilitySelectionStrategy = VulnerabilitySelectionStrategy.MANUAL

    @Experimental
=======
>>>>>>> 836d426e
    @Cfg("Enable language model connector")
    var languageModelConnector = false

    @Experimental
    @Cfg("Large-language model external service URL. Default is set to Ollama local instance URL.")
    var languageModelServerURL: String = "http://localhost:11434/"

    @Experimental
    @Cfg("Large-language model name as listed in Ollama")
    var languageModelName: String = "llama3.2:latest"

    @Experimental
    @Cfg("Number of threads for language model connector. No more threads than numbers of processors will be used.")
    @Min(1.0)
    var languageModelConnectorNumberOfThreads: Int = 2


    @Cfg("If there is no configuration file, create a default template at given configPath location." +
            " However this is done only on the 'default' location. If you change 'configPath', no new file will be" +
            " created.")
    var createConfigPathIfMissing: Boolean = true


    @Experimental
    @Cfg("Extra checks on HTTP properties in returned responses, used as automated oracles to detect faults.")
    var httpOracles = false

    @Cfg("Validate responses against their schema, to check for inconsistencies. Those are treated as faults.")
    var schemaOracles = true

    @Cfg("Apply more advanced coverage criteria for black-box testing. This can result in larger generated test suites.")
    var advancedBlackBoxCoverage = true

    @Cfg("In black-box testing, aim at adding calls to reset the state of the SUT after it has been modified by the test." +
            " For example, in REST APIs, DELETE operations are added (if any exist) after each successful POST/PUT." +
            " However, this is done heuristically." +
            " There is no guarantee the state will be properly cleaned-up, this is just a best effort attempt.")
    var blackBoxCleanUp = true

    fun timeLimitInSeconds(): Int {
        if (maxTimeInSeconds > 0) {
            return maxTimeInSeconds
        }

        return convertToSeconds(maxTime)
    }

    fun improvementTimeoutInSeconds() : Int {
        if(prematureStop.isNullOrBlank()){
            return Int.MAX_VALUE
        }
        return convertToSeconds(prematureStop)
    }

    private fun convertToSeconds(time: String): Int {
        val h = time.indexOf('h')
        val m = time.indexOf('m')
        val s = time.indexOf('s')

        val hours = if (h >= 0) {
            time.subSequence(0, h).toString().trim().toInt()
        } else 0

        val minutes = if (m >= 0) {
            time.subSequence(if (h >= 0) h + 1 else 0, m).toString().trim().toInt()
        } else 0

        val seconds = if (s >= 0) {
            time.subSequence(if (m >= 0) m + 1 else (if (h >= 0) h + 1 else 0), s).toString().trim().toInt()
        } else 0

        return (hours * 60 * 60) + (minutes * 60) + seconds
    }

    @Experimental
    @Cfg("How much data elements, per key, can be stored in the Data Pool." +
            " Once limit is reached, new old will replace old data. ")
    @Min(1.0)
    var maxSizeDataPool = 100

    @Experimental
    @Cfg("Threshold of Levenshtein Distance for key-matching in Data Pool")
    @Min(0.0)
    var thresholdDistanceForDataPool = 2

    @Cfg("Enable the collection of response data, to feed new individuals based on field names matching.")
    var useResponseDataPool = true

    @Experimental
    @Probability(false)
    @Cfg("Specify the probability of using the data pool when sampling test cases." +
            " This is for black-box (bb) mode")
    var bbProbabilityUseDataPool = 0.8

    @Experimental
    @Probability(false)
    @Cfg("Specify the probability of using the data pool when sampling test cases." +
            " This is for white-box (wb) mode")
    var wbProbabilityUseDataPool = 0.2

    @Cfg("Specify the naming strategy for test cases.")
    var namingStrategy = defaultTestCaseNamingStrategy

    @Cfg("Specify the hard limit for test case name length")
    var maxTestCaseNameLength = 80

    @Cfg("Specify if true boolean query parameters are included in the test case name." +
            " Used for test case naming disambiguation. Only valid for Action based naming strategy.")
    var nameWithQueryParameters = true

    @Cfg("Specify the test case sorting strategy")
    var testCaseSortingStrategy = defaultTestCaseSortingStrategy

    @Experimental
    @Cfg("Adds TestMethodOrder annotation for JUnit 5 tests")
    var useTestMethodOrder = false

    @Experimental
    @Probability(true)
    @Cfg("When sampling a new individual, probability that ALL optional choices are ON, or ALL are OFF." +
            " The choice between ON and OFF depends on probabilityOfOnVsOffInAllOptionals.")
    var probabilityAllOptionalsAreOnOrOff = 0.0

    @Experimental
    @Cfg("If all-optionals is activated with probabilityAllOptionalsAreOnOrOff, specifying probability of using ON" +
            " instead of OFF.")
    val probabilityOfOnVsOffInAllOptionals = 0.8

    @Cfg("Add summary comments on each test")
    var addTestComments = true

    @Min(1.0)
    @Cfg("Max length for test comments. Needed when enumerating some names/values, making comments too long to be" +
            " on a single line")
    var maxLengthForCommentLine = 80

    @Experimental
    @Cfg("In REST APIs, when request Content-Type is JSON, POJOs are used instead of raw JSON string. " +
            "Only available for JVM languages")
    var dtoForRequestPayload = false

    fun getProbabilityUseDataPool() : Double{
        return if(blackBox){
            bbProbabilityUseDataPool
        } else {
            wbProbabilityUseDataPool
        }
    }

    fun trackingEnabled() = isUsingAdvancedTechniques() && (enableTrackEvaluatedIndividual || enableTrackIndividual)

    /**
     * impact info can be collected when archive-based solution is enabled or doCollectImpact
     */
    fun isEnabledImpactCollection() = isUsingAdvancedTechniques() && doCollectImpact || isEnabledArchiveGeneSelection()

    /**
     * @return whether archive-based gene selection is enabled
     */
    fun isEnabledArchiveGeneSelection() = isUsingAdvancedTechniques() && probOfArchiveMutation > 0.0 && adaptiveGeneSelectionMethod != GeneMutationSelectionMethod.NONE

    /**
     * @return whether archive-based gene mutation is enabled based on the configuration, ie, EMConfig
     */
    fun isEnabledArchiveGeneMutation() = isUsingAdvancedTechniques() && archiveGeneMutation != ArchiveGeneMutation.NONE && probOfArchiveMutation > 0.0

    fun isEnabledArchiveSolution() = isEnabledArchiveGeneMutation() || isEnabledArchiveGeneSelection()


    /**
     * @return whether enable resource-based method
     */
    fun isEnabledResourceStrategy() = isUsingAdvancedTechniques() && resourceSampleStrategy != ResourceSamplingStrategy.NONE

    /**
     * @return whether enable resource-dependency based method
     */
    fun isEnabledResourceDependency() = isEnabledSmartSampling() && isEnabledResourceStrategy()

    /**
     * @return whether to generate SQL between rest actions
     */
    fun isEnabledSQLInBetween() = isEnabledResourceDependency() && heuristicsForSQL && probOfApplySQLActionToCreateResources > 0.0

    /**
     * Return a "," comma separated list of categories of Method Replacements that should be applied
     */
    fun methodReplacementCategories(): String {
        val categories = mutableListOf<String>()
        if (instrumentMR_BASE) categories.add(ReplacementCategory.BASE.toString())
        if (instrumentMR_SQL) categories.add(ReplacementCategory.SQL.toString())
        if (instrumentMR_EXT_0) categories.add(ReplacementCategory.EXT_0.toString())
        if (instrumentMR_NET) categories.add(ReplacementCategory.NET.toString())
        if (instrumentMR_MONGO) categories.add(ReplacementCategory.MONGO.toString())
        return categories.joinToString(",")
    }

    /**
     * @return whether to handle the external service mocking
     */
    fun isEnabledExternalServiceMocking(): Boolean {
        return externalServiceIPSelectionStrategy != ExternalServiceIPSelectionStrategy.NONE
    }


    private fun extractExcludedTargetsForImpactCollection(): List<String> {
        if (excludeTargetsForImpactCollection.equals("None", ignoreCase = true)) return emptyList()
        val excluded = excludeTargetsForImpactCollection.split(targetSeparator).map { it.lowercase() }.toSet()
        return IdMapper.ALL_ACCEPTED_OBJECTIVE_PREFIXES.filter { excluded.contains(it.lowercase()) }
    }

    fun isEnabledMutatingResponsesBasedOnActualResponse() = isUsingAdvancedTechniques() && (probOfMutatingResponsesBasedOnActualResponse > 0)

    fun isEnabledHarvestingActualResponse(): Boolean = isUsingAdvancedTechniques() && (probOfHarvestingResponsesFromActualExternalServices > 0 || probOfMutatingResponsesBasedOnActualResponse > 0)

    /**
     * MIO is the default search algorithm in EM for white-box testing.
     * Many techniques in EM are defined only for MIO, ie most improvements in EM are
     * done as an extension of MIO.
     * Other search algorithms might use these advanced techniques, but would require non-standard exceptions.
     *
     */
    fun isUsingAdvancedTechniques() =
        algorithm == Algorithm.MIO
                || algorithm == Algorithm.RW // Random Walk is just used to study Fitness Landscape in MIO
                || (algorithm == Algorithm.DEFAULT && !blackBox)

    fun isEnabledTaintAnalysis() = isUsingAdvancedTechniques() && baseTaintAnalysisProbability > 0

    fun isEnabledSmartSampling() = (isUsingAdvancedTechniques() || algorithm == Algorithm.SMARTS) && probOfSmartSampling > 0

    fun isEnabledWeightBasedMutation() = isUsingAdvancedTechniques() && weightBasedMutationRate

    fun isEnabledInitializationStructureMutation() = isUsingAdvancedTechniques() && initStructureMutationProbability > 0 && maxSizeOfMutatingInitAction > 0

    fun isEnabledResourceSizeHandling() = isUsingAdvancedTechniques() && probOfHandlingLength > 0 && maxSizeOfHandlingResource > 0

    fun getTagFilters() = endpointTagFilter?.split(",")?.map { it.trim() } ?: listOf()
}<|MERGE_RESOLUTION|>--- conflicted
+++ resolved
@@ -591,17 +591,16 @@
             throw ConfigProblemException("The use of 'security' requires 'minimize'")
         }
 
-<<<<<<< HEAD
         if(!security && vulnerabilityAnalyser) {
             throw ConfigProblemException("The use of 'vulnerabilityAnalyser' requires 'security'")
-=======
+        }
+
         if (languageModelConnector && languageModelServerURL.isNullOrEmpty()) {
             throw ConfigProblemException("Language model server URL cannot be empty.")
         }
 
         if (languageModelConnector && languageModelName.isNullOrEmpty()) {
             throw ConfigProblemException("Language model name cannot be empty.")
->>>>>>> 836d426e
         }
 
         if(prematureStop.isNotEmpty() && stoppingCriterion != StoppingCriterion.TIME){
@@ -2385,7 +2384,6 @@
     var security = true
 
     @Experimental
-<<<<<<< HEAD
     @Cfg("Apply vulnerability hunter as part of security testing.")
     var vulnerabilityAnalyser = false
 
@@ -2408,8 +2406,6 @@
     var vulnerabilitySelectionStrategy = VulnerabilitySelectionStrategy.MANUAL
 
     @Experimental
-=======
->>>>>>> 836d426e
     @Cfg("Enable language model connector")
     var languageModelConnector = false
 
