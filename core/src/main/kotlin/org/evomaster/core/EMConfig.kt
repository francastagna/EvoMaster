package org.evomaster.core

import joptsimple.BuiltinHelpFormatter
import joptsimple.OptionDescriptor
import joptsimple.OptionParser
import joptsimple.OptionSet
import org.evomaster.client.java.controller.api.ControllerConstants
import org.evomaster.core.output.OutputFormat
import kotlin.reflect.KMutableProperty
import kotlin.reflect.jvm.javaType


/**
 * Class used to hold all the main configuration properties
 * of EvoMaster.
 *
 */
class EMConfig {

    /*
        Code here does use the JOptSimple library

        https://pholser.github.io/jopt-simple/
     */

    companion object {

        fun validateOptions(args: Array<String>): OptionParser {

            val config = EMConfig()

            val parser = EMConfig.getOptionParser()
            val options = parser.parse(*args)

            if (!options.has("help")) {
                //actual validation is done here
                config.updateProperties(options)
            }

            return parser
        }

        /**
         * Having issue with types/kotlin/reflection...
         * Therefore, need custom output formatting.
         * However, easier way (for now) is to just override
         * what we want to change
         *
         *  TODO: groups and ordering
         */
        private class MyHelpFormatter : BuiltinHelpFormatter(80, 2) {
            override fun extractTypeIndicator(descriptor: OptionDescriptor): String? {
                return null
            }
        }

        /**
         * Get all available "console options" for the annotated properties
         */
        fun getOptionParser(): OptionParser {

            val defaultInstance = EMConfig()

            var parser = OptionParser()

            parser.accepts("help", "Print this help documentation")
                    .forHelp()

            getConfigurationProperties().forEach { m ->
                /*
                    Note: here we could use typing in the options,
                    instead of converting everything to string.
                    But it looks bit cumbersome to do it in Kotlin,
                    at least for them moment

                    Until we make a complete MyHelpFormatter, here
                    for the types we "hack" the default one, ie,
                    we set the type description to "null", but then
                    the argument description will contain the type
                 */

                val argTypeName = m.returnType.toString()
                        .run { substring(lastIndexOf('.') + 1) }

                parser.accepts(m.name, getDescription(m))
                        .withRequiredArg()
                        .describedAs(argTypeName)
                        .defaultsTo("" + m.call(defaultInstance))
            }

            parser.formatHelpWith(MyHelpFormatter())

            return parser
        }

        private fun getDescription(m: KMutableProperty<*>): String {

            val cfg = (m.annotations.find { it is Cfg } as? Cfg)
                    ?: throw IllegalArgumentException("Property ${m.name} is not annotated with @Cfg")

            val text = cfg.description.trim().run {
                when {
                    isBlank() -> "No description."
                    !endsWith(".") -> this + "."
                    else -> this
                }
            }

            val min = (m.annotations.find { it is Min } as? Min)?.min
            val max = (m.annotations.find { it is Max } as? Max)?.max

            var constraints = ""
            if (min != null || max != null) {
                constraints += " [Constraints: "
                if (min != null) {
                    constraints += "min=$min"
                }
                if (max != null) {
                    if (min != null) constraints += ", "
                    constraints += "max=$max"
                }
                constraints += "]."
            }

            var enumValues = ""

            val returnType = m.returnType.javaType as Class<*>

            if (returnType.isEnum) {
                val elements = returnType.getDeclaredMethod("values")
                        .invoke(null) as Array<*>

                enumValues = " [Values: " + elements.joinToString(", ") + "]"
            }

            var description = "$text$constraints$enumValues"

            val experimental = (m.annotations.find { it is Experimental } as? Experimental)
            if(experimental != null){
                /*
                    TODO: For some reasons, coloring is not working here.
                    Could open an issue at:
                    https://github.com/jopt-simple/jopt-simple
                 */
                //description = AnsiColor.inRed("EXPERIMENTAL: $description")
                description = "EXPERIMENTAL: $description"
            }

            return description
        }


        fun getConfigurationProperties(): List<KMutableProperty<*>> {
            return EMConfig::class.members
                    .filterIsInstance(KMutableProperty::class.java)
                    .filter { it.annotations.any { it is Cfg } }
        }
    }

    /**
     * Update the values of the properties based on the options
     * chosen on the command line
     *
     *
     * @throws IllegalArgumentException if there are constraint violations
     */
    fun updateProperties(options: OptionSet) {

        getConfigurationProperties().forEach { m ->

            val opt = options.valueOf(m.name)?.toString() ?:
                    throw IllegalArgumentException("Value not found for property ${m.name}")

            val returnType = m.returnType.javaType as Class<*>

            /*
                TODO: ugly checks. But not sure yet if can be made better in Kotlin.
                Could be improved with isSubtypeOf from 1.1?
                http://stackoverflow.com/questions/41553647/kotlin-isassignablefrom-and-reflection-type-checks
             */


            try {
                if (Integer.TYPE.isAssignableFrom(returnType)) {
                    m.setter.call(this, Integer.parseInt(opt))

                } else if (java.lang.Long.TYPE.isAssignableFrom(returnType)) {
                    m.setter.call(this, java.lang.Long.parseLong(opt))

                } else if (java.lang.Double.TYPE.isAssignableFrom(returnType)) {
                    m.setter.call(this, java.lang.Double.parseDouble(opt))

                } else if (java.lang.Boolean.TYPE.isAssignableFrom(returnType)) {
                    m.setter.call(this, java.lang.Boolean.parseBoolean(opt))

                } else if (java.lang.String::class.java.isAssignableFrom(returnType)) {
                    m.setter.call(this, opt)

                } else if (returnType.isEnum) {
                    val valueOfMethod = returnType.getDeclaredMethod("valueOf",
                            java.lang.String::class.java)
                    m.setter.call(this, valueOfMethod.invoke(null, opt))

                } else {
                    throw IllegalStateException("BUG: cannot handle type $returnType")
                }
            } catch (e: Exception) {
                throw IllegalArgumentException("Failed to handle property '${m.name}'", e)
            }

            val parameterValue = m.getter.call(this).toString()

            m.annotations.find { it is Min }?.also {
                it as Min
                if(parameterValue.toDouble() < it.min){
                    throw IllegalArgumentException("Failed to handle Min ${it.min} constraint for" +
                            " parameter '${m.name}' with value $parameterValue")
                }
            }

            m.annotations.find { it is Max }?.also {
                it as Max
                if(parameterValue.toDouble() > it.max){
                    throw IllegalArgumentException("Failed to handle Max ${it.max} constraint for" +
                            " parameter '${m.name}' with value $parameterValue")
                }
            }
        }

        when(stoppingCriterion){
            StoppingCriterion.TIME -> if(maxActionEvaluations != defaultMaxActionEvaluations){
                throw IllegalArgumentException("Changing number of max actions, but stopping criterion is time")
            }
            StoppingCriterion.FITNESS_EVALUATIONS -> if(maxTimeInSeconds != defaultMaxTimeInSeconds){
                throw IllegalArgumentException("Changing number of max seconds, but stopping criterion is based on fitness evaluations")
            }
        }

        if(shouldGenerateSqlData() && ! heuristicsForSQL){
            throw IllegalArgumentException("Cannot generate SQL data if you not enable " +
                    "collecting heuristics with 'heuristicsForSQL'")
        }

        if(enableTrackEvaluatedIndividual && enableTrackIndividual){
            throw IllegalArgumentException("When tracking EvaluatedIndividual, it is not necessary to track individual")
        }

    }

    fun shouldGenerateSqlData() = generateSqlDataWithDSE || generateSqlDataWithSearch

    fun experimentalFeatures() : List<String>{

        val properties = getConfigurationProperties()
                .filter { it.annotations.find { it is Experimental } != null }
                .filter {
                    val returnType = it.returnType.javaType as Class<*>
                    if(java.lang.Boolean.TYPE.isAssignableFrom(returnType)){
                        it.getter.call(this) as Boolean
                    } else {
                        false
                    }
                }
                .map { it.name }

        val enums = getConfigurationProperties()
                .filter {
                    val returnType = it.returnType.javaType as Class<*>
                    if (returnType.isEnum){
                        val e = it.getter.call(this)
                        val f = returnType.getField(e.toString())
                        f.annotations.find { it is Experimental } != null
                    } else {
                        false
                    }
                }
                .map { "${it.name}=${it.getter.call(this)}" }

        return properties.plus(enums)
    }

//------------------------------------------------------------------------
//--- custom annotations

    /**
     * Configuration (CFG in short) for EvoMaster.
     * Properties annotated with [Cfg] can be set from
     * command line.
     * The code in this class uses reflection, on each property
     * marked with this annotation, to build the list of available
     * modifiable configurations.
     */
    @Target(AnnotationTarget.PROPERTY)
    @MustBeDocumented
    annotation class Cfg(val description: String)

    @Target(AnnotationTarget.PROPERTY)
    @MustBeDocumented
    annotation class Min(val min: Double)

    @Target(AnnotationTarget.PROPERTY)
    @MustBeDocumented
    annotation class Max(val max: Double)

    /**
     * This annotation is used to represent properties controlling
     * features that are still work in progress.
     * Do not use them (yet) in production.
     */
    @Target(AnnotationTarget.PROPERTY, AnnotationTarget.FIELD)
    @MustBeDocumented
    annotation class Experimental

//------------------------------------------------------------------------
//--- properties

    enum class Algorithm {
        MIO, RANDOM, WTS, MOSA
    }

    @Cfg("The algorithm used to generate test cases")
    var algorithm = Algorithm.MIO


    enum class ProblemType {
        REST,
        @Experimental WEB
    }

    @Cfg("The type of SUT we want to generate tests for, e.g., a RESTful API")
    var problemType = ProblemType.REST


    @Cfg("Specify in which format the tests should be outputted")
    var outputFormat = OutputFormat.DEFAULT


    @Cfg("Specify if test classes should be created as output of the tool. " +
            "Usually, you would put it to 'false' only when debugging EvoMaster itself")
    var createTests = true

    @Cfg("The path directory of where the generated test classes should be saved to")
            //TODO check if can be created
    var outputFolder = "src/em"


    @Cfg("The name of generated file with the test cases, without file type extension. " +
            "In JVM languages, if the name contains '.', folders will be created to represent " +
            "the given package structure")
            //TODO constrain of no spaces or weird characters, eg use regular expression
    var testSuiteFileName = "EvoMasterTest"


    @Cfg("The seed for the random generator used during the search. " +
            "A negative value means the CPU clock time will be rather used as seed")
    var seed: Long = -1

    @Cfg("TCP port of where the SUT REST controller is listening on")
    @Min(0.0) @Max(65535.0)
    var sutControllerPort = ControllerConstants.DEFAULT_CONTROLLER_PORT

    @Cfg("Host name or IP address of where the SUT REST controller is listening on")
    var sutControllerHost = ControllerConstants.DEFAULT_CONTROLLER_HOST

    @Cfg("Limit of number of individuals per target to keep in the archive")
    @Min(1.0)
    var archiveTargetLimit = 10

    @Cfg("Probability of sampling a new individual at random")
    @Min(0.0) @Max(1.0)
    var probOfRandomSampling = 0.5

    @Cfg("The percentage of passed search before starting a more focused, less exploratory one")
    @Min(0.0) @Max(1.0)
    var focusedSearchActivationTime = 0.5

    @Cfg("Number of applied mutations on sampled individuals, at the start of the search")
    @Min(0.0)
    var startNumberOfMutations = 1

    @Cfg("Number of applied mutations on sampled individuals, by the end of the search")
    @Min(0.0)
    var endNumberOfMutations = 10


    enum class StoppingCriterion {
        TIME,
        FITNESS_EVALUATIONS
    }

    @Cfg("Stopping criterion for the search")
    var stoppingCriterion = StoppingCriterion.TIME


    val defaultMaxActionEvaluations = 1000

    @Cfg("Maximum number of action evaluations for the search." +
            " A fitness evaluation can be composed of 1 or more actions," +
            " like for example REST calls or SQL setups." +
            " The more actions are allowed, the better results one can expect." +
            " But then of course the test generation will take longer." +
            " Only applicable depending on the stopping criterion.")
    @Min(1.0)
    var maxActionEvaluations = defaultMaxActionEvaluations


    val defaultMaxTimeInSeconds = 60

    @Cfg("Maximum number of seconds allowed for the search." +
            " The more time is allowed, the better results one can expect." +
            " But then of course the test generation will take longer." +
            " Only applicable depending on the stopping criterion.")
    @Min(1.0)
    var maxTimeInSeconds = defaultMaxTimeInSeconds


    @Cfg("Whether or not writing statistics of the search process. " +
            "This is only needed when running experiments with different parameter settings")
    var writeStatistics = false

    @Cfg("Where the statistics file (if any) is going to be written (in CSV format)")
    var statisticsFile = "statistics.csv"

    @Cfg("Whether should add to an existing statistics file, instead of replacing it")
    var appendToStatisticsFile = false

    @Cfg("If positive, check how often, in percentage % of the budget, to collect statistics snapshots." +
            " For example, every 5% of the time.")
    @Max(50.0)
    var snapshotInterval = -1.0

    @Cfg("Where the snapshot file (if any) is going to be written (in CSV format)")
    var snapshotStatisticsFile = "snapshot.csv"

    @Cfg("An id that will be part as a column of the statistics file (if any is generated)")
    var statisticsColumnId = "-"

    @Cfg("Probability of applying a mutation that can change the structure of a test")
    @Min(0.0) @Max(1.0)
    var structureMutationProbability = 0.5


    enum class GeneMutationStrategy{
        ONE_OVER_N,
        ONE_OVER_N_BIASED_SQL
    }

    @Cfg("Strategy used to define the mutation probability")
    var geneMutationStrategy = GeneMutationStrategy.ONE_OVER_N_BIASED_SQL

    enum class FeedbackDirectedSampling {
        NONE,
        LAST,
        FOCUSED_QUICKEST
    }

    @Cfg("Specify whether when we sample from archive we do look at the most promising targets for which we have had a recent improvement")
    var feedbackDirectedSampling = FeedbackDirectedSampling.LAST

    @Cfg("Define the population size in the search algorithms that use populations (e.g., Genetic Algorithms, but not MIO)")
    @Min(1.0)
    var populationSize = 30

    @Cfg("Define the maximum number of tests in a suite in the search algorithms that evolve whole suites, e.g. WTS")
    @Min(1.0)
    var maxSearchSuiteSize = 50

    @Cfg("Probability of applying crossover operation (if any is used in the search algorithm)")
    @Min(0.0) @Max(1.0)
    var xoverProbability = 0.7

    @Cfg("Number of elements to consider in a Tournament Selection (if any is used in the search algorithm)")
    @Min(1.0)
    var tournamentSize = 10

    @Cfg("When sampling new test cases to evaluate, probability of using some smart strategy instead of plain random")
    @Min(0.0) @Max(1.0)
    var probOfSmartSampling = 0.5

    @Cfg("Max number of 'actions' (e.g., RESTful calls or SQL commands) that can be done in a single test")
    @Min(1.0)
    var maxTestSize = 10

    @Cfg("Tracking of SQL commands to improve test generation")
    var heuristicsForSQL = true

    @Experimental
    @Cfg("Enable EvoMaster to generate SQL data with direct accesses to the database. Use Dynamic Symbolic Execution")
    var generateSqlDataWithDSE = false

    @Cfg("Enable EvoMaster to generate SQL data with direct accesses to the database. Use a search algorithm")
    var generateSqlDataWithSearch = true

    @Cfg("When generating SQL data, how many new rows (max) to generate for each specific SQL Select")
    @Min(1.0)
    var maxSqlInitActionsPerMissingData = 5

    @Cfg("Maximum size (in bytes) that EM handles response payloads in the HTTP responses. " +
            "If larger than that, a response will not be stored internally in EM during the test generation. "+
            "This is needed to avoid running out of memory.")
    var maxResponseByteSize = 1_000_000

    @Cfg("Whether to print how much search done so far")
    var showProgress = true

    @Experimental
    @Cfg("Whether or not enable a search process monitor for archiving evaluated individuals and Archive regarding an evaluation of search. "+
            "This is only needed when running experiments with different parameter settings")
    var enableProcessMonitor = false

    @Experimental
    @Cfg("Specify a folder to save results when a search monitor is enabled")
    var processFiles = "process_data"

    @Experimental
    @Cfg("Specify how often to save results when a search monitor is enabled ")
    var processInterval = 100

    @Experimental
    @Cfg("Enable EvoMaster to generate, use, and attach complete objects to REST calls, rather than just the needed fields/values")
    var enableCompleteObjects = false

    @Experimental
<<<<<<< HEAD
    @Cfg("Whether to enable tracking the history of modifications of the individuals during the search")
    var enableTrackIndividual = false

    @Experimental
    @Cfg("Whether to enable tracking the history of modifications of the individuals with its fitness values (i.e., evaluated individual) during the search. " +
            "Note that we enforced that set enableTrackIndividual false when enableTrackEvaluatedIndividual is true since information of individual is part of evaluated individual")
    var enableTrackEvaluatedIndividual = false

=======
    @Cfg("Enable non-standard naming and sorting criteria")
    var customNaming = false
>>>>>>> 8f2f4f5c
}<|MERGE_RESOLUTION|>--- conflicted
+++ resolved
@@ -241,10 +241,6 @@
                     "collecting heuristics with 'heuristicsForSQL'")
         }
 
-        if(enableTrackEvaluatedIndividual && enableTrackIndividual){
-            throw IllegalArgumentException("When tracking EvaluatedIndividual, it is not necessary to track individual")
-        }
-
     }
 
     fun shouldGenerateSqlData() = generateSqlDataWithDSE || generateSqlDataWithSearch
@@ -521,7 +517,6 @@
     var enableCompleteObjects = false
 
     @Experimental
-<<<<<<< HEAD
     @Cfg("Whether to enable tracking the history of modifications of the individuals during the search")
     var enableTrackIndividual = false
 
@@ -530,8 +525,8 @@
             "Note that we enforced that set enableTrackIndividual false when enableTrackEvaluatedIndividual is true since information of individual is part of evaluated individual")
     var enableTrackEvaluatedIndividual = false
 
-=======
+
+    @Experimental
     @Cfg("Enable non-standard naming and sorting criteria")
     var customNaming = false
->>>>>>> 8f2f4f5c
 }