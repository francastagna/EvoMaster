--- conflicted
+++ resolved
@@ -2378,7 +2378,6 @@
     @Experimental
     var security = false
 
-<<<<<<< HEAD
     @Experimental
     @Cfg("Apply vulnerability hunter as part of security testing.")
     var vulnerabilityAnalyser = false
@@ -2401,8 +2400,6 @@
     @Experimental
     var vulnerabilitySelectionStrategy = VulnerabilitySelectionStrategy.MANUAL
 
-=======
->>>>>>> a19b567e
     @Cfg("Enable language model connector")
     @Experimental
     var languageModelConnector = false
