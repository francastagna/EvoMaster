package org.evomaster.core

import joptsimple.BuiltinHelpFormatter
import joptsimple.OptionDescriptor
import joptsimple.OptionParser
import joptsimple.OptionSet
import org.evomaster.client.java.controller.api.ControllerConstants
import org.evomaster.client.java.instrumentation.shared.ReplacementCategory
import org.evomaster.core.logging.LoggingUtil
import org.evomaster.core.output.OutputFormat
import org.evomaster.core.search.impact.impactinfocollection.GeneMutationSelectionMethod
import org.slf4j.LoggerFactory
import java.net.MalformedURLException
import java.net.URL
import java.nio.file.Files
import java.nio.file.InvalidPathException
import java.nio.file.Paths
import kotlin.reflect.KMutableProperty
import kotlin.reflect.jvm.javaType

typealias PercentageAsProbability = EMConfig.Probability

/**
 * Class used to hold all the main configuration properties
 * of EvoMaster.
 *
 */
class EMConfig {

    /*
        Code here does use the JOptSimple library

        https://pholser.github.io/jopt-simple/
     */

    companion object {

        private val log = LoggerFactory.getLogger(EMConfig::class.java)

        private const val headerRegex = "(.+:.+)|(^$)"

        private const val maxTcpPort = 65535.0

        /**
         * Maximum possible length for strings.
         * Really, having something longer would make little to no sense
         */
        const val stringLengthHardLimit = 20_000

        fun validateOptions(args: Array<String>): OptionParser {

            val config = EMConfig()

            val parser = getOptionParser()
            val options = parser.parse(*args)

            if (!options.has("help")) {
                //actual validation is done here
                config.updateProperties(options)
            }

            return parser
        }

        /**
         * Having issue with types/kotlin/reflection...
         * Therefore, need custom output formatting.
         * However, easier way (for now) is to just override
         * what we want to change
         *
         *  TODO: groups and ordering
         */
        private class MyHelpFormatter : BuiltinHelpFormatter(80, 2) {
            override fun extractTypeIndicator(descriptor: OptionDescriptor): String? {
                return null
            }
        }

        /**
         * Get all available "console options" for the annotated properties
         */
        fun getOptionParser(): OptionParser {

            val defaultInstance = EMConfig()

            val parser = OptionParser()

            parser.accepts("help", "Print this help documentation")
                    .forHelp()

            getConfigurationProperties().forEach { m ->
                /*
                    Note: here we could use typing in the options,
                    instead of converting everything to string.
                    But it looks bit cumbersome to do it in Kotlin,
                    at least for them moment

                    Until we make a complete MyHelpFormatter, here
                    for the types we "hack" the default one, ie,
                    we set the type description to "null", but then
                    the argument description will contain the type
                 */

                val argTypeName = m.returnType.toString()
                        .run { substring(lastIndexOf('.') + 1) }

                parser.accepts(m.name, getDescription(m).toString())
                        .withRequiredArg()
                        .describedAs(argTypeName)
                        .defaultsTo(m.call(defaultInstance).toString())
            }

            parser.formatHelpWith(MyHelpFormatter())

            return parser
        }

        class ConfigDescription(
                val text: String,
                val constraints: String,
                val enumExperimentalValues: String,
                val enumValidValues: String,
                val experimental: Boolean
        ) {
            override fun toString(): String {
                var description = text
                if (constraints.isNotBlank()) {
                    description += " [Constraints: $constraints]."
                }
                if (enumValidValues.isNotBlank()) {
                    description += " [Values: $enumValidValues]."
                }
                if (enumExperimentalValues.isNotBlank()) {
                    description += " [Experimental Values: $enumExperimentalValues]."
                }




                if (experimental) {
                    /*
                    TODO: For some reasons, coloring is not working here.
                    Could open an issue at:
                    https://github.com/jopt-simple/jopt-simple
                    */
                    //description = AnsiColor.inRed("EXPERIMENTAL: $description")
                    description = "EXPERIMENTAL: $description"
                }
                return description
            }
        }

        fun getDescription(m: KMutableProperty<*>): ConfigDescription {

            val cfg = (m.annotations.find { it is Cfg } as? Cfg)
                    ?: throw IllegalArgumentException("Property ${m.name} is not annotated with @Cfg")

            val text = cfg.description.trim().run {
                when {
                    isBlank() -> "No description."
                    !endsWith(".") -> "$this."
                    else -> this
                }
            }

            val min = (m.annotations.find { it is Min } as? Min)?.min
            val max = (m.annotations.find { it is Max } as? Max)?.max
            val probability = m.annotations.find { it is Probability }
            val url = m.annotations.find { it is Url }
            val regex = (m.annotations.find { it is Regex } as? Regex)?.regex

            var constraints = ""
            if (min != null || max != null || probability != null || url != null || regex != null) {
                if (min != null) {
                    constraints += "min=$min"
                }
                if (max != null) {
                    if (min != null) constraints += ", "
                    constraints += "max=$max"
                }
                if (probability != null) {
                    constraints += "probability 0.0-1.0"
                }
                if (url != null) {
                    constraints += "URL"
                }
                if (regex != null) {
                    constraints += "regex $regex"
                }
            }

            var experimentalValues =""
            var validValues = ""
            val returnType = m.returnType.javaType as Class<*>

            if (returnType.isEnum) {
                val elements = returnType.getDeclaredMethod("values")
                        .invoke(null) as Array<*>
                val experimentElements= elements.filter{ it is WithExperimentalOptions && it.isExperimental()}
                val validElements= elements.filter{ it !is WithExperimentalOptions || !it.isExperimental()}
                experimentalValues = experimentElements.joinToString(", ")
                validValues = validElements.joinToString(", ")
            }

            val experimental = (m.annotations.find { it is Experimental } as? Experimental)

            val cd = ConfigDescription(text, constraints, experimentalValues ,validValues, experimental != null)

            return cd
        }


        fun getConfigurationProperties(): List<KMutableProperty<*>> {
            return EMConfig::class.members
                    .filterIsInstance(KMutableProperty::class.java)
                    .filter { it.annotations.any { it is Cfg } }
        }
    }

    /**
     * Update the values of the properties based on the options
     * chosen on the command line
     *
     *
     * @throws IllegalArgumentException if there are constraint violations
     */
    fun updateProperties(options: OptionSet) {

        getConfigurationProperties().forEach { m ->

            updateProperty(options, m)

            checkPropertyConstraints(m)
        }

        checkMultiFieldConstraints()

        handleDeprecated()
    }


    private fun handleDeprecated(){
        /*
            TODO If this happens often, then should use annotations.
            eg, could handle specially in Markdown all the deprecated fields
         */
        if(testSuiteFileName.isNotBlank()){
            LoggingUtil.uniqueUserWarn("Using deprecated option 'testSuiteFileName'")
            outputFilePrefix = testSuiteFileName
            outputFileSuffix = ""
            testSuiteFileName = ""
        }
    }

    fun checkMultiFieldConstraints() {
        /*
            Each option field might have specific constraints, setup with @annotations.
            However, there can be multi-field constraints as well.
            Those are defined here.
            They can be check only once all fields have been updated
         */

        if(!blackBox && bbSwaggerUrl.isNotBlank()){
            throw IllegalArgumentException("'bbSwaggerUrl' should be set only in black-box mode")
        }
        if(!blackBox && bbTargetUrl.isNotBlank()){
            throw IllegalArgumentException("'bbTargetUrl' should be set only in black-box mode")
        }

        if (blackBox && !bbExperiments) {

            if(problemType == ProblemType.DEFAULT){
                LoggingUtil.uniqueUserWarn("You are doing Black-Box testing, but you did not specify the" +
                        " 'problemType'. The system will default to RESTful API testing.")
                problemType = ProblemType.REST
            }

            if (problemType == ProblemType.REST && bbSwaggerUrl.isNullOrBlank()) {
                throw IllegalArgumentException("In black-box mode for REST APIs, you must set the bbSwaggerUrl option")
            }
            if(problemType == ProblemType.GRAPHQL && bbTargetUrl.isNullOrBlank()){
                throw IllegalArgumentException("In black-box mode for GraphQL APIs, you must set the bbTargetUrl option")
            }
            if (outputFormat == OutputFormat.DEFAULT) {
                /*
                    TODO in the future, once we support POSTMAN outputs, we should default it here
                 */
                throw IllegalArgumentException("In black-box mode, you must specify a value for the outputFormat option different from DEFAULT")
            }
        }

        if (!blackBox && bbExperiments) {
            throw IllegalArgumentException("Cannot setup bbExperiments without black-box mode")
        }

        if(!blackBox && ratePerMinute > 0){
            throw IllegalArgumentException("ratePerMinute is used only for black-box testing")
        }

        if(blackBox && ratePerMinute <=0){
            LoggingUtil.uniqueUserWarn("You have not setup 'ratePerMinute'. If you are doing testing of" +
                    " a remote service which you do not own, you might want to put a rate-limiter to prevent" +
                    " EvoMaster from bombarding such service with HTTP requests.")
        }

        when (stoppingCriterion) {
            StoppingCriterion.TIME -> if (maxActionEvaluations != defaultMaxActionEvaluations) {
                throw IllegalArgumentException("Changing number of max actions, but stopping criterion is time")
            }
            StoppingCriterion.FITNESS_EVALUATIONS -> if (maxTimeInSeconds != defaultMaxTimeInSeconds ||
                    maxTime != defaultMaxTime) {
                throw IllegalArgumentException("Changing max time, but stopping criterion is based on fitness evaluations")
            }
        }

        if (shouldGenerateSqlData() && !heuristicsForSQL) {
            throw IllegalArgumentException("Cannot generate SQL data if you not enable " +
                    "collecting heuristics with 'heuristicsForSQL'")
        }

        if (heuristicsForSQL && !extractSqlExecutionInfo) {
            throw IllegalArgumentException("Cannot collect heuristics SQL data if you not enable " +
                    "extracting SQL execution info with 'extractSqlExecutionInfo'")
        }

        if (enableTrackEvaluatedIndividual && enableTrackIndividual) {
            throw IllegalArgumentException("When tracking EvaluatedIndividual, it is not necessary to track individual")
        }

        if (adaptiveGeneSelectionMethod != GeneMutationSelectionMethod.NONE && probOfArchiveMutation > 0 && !weightBasedMutationRate)
            throw IllegalArgumentException("When applying adaptive gene selection, weight-based mutation rate should be enabled")

        if (probOfArchiveMutation > 0 && !enableTrackEvaluatedIndividual)
            throw IllegalArgumentException("Archive-based solution is only applicable when enable of tracking of EvaluatedIndividual.")

        if (doCollectImpact && !enableTrackEvaluatedIndividual)
            throw IllegalArgumentException("Impact collection should be applied together with tracking EvaluatedIndividual")

        if (baseTaintAnalysisProbability > 0 && !useMethodReplacement) {
            throw IllegalArgumentException("Base Taint Analysis requires 'useMethodReplacement' option")
        }

        if ((outputFilePrefix.contains("-") || outputFileSuffix.contains("-"))
                    && outputFormat.isJavaOrKotlin()) { //TODO also for C#?
             throw IllegalArgumentException("In JVM languages, you cannot use the symbol '-' in test suite file name")
        }

        if (seedTestCases && seedTestCasesPath.isNullOrBlank()) {
            throw IllegalArgumentException("When using the seedTestCases option, you must specify the file path of the test cases with the seedTestCasesPath option")
        }

        // Clustering constraints: the executive summary is not really meaningful without the clustering
        if(executiveSummary && testSuiteSplitType != TestSuiteSplitType.CLUSTER){
            executiveSummary = false
            LoggingUtil.uniqueUserWarn("The option to turn on Executive Summary is only meaningful when clustering is turned on (--testSuiteSplitType CLUSTERING). " +
                    "The option has been deactivated for this run, to prevent a crash.")
            //throw IllegalArgumentException("The option to turn on Executive Summary is only meaningful when clustering is turned on (--testSuiteSplitType CLUSTERING).")
        }

        if (enablePureRPCTestGeneration && outputFormat != OutputFormat.DEFAULT && !outputFormat.isJava()){
            throw IllegalArgumentException("when generating pure RPC tests, outputFormat only supports JAVA now")
        }

        val jaCoCo_on = jaCoCoAgentLocation.isNotBlank() && jaCoCoCliLocation.isNotBlank() && jaCoCoOutputFile.isNotBlank()
        val jaCoCo_off = jaCoCoAgentLocation.isBlank() && jaCoCoCliLocation.isBlank() && jaCoCoOutputFile.isBlank()

        if(!jaCoCo_on && ! jaCoCo_off){
            throw IllegalArgumentException("JaCoCo location for agent/cli and output options must be all set or all left empty")
        }

        if(!taintOnSampling && useGlobalTaintInfoProbability > 0){
            throw IllegalArgumentException("Need to activate taintOnSampling to use global taint info")
        }

        if(maxLengthForStringsAtSamplingTime > maxLengthForStrings){
            throw IllegalArgumentException("Max length at sampling time $maxLengthForStringsAtSamplingTime" +
                    " cannot be greater than maximum string length $maxLengthForStrings")
        }

        if (saveMockedResponseAsSeparatedFile && testResourcePathToSaveMockedResponse.isBlank())
            throw IllegalArgumentException("testResourcePathToSaveMockedResponse cannot be empty if it is required to save mocked responses in separated files (ie, saveMockedResponseAsSeparatedFile=true)")
    }

    private fun checkPropertyConstraints(m: KMutableProperty<*>) {
        val parameterValue = m.getter.call(this).toString()

        //check value against constraints on its field, if any
        m.annotations.find { it is Min }?.also {
            it as Min
            if (parameterValue.toDouble() < it.min) {
                throw IllegalArgumentException("Failed to handle Min ${it.min} constraint for" +
                        " parameter '${m.name}' with value $parameterValue")
            }
        }

        m.annotations.find { it is Max }?.also {
            it as Max
            if (parameterValue.toDouble() > it.max) {
                throw IllegalArgumentException("Failed to handle Max ${it.max} constraint for" +
                        " parameter '${m.name}' with value $parameterValue")
            }
        }

        m.annotations.find { it is Probability }?.also {
            it as Probability
            val p = parameterValue.toDouble()
            if (p < 0 || p > 1) {
                throw IllegalArgumentException("Failed to handle probability constraint for" +
                        " parameter '${m.name}' with value $parameterValue. The value must be in [0,1].")
            }
        }

        m.annotations.find { it is Url }?.also {
            if (!parameterValue.isNullOrBlank()) {
                try {
                    URL(parameterValue)
                } catch (e: MalformedURLException) {
                    throw IllegalArgumentException("Parameter '${m.name}' with value $parameterValue is" +
                            " not a valid URL: ${e.message}")
                }
            }
        }

        m.annotations.find { it is Regex }?.also {
            it as Regex
            if (!parameterValue.matches(kotlin.text.Regex(it.regex))) {
                throw IllegalArgumentException("Parameter '${m.name}' with value $parameterValue is" +
                        " not matching the regex: ${it.regex}")
            }
        }

        m.annotations.find { it is Folder }?.also{
            val path = try{
                Paths.get(parameterValue).toAbsolutePath()
            } catch(e: InvalidPathException){
                throw IllegalArgumentException("Parameter '${m.name}' is not a valid FS path: ${e.message}")
            }

            if(Files.exists(path) && ! Files.isWritable(path)){
                throw IllegalArgumentException("Parameter '${m.name}' refers to a folder that already" +
                        " exists, but that cannot be written to: $path")
            }
            if(Files.exists(path) && ! Files.isDirectory(path)){
                throw IllegalArgumentException("Parameter '${m.name}' refers to a file that already" +
                        " exists, but that it is not a folder: $path")
            }
        }

        m.annotations.find { it is FilePath }?.also{
            val fp = it as FilePath
            if(!fp.canBeBlank || parameterValue.isNotBlank()) {

                val path = try {
                    Paths.get(parameterValue).toAbsolutePath()
                } catch (e: InvalidPathException) {
                    throw IllegalArgumentException("Parameter '${m.name}' is not a valid FS path: ${e.message}")
                }

                if (Files.exists(path) && !Files.isWritable(path)) {
                    throw IllegalArgumentException("Parameter '${m.name}' refers to a file that already" +
                            " exists, but that cannot be written/replace to: $path")
                }
                if (Files.exists(path) && Files.isDirectory(path)) {
                    throw IllegalArgumentException("Parameter '${m.name}' refers to a file that is instead an" +
                            " existing folder: $path")
                }
            }
        }
    }

    private fun updateProperty(options: OptionSet, m: KMutableProperty<*>) {
        val opt = options.valueOf(m.name)?.toString()
                ?: throw IllegalArgumentException("Value not found for property ${m.name}")

        val returnType = m.returnType.javaType as Class<*>

        /*
                TODO: ugly checks. But not sure yet if can be made better in Kotlin.
                Could be improved with isSubtypeOf from 1.1?
                http://stackoverflow.com/questions/41553647/kotlin-isassignablefrom-and-reflection-type-checks
             */

        //update value, but only if it was in the specified options.
        //WARNING: without this check, it would reset to default for fields not in "options"
        if (options.has(m.name)) {
            try {
                if (Integer.TYPE.isAssignableFrom(returnType)) {
                    m.setter.call(this, Integer.parseInt(opt))

                } else if (java.lang.Long.TYPE.isAssignableFrom(returnType)) {
                    m.setter.call(this, java.lang.Long.parseLong(opt))

                } else if (java.lang.Double.TYPE.isAssignableFrom(returnType)) {
                    m.setter.call(this, java.lang.Double.parseDouble(opt))

                } else if (java.lang.Boolean.TYPE.isAssignableFrom(returnType)) {
                    m.setter.call(this, java.lang.Boolean.parseBoolean(opt))

                } else if (java.lang.String::class.java.isAssignableFrom(returnType)) {
                    m.setter.call(this, opt)

                } else if (returnType.isEnum) {
                    val valueOfMethod = returnType.getDeclaredMethod("valueOf",
                            java.lang.String::class.java)
                    m.setter.call(this, valueOfMethod.invoke(null, opt))

                } else {
                    throw IllegalStateException("BUG: cannot handle type $returnType")
                }
            } catch (e: Exception) {
                throw IllegalArgumentException("Failed to handle property '${m.name}'", e)
            }
        }
    }

    fun shouldGenerateSqlData() = generateSqlDataWithDSE || generateSqlDataWithSearch

    fun experimentalFeatures(): List<String> {

        val properties = getConfigurationProperties()
                .filter { it.annotations.find { it is Experimental } != null }
                .filter {
                    val returnType = it.returnType.javaType as Class<*>
                    when {
                        java.lang.Boolean.TYPE.isAssignableFrom(returnType) -> it.getter.call(this) as Boolean
                        it.annotations.find { p -> p is Probability && p.activating } != null -> (it.getter.call(this) as Double) > 0
                        else -> false
                    }
                }
                .map { it.name }

        val enums = getConfigurationProperties()
                .filter {
                    val returnType = it.returnType.javaType as Class<*>
                    if (returnType.isEnum) {
                        val e = it.getter.call(this)
                        val f = returnType.getField(e.toString())
                        f.annotations.find { it is Experimental } != null
                    } else {
                        false
                    }
                }
                .map { "${it.name}=${it.getter.call(this)}" }

        return properties.plus(enums)
    }

//------------------------------------------------------------------------
//--- custom annotations

    /**
     * Configuration (CFG in short) for EvoMaster.
     * Properties annotated with [Cfg] can be set from
     * command line.
     * The code in this class uses reflection, on each property
     * marked with this annotation, to build the list of available
     * modifiable configurations.
     */
    @Target(AnnotationTarget.PROPERTY)
    @MustBeDocumented
    annotation class Cfg(val description: String)

    @Target(AnnotationTarget.PROPERTY)
    @MustBeDocumented
    annotation class Min(val min: Double)

    @Target(AnnotationTarget.PROPERTY)
    @MustBeDocumented
    annotation class Max(val max: Double)

    @Target(AnnotationTarget.PROPERTY)
    @MustBeDocumented
    annotation class Url

    @Target(AnnotationTarget.PROPERTY)
    @MustBeDocumented
    annotation class Regex(val regex: String)


    /**
     * A double value between 0 and 1
     */
    @Target(AnnotationTarget.PROPERTY)
    @MustBeDocumented
    annotation class Probability(
            /**
             * Specify if this probability would activate a functionality if greater than 0.
             * If not, it might still not be used, depending on other configurations.
             * This is mainly needed when dealing with @Experimental probabilities that must
             * be put to 0 if they would activate a new feature that is still unstable
             */
            val activating: Boolean = true
    )


    /**
     * This annotation is used to represent properties controlling
     * features that are still work in progress.
     * Do not use them (yet) in production.
     */
    @Target(AnnotationTarget.PROPERTY, AnnotationTarget.FIELD)
    @MustBeDocumented
    annotation class Experimental


    /**
     * This represent one of the main properties to set in EvoMaster.
     * Those are the ones most likely going to be set by practitioners.
     * Note: most of the other properties are mainly for experiments
     */
    @Target(AnnotationTarget.PROPERTY)
    @MustBeDocumented
    annotation class Important(
            /**
             * The lower value, the more importance.
             * This only impact of options are sorted when displayed
             */
            val priority: Double
    )

    @Target(AnnotationTarget.PROPERTY)
    @MustBeDocumented
    annotation class Folder

    @Target(AnnotationTarget.PROPERTY)
    @MustBeDocumented
    annotation class FilePath(val canBeBlank : Boolean = false)

//------------------------------------------------------------------------
//--- properties

    /*
        WARNING
        if any change is made here, the "options.md" MUST be recreated
        with ConfigToMarkdown

        You will also need to check if any special character you use in the
        descriptions end-up in some screwed-up Markdown layout
     */

    //----- "Important" options, sorted by priority --------------



    val defaultMaxTime = "60s"

    @Important(1.0)
    @Cfg("Maximum amount of time allowed for the search. " +
            " The time is expressed with a string where hours (`h`), minutes (`m`) and" +
            " seconds (`s`) can be specified, e.g., `1h10m120s` and `72m` are both valid" +
            " and equivalent." +
            " Each component (i.e., `h`, `m` and `s`) is optional, but at least one must be specified. " +
            " In other words, if you need to run the search for just `30` seconds, you can write `30s` " +
            " instead of `0h0m30s`." +
            " **The more time is allowed, the better results one can expect**." +
            " But then of course the test generation will take longer." +
            " For how long should _EvoMaster_ be left run?" +
            " The default 1 _minute_ is just for demonstration." +
            " __We recommend to run it between 1 and 24 hours__, depending on the size and complexity " +
            " of the tested application."
    )
    @Regex("(\\s*)((?=(\\S+))(\\d+h)?(\\d+m)?(\\d+s)?)(\\s*)")
    var maxTime = defaultMaxTime

    @Important(2.0)
    @Cfg("The path directory of where the generated test classes should be saved to")
    @Folder
    var outputFolder = "src/em"


    @Important(2.0)
    @Cfg("The name prefix of generated file(s) with the test cases, without file type extension." +
            " In JVM languages, if the name contains '.', folders will be created to represent" +
            " the given package structure." +
            " Also, in JVM languages, should not use '-' in the file name, as not valid symbol" +
            " for class identifiers." +
            " This prefix be combined with the outputFileSuffix to combined the final name." +
            " As EvoMaster can split the generated tests among different files, each will get a label," +
            " and the names will be in the form prefix+label+suffix.")
    @Regex("[-a-zA-Z\$_][-0-9a-zA-Z\$_]*(.[-a-zA-Z\$_][-0-9a-zA-Z\$_]*)*")
    var outputFilePrefix = "EvoMaster"

    @Important(2.0)
    @Cfg("The name suffix for the generated file(s), to be added before the file type extension." +
            " As EvoMaster can split the generated tests among different files, each will get a label," +
            " and the names will be in the form prefix+label+suffix.")
    @Regex("[-a-zA-Z\$_][-0-9a-zA-Z\$_]*(.[-a-zA-Z\$_][-0-9a-zA-Z\$_]*)*")
    var outputFileSuffix = "Test"


    @Deprecated("Should use outputFilePrefix and outputFileSuffix")
    @Cfg("DEPRECATED. Rather use _outputFilePrefix_ and _outputFileSuffix_")
    var testSuiteFileName = ""

    @Important(2.0)
    @Cfg("Specify in which format the tests should be outputted." +
            " If left on `DEFAULT`, then the value specified in the _EvoMaster Driver_ will be used." +
            " But a different value must be chosen if doing Black-Box testing.")
    var outputFormat = OutputFormat.DEFAULT

    @Important(2.1)
    @Cfg("Enforce timeout (in seconds) in the generated tests." +
            " This feature might not be supported in all frameworks." +
            " If 0 or negative, the timeout is not applied.")
    var testTimeout = 60

    @Important(3.0)
    @Cfg("Use EvoMaster in black-box mode. This does not require an EvoMaster Driver up and running. However, you will need to provide further option to specify how to connect to the SUT")
    var blackBox = false

    @Important(3.2)
    @Url
    @Cfg("When in black-box mode for REST APIs, specify the URL of where the OpenAPI/Swagger schema can be downloaded from." +
            " If the schema is on the local machine, you can use a URL starting with 'file://'")
    var bbSwaggerUrl: String = ""

    @Important(3.5)
    @Url
    @Cfg("When in black-box mode, specify the URL of where the SUT can be reached, e.g.," +
            " http://localhost:8080 ." +
            " In REST, if this is missing, the URL will be inferred from OpenAPI/Swagger schema." +
            " In GraphQL, this must point to the entry point of the API, e.g.," +
            " http://localhost:8080/graphql .")
    var bbTargetUrl: String = ""


    @Important(3.7)
    @Cfg("Rate limiter, of how many actions to do per minute. For example, when making HTTP calls towards" +
            " an external service, might want to limit the number of calls to avoid bombarding such service" +
            " (which could end up becoming equivalent to a DoS attack)." +
            " A value of zero or negative means that no limiter is applied." +
            " This is needed only for black-box testing of remote services.")
    var ratePerMinute = 0

    @Important(4.0)
    @Regex(headerRegex)
    @Cfg("In black-box testing, we still need to deal with authentication of the HTTP requests." +
            " With this parameter it is possible to specify a HTTP header that is going to be added to most requests." +
            " This should be provided in the form _name:value_. If more than 1 header is needed, use as well the" +
            " other options _header1_ and _header2_.")
    var header0 = ""

    @Important(4.1)
    @Regex(headerRegex)
    @Cfg("See documentation of _header0_.")
    var header1 = ""

    @Important(4.2)
    @Regex(headerRegex)
    @Cfg("See documentation of _header0_.")
    var header2 = ""

    @Important(5.0)
    @FilePath
    @Cfg("When generating tests in JavaScript, there is the need to know where the driver is located in respect to" +
            " the generated tests")
    var jsControllerPath = "./app-driver.js"

    //-------- other options -------------


    @Cfg("At times, we need to run EvoMaster with printed logs that are deterministic." +
            " For example, this means avoiding printing out time-stamps.")
    var avoidNonDeterministicLogs = false

    enum class Algorithm {
        MIO, RANDOM, WTS, MOSA
    }

    @Cfg("The algorithm used to generate test cases")
    var algorithm = Algorithm.MIO

    /**
    * Workaround for issues with annotations that can not be applied on ENUM values,
    * like @Experimental
    * */
    interface WithExperimentalOptions{
        fun isExperimental() : Boolean
    }

    enum class ProblemType(private val experimental: Boolean) : WithExperimentalOptions {
        DEFAULT(experimental = false),
        REST(experimental = false),
        GRAPHQL(experimental = false),
        RPC(experimental = true),
        WEBFRONTEND(experimental = true);
        override fun isExperimental() = experimental
    }

    @Cfg("The type of SUT we want to generate tests for, e.g., a RESTful API." +
            " If left to DEFAULT, the type will be inferred from the EM Driver." +
            " However, in case of ambiguities (e.g., the driver specifies more than one type)," +
            " then this field must be set with a specific type." +
            " This is also the case for Black-Box testing where there is no EM Driver." +
            " In this latter case, the system defaults to handle REST APIs.")
    var problemType = ProblemType.DEFAULT


    @Cfg("Specify if test classes should be created as output of the tool. " +
            "Usually, you would put it to 'false' only when debugging EvoMaster itself")
    var createTests = true

    enum class TestSuiteSplitType {
        NONE,
        CLUSTER,
        CODE
    }

    @Cfg("Instead of generating a single test file, it could be split in several files, according to different strategies")
    var testSuiteSplitType = TestSuiteSplitType.CLUSTER

    @Cfg("Generate an executive summary, containing an example of each category of potential fault found." +
                    "NOTE: This option is only meaningful when used in conjuction with clustering. " +
                    "This is achieved by turning the option --testSuiteSplitType to CLUSTER")
    var executiveSummary = true

    @Experimental
    @Cfg("The Distance Metric Last Line may use several values for epsilon." +
            "During experimentation, it may be useful to adjust these values. Epsilon describes the size of the neighbourhood used for clustering, so may result in different clustering results." +
            "Epsilon should be between 0.0 and 1.0. If the value is outside of that range, epsilon will use the default of 0.8.")
    @Min(0.0)
    @Max(1.0)
    var lastLineEpsilon = 0.8

    @Experimental
    @Cfg("The Distance Metric Error Text may use several values for epsilon." +
            "During experimentation, it may be useful to adjust these values. Epsilon describes the size of the neighbourhood used for clustering, so may result in different clustering results." +
            "Epsilon should be between 0.0 and 1.0. If the value is outside of that range, epsilon will use the default of 0.8.")
    @Min(0.0)
    @Max(1.0)
    var errorTextEpsilon = 0.8

    @Cfg("The seed for the random generator used during the search. " +
            "A negative value means the CPU clock time will be rather used as seed")
    var seed: Long = -1

    @Cfg("TCP port of where the SUT REST controller is listening on")
    @Min(0.0)
    @Max(maxTcpPort)
    var sutControllerPort = ControllerConstants.DEFAULT_CONTROLLER_PORT

    @Cfg("Host name or IP address of where the SUT REST controller is listening on")
    var sutControllerHost = ControllerConstants.DEFAULT_CONTROLLER_HOST

    @Cfg("Limit of number of individuals per target to keep in the archive")
    @Min(1.0)
    var archiveTargetLimit = 10

    @Cfg("Probability of sampling a new individual at random")
    @Probability
    var probOfRandomSampling = 0.5

    @Cfg("The percentage of passed search before starting a more focused, less exploratory one")
    @PercentageAsProbability(true)
    var focusedSearchActivationTime = 0.5

    @Cfg("Number of applied mutations on sampled individuals, at the start of the search")
    @Min(0.0)
    var startNumberOfMutations = 1

    @Cfg("Number of applied mutations on sampled individuals, by the end of the search")
    @Min(0.0)
    var endNumberOfMutations = 10

    enum class StoppingCriterion {
        TIME,
        FITNESS_EVALUATIONS
    }

    @Cfg("Stopping criterion for the search")
    var stoppingCriterion = StoppingCriterion.TIME


    val defaultMaxActionEvaluations = 1000

    @Cfg("Maximum number of action evaluations for the search." +
            " A fitness evaluation can be composed of 1 or more actions," +
            " like for example REST calls or SQL setups." +
            " The more actions are allowed, the better results one can expect." +
            " But then of course the test generation will take longer." +
            " Only applicable depending on the stopping criterion.")
    @Min(1.0)
    var maxActionEvaluations = defaultMaxActionEvaluations


    val defaultMaxTimeInSeconds = 0

    @Cfg("Maximum number of seconds allowed for the search." +
            " The more time is allowed, the better results one can expect." +
            " But then of course the test generation will take longer." +
            " Only applicable depending on the stopping criterion." +
            " If this value is 0, the setting 'maxTime' will be used instead.")
    @Min(0.0)
    var maxTimeInSeconds = defaultMaxTimeInSeconds


    @Cfg("Whether or not writing statistics of the search process. " +
            "This is only needed when running experiments with different parameter settings")
    var writeStatistics = false

    @Cfg("Where the statistics file (if any) is going to be written (in CSV format)")
    @FilePath
    var statisticsFile = "statistics.csv"

    @Cfg("Whether should add to an existing statistics file, instead of replacing it")
    var appendToStatisticsFile = false

    @Cfg("If positive, check how often, in percentage % of the budget, to collect statistics snapshots." +
            " For example, every 5% of the time.")
    @Max(50.0)
    var snapshotInterval = -1.0

    @Cfg("Where the snapshot file (if any) is going to be written (in CSV format)")
    @FilePath
    var snapshotStatisticsFile = "snapshot.csv"

    @Cfg("An id that will be part as a column of the statistics file (if any is generated)")
    var statisticsColumnId = "-"

    @Cfg("When running experiments and statistic files are generated, all configs are saved." +
            " So, this one can be used as extra label for classifying the experiment")
    var labelForExperiments = "-"

    @Cfg("Whether we should collect data on the extra heuristics. Only needed for experiments.")
    var writeExtraHeuristicsFile = false

    @Cfg("Where the extra heuristics file (if any) is going to be written (in CSV format)")
    @FilePath
    var extraHeuristicsFile = "extra_heuristics.csv"

    @Experimental
    @Cfg("Enable to print snapshots of the generated tests during the search in an interval defined in snapshotsInterval.")
    var enableWriteSnapshotTests = false

    @Experimental
    @Cfg("The size (in seconds) of the interval that the snapshots will be printed, if enabled.")
    var writeSnapshotTestsIntervalInSeconds = 3600 // ie, 1 hour

    enum class SecondaryObjectiveStrategy {
        AVG_DISTANCE,
        AVG_DISTANCE_SAME_N_ACTIONS,
        BEST_MIN
    }

    @Cfg("Strategy used to handle the extra heuristics in the secondary objectives")
    var secondaryObjectiveStrategy = SecondaryObjectiveStrategy.AVG_DISTANCE_SAME_N_ACTIONS

    @Cfg("Whether secondary objectives are less important than test bloat control")
    var bloatControlForSecondaryObjective = false

    @Cfg("Specify minimum size when bloatControlForSecondaryObjective")
    @Min(0.0)
    var minimumSizeControl = 2

    @Cfg("Probability of applying a mutation that can change the structure of a test")
    @Probability
    var structureMutationProbability = 0.5

    @Experimental
    @Cfg("Probability of applying a mutation that can change the structure of test's initialization if it has")
    @Probability
    var initStructureMutationProbability = 0.0

    @Experimental
    @Cfg("Specify a maximum number of handling (remove/add) init actions at once, e.g., add 3 init actions at most")
    @Min(0.0)
    var maxSizeOfMutatingInitAction = 0

    // Man: need to check it with Andrea about whether we consider it as a generic option
    @Experimental
    @Cfg("Specify a probability of applying a smart structure mutator for initialization of the individual")
    @Probability
    var probOfSmartInitStructureMutator = 0.0

    enum class GeneMutationStrategy {
        ONE_OVER_N,
        ONE_OVER_N_BIASED_SQL
    }

    @Cfg("Strategy used to define the mutation probability")
    var geneMutationStrategy = GeneMutationStrategy.ONE_OVER_N_BIASED_SQL

    enum class FeedbackDirectedSampling {
        NONE,
        LAST,
        FOCUSED_QUICKEST
    }

    @Cfg("Specify whether when we sample from archive we do look at the most promising targets for which we have had a recent improvement")
    var feedbackDirectedSampling = FeedbackDirectedSampling.LAST

    //Warning: this is off in the tests, as it is a source of non-determinism
    @Cfg("Whether to use timestamp info on the execution time of the tests for sampling (e.g., to reward the quickest ones)")
    var useTimeInFeedbackSampling = true


    @Experimental
    @Cfg("When sampling from archive based on targets, decide whether to use weights based on properties of the targets (e.g., a target likely leading to a flag will be sampled less often)")
    var useWeightedSampling = false


    @Cfg("Define the population size in the search algorithms that use populations (e.g., Genetic Algorithms, but not MIO)")
    @Min(1.0)
    var populationSize = 30

    @Cfg("Define the maximum number of tests in a suite in the search algorithms that evolve whole suites, e.g. WTS")
    @Min(1.0)
    var maxSearchSuiteSize = 50

    @Cfg("Probability of applying crossover operation (if any is used in the search algorithm)")
    @Probability
    var xoverProbability = 0.7

    @Cfg("Number of elements to consider in a Tournament Selection (if any is used in the search algorithm)")
    @Min(1.0)
    var tournamentSize = 10

    @Cfg("When sampling new test cases to evaluate, probability of using some smart strategy instead of plain random")
    @Probability
    var probOfSmartSampling = 0.95

    @Cfg("Max number of 'actions' (e.g., RESTful calls or SQL commands) that can be done in a single test")
    @Min(1.0)
    var maxTestSize = 10

    @Cfg("Tracking of SQL commands to improve test generation")
    var heuristicsForSQL = true

    @Cfg("Enable extracting SQL execution info")
    var extractSqlExecutionInfo = true

    @Experimental
    @Cfg("Enable EvoMaster to generate SQL data with direct accesses to the database. Use Dynamic Symbolic Execution")
    var generateSqlDataWithDSE = false

    @Cfg("Enable EvoMaster to generate SQL data with direct accesses to the database. Use a search algorithm")
    var generateSqlDataWithSearch = true

    @Cfg("When generating SQL data, how many new rows (max) to generate for each specific SQL Select")
    @Min(1.0)
    var maxSqlInitActionsPerMissingData = 5


    /*
        Likely this should always be on by default... it would increase search space, but that would be handled by
        adaptive hypermutation
        TODO need experiments
     */
    @Experimental
    @Cfg("Force filling data of all columns when inserting new row, instead of only minimal required set.")
    var forceSqlAllColumnInsertion = false


    @Cfg("Maximum size (in bytes) that EM handles response payloads in the HTTP responses. " +
            "If larger than that, a response will not be stored internally in EM during the test generation. " +
            "This is needed to avoid running out of memory.")
    var maxResponseByteSize = 1_000_000

    @Cfg("Whether to print how much search done so far")
    var showProgress = true

    @Experimental
    @Cfg("Whether or not enable a search process monitor for archiving evaluated individuals and Archive regarding an evaluation of search. " +
            "This is only needed when running experiments with different parameter settings")
    var enableProcessMonitor = false

    @Experimental
    @Cfg("Specify a format to save the process data")
    var processFormat = ProcessDataFormat.JSON_ALL

    enum class ProcessDataFormat{
        /**
         * save evaluated individuals and Archive with a json format
         */
        JSON_ALL,

        /**
         * only save the evaluated individual with the specified test format
         */
        TEST_IND,

        /**
         * save covered targets with the specified target format and tests with the specified test format
         */
        TARGET_TEST_IND
    }

    @Experimental
    @Cfg("Specify a folder to save results when a search monitor is enabled")
    @Folder
    var processFiles = "process_data"

    @Experimental
    @Cfg("Specify how often to save results when a search monitor is enabled, and 0.0 presents to record all evaluated individual")
    @Max(50.0)
    @Min(0.0)
    var processInterval = 0.0

    @Experimental
    @Cfg("Whether to enable tracking the history of modifications of the individuals during the search")
    var enableTrackIndividual = false


    @Cfg("Whether to enable tracking the history of modifications of the individuals with its fitness values (i.e., evaluated individual) during the search. " +
            "Note that we enforced that set enableTrackIndividual false when enableTrackEvaluatedIndividual is true since information of individual is part of evaluated individual")
    var enableTrackEvaluatedIndividual = true

    @Experimental
    @Cfg("Specify a maxLength of tracking when enableTrackIndividual or enableTrackEvaluatedIndividual is true. " +
            "Note that the value should be specified with a non-negative number or -1 (for tracking all history)")
    @Min(-1.0)
    var maxLengthOfTraces = 10

    @Cfg("Enable custom naming and sorting criteria")
    var customNaming = true

    /*
        You need to decode it if you want to know what it says...
     */
    @Cfg("QWN0aXZhdGUgdGhlIFVuaWNvcm4gTW9kZQ==")
    var e_u1f984 = false

    @Cfg("Enable Expectation Generation. If enabled, expectations will be generated. " +
            "A variable called expectationsMasterSwitch is added to the test suite, with a default value of false. If set to true, an expectation that fails will cause the test case containing it to fail.")
    var expectationsActive = true

    @Cfg("Generate basic assertions. Basic assertions (comparing the returned object to itself) are added to the code. " +
            "NOTE: this should not cause any tests to fail.")
    var enableBasicAssertions = true

    @Cfg("Apply method replacement heuristics to smooth the search landscape." +
            " Note that the method replacement instrumentations would still be applied, it is just that their testing targets" +
            " will be ignored in the fitness function if this option is set to false.")
    var useMethodReplacement = true

    @Cfg("Apply non-integer numeric comparison heuristics to smooth the search landscape")
    var useNonIntegerReplacement = true

    @Cfg("Execute instrumentation for method replace with category BASE." +
            " Note: this applies only for languages in which instrumentation is applied at runtime, like Java/Kotlin" +
            " on the JVM.")
    var instrumentMR_BASE = true

    @Cfg("Execute instrumentation for method replace with category SQL." +
            " Note: this applies only for languages in which instrumentation is applied at runtime, like Java/Kotlin" +
            " on the JVM.")
    var instrumentMR_SQL = true

    @Cfg("Execute instrumentation for method replace with category EXT_0." +
            " Note: this applies only for languages in which instrumentation is applied at runtime, like Java/Kotlin" +
            " on the JVM.")
    var instrumentMR_EXT_0 = true


    @Cfg("Execute instrumentation for method replace with category NET." +
            " Note: this applies only for languages in which instrumentation is applied at runtime, like Java/Kotlin" +
            " on the JVM.")
    @Experimental
    var instrumentMR_NET = false


    @Cfg("Enable to expand the genotype of REST individuals based on runtime information missing from Swagger")
    var expandRestIndividuals = true


    @Experimental
    @Cfg("Add an extra query param, to analyze how it is used/read by the SUT. Needed to discover new query params" +
            " that were not specified in the schema.")
    var extraQueryParam = false


    @Experimental
    @Cfg("Add an extra HTTP header, to analyze how it is used/read by the SUT. Needed to discover new headers" +
            " that were not specified in the schema.")
    var extraHeader = false


    @Experimental
    @Cfg("Percentage [0.0,1.0] of elapsed time in the search while trying to infer any extra query parameter and" +
            " header. After this time has passed, those attempts stop. ")
    @PercentageAsProbability(false)
    var searchPercentageExtraHandling = 0.1

    enum class ResourceSamplingStrategy(val requiredArchive: Boolean = false) {
        NONE,
        /**
         * probability for applicable strategy is specified
         */
        Customized,
        /**
         * probability for applicable strategy is equal
         */
        EqualProbability,
        /**
         * probability for applicable strategy is derived based on actions
         */
        Actions,
        /**
         * probability for applicable strategy is adaptive with time
         */
        TimeBudgets,
        /**
         * probability for applicable strategy is adaptive with performance, i.e., Archive
         */
        Archive(true),
        /**
         * probability for applicable strategy is adaptive with performance, i.e., Archive
         */
        ConArchive(true)
    }

    @Cfg("Specify whether to enable resource-based strategy to sample an individual during search. " +
            "Note that resource-based sampling is only applicable for REST problem with MIO algorithm.")
    var resourceSampleStrategy = ResourceSamplingStrategy.ConArchive

    @Cfg("Specify whether to enable resource dependency heuristics, i.e, probOfEnablingResourceDependencyHeuristics > 0.0. " +
            "Note that the option is available to be enabled only if resource-based smart sampling is enable. " +
            "This option has an effect on sampling multiple resources and mutating a structure of an individual.")
    @Probability
    var probOfEnablingResourceDependencyHeuristics = 0.95

    @Experimental
    @Cfg("Specify whether to export derived dependencies among resources")
    var exportDependencies = false

    @Experimental
    @Cfg("Specify a file that saves derived dependencies")
    @FilePath
    var dependencyFile = "dependencies.csv"

    @Cfg("Specify a probability to apply SQL actions for preparing resources for REST Action")
    @Probability
    var probOfApplySQLActionToCreateResources = 0.5

    @Experimental
    @Cfg("Specify a maximum number of handling (remove/add) resource size at once, e.g., add 3 resource at most")
    @Min(0.0)
    var maxSizeOfHandlingResource = 0

    @Experimental
    @Cfg("Specify a strategy to determinate a number of resources to be manipulated throughout the search.")
    var employResourceSizeHandlingStrategy = SqlInitResourceStrategy.NONE

    enum class SqlInitResourceStrategy{
        NONE,

        /**
         * determinate a number of resource to be manipulated at random between 1 and [maxSizeOfHandlingResource]
         */
        RANDOM,
        /**
         * adaptively decrease a number of resources to be manipulated from [maxSizeOfHandlingResource] to 1
         */
        DPC
    }

    enum class StructureMutationProbStrategy{
        /**
         * apply the specified probability
         */
        SPECIFIED,

        /**
         * deactivated structure mutator when focused search starts
         */
        SPECIFIED_FS,

        /**
         * gradually update the structure mutator probability from [structureMutationProbability] to [structureMutationProFS] before focused search
         */
        DPC_TO_SPECIFIED_BEFORE_FS,

        /**
         * gradually update the structure mutator probability from [structureMutationProbability] to [structureMutationProFS] after focused search
         */
        DPC_TO_SPECIFIED_AFTER_FS,

        /**
         * apply a probability which is adaptive to the impact
         */
        ADAPTIVE_WITH_IMPACT
    }

    @Experimental
    @Cfg("Specify a max size of resources in a test. 0 means the there is no specified restriction on a number of resources")
    @Min(0.0)
    var maxResourceSize = 0

    @Experimental
    @Cfg("Specify a strategy to handle a probability of applying structure mutator during the focused search")
    var structureMutationProbStrategy = StructureMutationProbStrategy.SPECIFIED

    @Experimental
    @Cfg("Specify a probability of applying structure mutator during the focused search")
    @Probability
    var structureMutationProFS = 0.0

    enum class MaxTestSizeStrategy{
        /**
         * apply the specified max size of a test
         */
        SPECIFIED,

        /**
         * gradually increasing a size of test until focused search
         */
        DPC_INCREASING,

        /**
         * gradually decreasing a size of test until focused search
         */
        DPC_DECREASING
    }

    @Experimental
    @Cfg("Specify a strategy to handle a max size of a test")
    var maxTestSizeStrategy = MaxTestSizeStrategy.SPECIFIED

    @Experimental
    @Cfg("Specify whether to decide the resource-based structure mutator and resource to be mutated adaptively based on impacts during focused search." +
            "Note that it only works when resource-based solution is enabled for solving REST problem")
    var enableAdaptiveResourceStructureMutation = false

    @Experimental
    @Cfg("Specify a probability of applying length handling")
    var probOfHandlingLength = 0.0

    @Experimental
    @Cfg("Specify a max size of a test to be targeted when either DPC_INCREASING or DPC_DECREASING is enabeld")
    var dpcTargetTestSize = 1

    @Experimental
    @Cfg("Specify a minimal number of rows in a table that enables selection (i.e., SELECT sql) to prepare resources for REST Action. " +
            "In other word, if the number is less than the specified, insertion is always applied.")
    @Min(0.0)
    var minRowOfTable = 10

    @Experimental
    @Cfg("Specify a probability that enables selection (i.e., SELECT sql) of data from database instead of insertion (i.e., INSERT sql) for preparing resources for REST actions")
    @Probability(false)
    var probOfSelectFromDatabase = 0.1

    @Cfg("Whether to apply text/name analysis to derive relationships between name entities, e.g., a resource identifier with a name of table")
    var doesApplyNameMatching = true

    @Experimental
    @Cfg("Whether to employ NLP parser to process text. " +
            "Note that to enable this parser, it is required to build the EvoMaster with the resource profile, i.e., mvn clean install -Presourceexp -DskipTests")
    var enableNLPParser = false

    @Experimental
    @Cfg("Whether to save mutated gene info, which is typically used for debugging mutation")
    var saveMutationInfo = false

    @Experimental
    @Cfg("Specify a path to save mutation details which is useful for debugging mutation")
    @FilePath
    var mutatedGeneFile = "mutatedGeneInfo.csv"

    @Experimental
    @Cfg("Specify a strategy to select targets for evaluating mutation")
    var mutationTargetsSelectionStrategy = MutationTargetsSelectionStrategy.FIRST_NOT_COVERED_TARGET

    enum class MutationTargetsSelectionStrategy{
        /**
         * employ not covered target obtained by archive at first for all upTimesMutations
         *
         * e.g., mutate an individual with 10times, at first, the current not covered target is {A, B}
         * after the 2nd mutation, A is covered, C is newly reached,
         * for next mutation, that target employed for the comparison is still {A, B}
         */
        FIRST_NOT_COVERED_TARGET,
        /**
         * expand targets with updated not covered targets
         *
         * e.g., mutate an individual with 10times, at first, the current not covered target is {A, B}
         * after the 2nd mutation, A is covered, C is newly reached,
         * for next mutation, that target employed for the comparison is {A, B, C}
         */
        EXPANDED_UPDATED_NOT_COVERED_TARGET,
        /**
         * only employ current not covered targets obtainedby archive
         *
         * e.g., mutate an individual with 10times, at first, the current not covered target is {A, B}
         * after the 2nd mutation, A is covered, C is newly reached,
         * for next mutation, that target employed for the comparison is {B, C}
         */
        UPDATED_NOT_COVERED_TARGET
    }

    @Experimental
    @Cfg("Whether to record targets when the number is more than 100")
    var recordExceededTargets = false

    @Experimental
    @Cfg("Specify a path to save all not covered targets when the number is more than 100")
    @FilePath
    var exceedTargetsFile = "exceedTargets.txt"

    @Experimental
    @Cfg("Specify a probability to apply S1iR when resource sampling strategy is 'Customized'")
    @Probability(false)
    var S1iR: Double = 0.25

    @Experimental
    @Cfg("Specify a probability to apply S1dR when resource sampling strategy is 'Customized'")
    @Probability(false)
    var S1dR: Double = 0.25

    @Experimental
    @Cfg("Specify a probability to apply S2dR when resource sampling strategy is 'Customized'")
    @Probability(false)
    var S2dR: Double = 0.25

    @Experimental
    @Cfg("Specify a probability to apply SMdR when resource sampling strategy is 'Customized'")
    @Probability(false)
    var SMdR: Double = 0.25

    @Cfg("Whether to enable a weight-based mutation rate")
    var weightBasedMutationRate = true

    @Cfg("Whether to specialize sql gene selection to mutation")
    var specializeSQLGeneSelection = true

    @Experimental
    @Cfg("Specify a starting percentage of genes of an individual to mutate")
    @PercentageAsProbability(false)
    var startingPerOfGenesToMutate = 0.5

    @Cfg("When weight-based mutation rate is enabled, specify a percentage of calculating mutation rate based on a number of candidate genes to mutate. " +
            "For instance, d = 1.0 means that the mutation rate fully depends on a number of candidate genes to mutate, " +
            "and d = 0.0 means that the mutation rate fully depends on weights of candidates genes to mutate.")
    @PercentageAsProbability(false)
    var d = 0.8

    @Cfg("Specify a probability to enable archive-based mutation")
    @Probability
    var probOfArchiveMutation = 0.5

    @Experimental
    @Cfg("Specify whether to collect impact info that provides an option to enable of collecting impact info when archive-based gene selection is disable. ")
    var doCollectImpact = false

    @Experimental
    @Cfg("During mutation, whether to abstract genes for repeated SQL actions")
    var abstractInitializationGeneToMutate = false

    @Cfg("Specify a strategy to calculate a weight of a gene based on impacts")
    var geneWeightBasedOnImpactsBy = GeneWeightBasedOnImpact.RATIO

    enum class GeneWeightBasedOnImpact{
        /**
         * using rank of counter
         */
        SORT_COUNTER,
        /**
         * using rank of ratio
         */
        SORT_RATIO,
        /**
         * using counter
         */
        COUNTER,
        /**
         * using ratio, ie, counter/total manipulated times
         */
        RATIO
    }

    @Cfg("Specify a strategy to select genes for mutation adaptively")
    var adaptiveGeneSelectionMethod = GeneMutationSelectionMethod.APPROACH_IMPACT

    @Cfg("Specify whether to enable weight-based mutation selection for selecting genes to mutate for a gene")
    var enableWeightBasedMutationRateSelectionForGene = true

    @Experimental
    @Cfg("Whether to save archive info after each of mutation, which is typically useful for debugging mutation and archive")
    var saveArchiveAfterMutation = false

    @Experimental
    @Cfg("Specify a path to save archive after each mutation during search, only useful for debugging")
    @FilePath
    var archiveAfterMutationFile = "archive.csv"

    @Experimental
    @Cfg("Whether to save impact info after each of mutation, which is typically useful debugging impact driven solutions and mutation")
    var saveImpactAfterMutation = false

    @Experimental
    @Cfg("Specify a path to save collected impact info after each mutation during search, only useful for debugging")
    @FilePath
    var impactAfterMutationFile = "impactSnapshot.csv"

    @Cfg("Whether to enable archive-based gene mutation")
    var archiveGeneMutation = ArchiveGeneMutation.SPECIFIED_WITH_SPECIFIC_TARGETS

    @Cfg("Specify a maximum length of history when applying archive-based gene mutation")
    var maxlengthOfHistoryForAGM = 10

    /**
     * archive-based gene value mutation
     */
    enum class ArchiveGeneMutation (val withTargets : Int = 0, val withDirection: Boolean = false){
        /**
         * do not apply archive-based gene mutation
         */
        NONE,
        /**
         * mutate with history but not related to any target
         */
        SPECIFIED,
        /**
         * mutate individual with history based on targets
         * but not specific to actions
         */
        SPECIFIED_WITH_TARGETS(1, false),
        /**
         * mutate individual with history based on targets
         * and the targets are linked to the action level
         */
        SPECIFIED_WITH_SPECIFIC_TARGETS(2, false),
        /**
         * mutate individual with history and directions based on targets
         * but not specific to actions
         */
        SPECIFIED_WITH_TARGETS_DIRECTION(1, true),
        /**
         * mutate individual with history and directions based on targets
         * and the targets are linked to the action level
         */
        SPECIFIED_WITH_SPECIFIC_TARGETS_DIRECTION(2, true),

        /**
         * mutate individual with history with consideration of dependency among genes
         * (not done yet)
         */
        ADAPTIVE
    }

    @Experimental
    @Cfg("Specify whether to export derived impacts among genes")
    var exportImpacts = false

    @Experimental
    @Cfg("Specify a path to save derived genes")
    @FilePath
    var impactFile = "impact.csv"

    @Cfg("Probability to use input tracking (i.e., a simple base form of taint-analysis) to determine how inputs are used in the SUT")
    @Probability
    var baseTaintAnalysisProbability = 0.9

    @Experimental
    @Cfg("Whether input tracking is used on sampling time, besides mutation time")
    var taintOnSampling = false

    @Probability
    @Experimental
    @Cfg("When sampling new individual, check whether to use already existing info on tainted values")
    var useGlobalTaintInfoProbability = 0.0


    @Min(0.0)
    @Max(stringLengthHardLimit.toDouble())
    @Cfg("The maximum length allowed for evolved strings. Without this limit, strings could in theory be" +
            " billions of characters long")
    var maxLengthForStrings = 200


    @Min(0.0)
    @Cfg("Maximum length when sampling a new random string. Such limit can be bypassed when a string is mutated.")
    var maxLengthForStringsAtSamplingTime = 16


    @Cfg("Only used when running experiments for black-box mode, where an EvoMaster Driver would be present, and can reset state after each experiment")
    var bbExperiments = false

    @Cfg("Specify whether to export covered targets info")
    var exportCoveredTarget = false

    @Cfg("Specify a file which saves covered targets info regarding generated test suite")
    @FilePath
    var coveredTargetFile = "coveredTargets.txt"

    @Experimental
    @Cfg("Specify a format to organize the covered targets by the search")
    var coveredTargetSortedBy = SortCoveredTargetBy.NAME

    enum class SortCoveredTargetBy {
        /**
         * sorted by ids of targets alphabetically
         */
        NAME,
        /**
         * grouped by tests and sorted by index of tests.
         * it may help to analyze the individuals regarding different strategies.
         */
        TEST
        /**
         * there might be other options, e.g., based on class,
         * but we need to follow rules to encode and decode regarding id.
         */
    }

    @Cfg("Only for debugging. Concentrate search on only one single REST endpoint")
    var endpointFocus : String? = null

    @Experimental
    @Cfg("Whether to seed EvoMaster with some initial test cases. These test cases will be used and evolved throughout the search process")
    var seedTestCases = false

    enum class SeedTestCasesFormat {
        POSTMAN
    }

    @Experimental
    @Cfg("Format of the test cases seeded to EvoMaster")
    var seedTestCasesFormat = SeedTestCasesFormat.POSTMAN

    @Experimental
    @FilePath
    @Cfg("File path where the seeded test cases are located")
    var seedTestCasesPath : String = "postman.postman_collection.json"

    @Cfg("Try to enforce the stopping of SUT business-level code." +
            " This is needed when TCP connections timeouts, to avoid thread executions" +
            " from previous HTTP calls affecting the current one")
    var killSwitch = true

    @Cfg("Number of milliseconds we are going to wait to get a response on a TCP connection, e.g., " +
            "when making HTTP calls to a Web API")
    var tcpTimeoutMs = 30_000

    @Cfg("Whether to skip failed SQL commands in the generated test files")
    var skipFailureSQLInTestFile = true

    /**
     *  TODO Better to have something like 11, based on some statistics of graphs that we analyzed,
     *  but there are issues of performance (time and memory) in analysis of large graphs, that
     *  would need to be optimized
     */
    val defaultTreeDepth = 4

    @Experimental
    @Cfg("Maximum tree depth in mutations/queries to be evaluated." +
            " This is to avoid issues when dealing with huge graphs in GraphQL")
    @Min(1.0)
    var treeDepth = defaultTreeDepth


    @Experimental
    @Cfg("Specify a maximum number of existing data in the database to sample when SQL handling is enabled. " +
            "Note that a negative number means all existing data would be sampled")
    var maximumExistingDataToSampleInDb = -1

    @Experimental
    @Cfg("Whether to output executed sql info")
    var outputExecutedSQL = OutputExecutedSQL.NONE

    enum class OutputExecutedSQL{
        /**
         * do not output executed sql info
         */
        NONE,
        /**
         * output all executed sql info at the end
         */
        ALL_AT_END,

        /**
         * output executed info once they were executed per test
         */
        ONCE_EXECUTED
    }

    @Experimental
    @Cfg("Specify a path to save all executed sql commands to a file (default is 'sql.txt')")
    var saveExecutedSQLToFile : String = "sql.txt"

    @Experimental
    @Cfg("Whether to enable extra targets for responses, e.g., regarding nullable response, having extra targets for whether it is null")
    var enableRPCExtraResponseTargets = false

    @Experimental
    @Cfg("Whether to enable customized responses indicating business logic")
    var enableRPCCustomizedResponseTargets = false

    @Experimental
    @Cfg("Whether to generate RPC endpoint invocation which is independent from EM driver.")
    var enablePureRPCTestGeneration = false

    @Experimental
    @Cfg("Whether to generate RPC Assertions based on response instance")
    var enableRPCAssertionWithInstance = false

    @Experimental
    @Cfg("Whether to enable customized RPC Test output if 'customizeRPCTestOutput' is implemented")
    var enableRPCCustomizedTestOutput = false

    @Experimental
    @Cfg("Specify a maximum number of data in a collection to be asserted in the generated tests." +
            " Note that zero means that only the size of the collection will be asserted." +
            " A negative value means all data in the collection will be asserted (i.e., no limit).")
    var maxAssertionForDataInCollection = 3

    @Experimental
    @Cfg("Specify whether to employ smart database clean to clear data in the database if the SUT has." +
            "`null` represents to employ the setting specified on the EM driver side")
    var employSmartDbClean : Boolean? = null


    @Cfg("Add predefined tests at the end of the search. An example is a test to fetch the schema of RESTful APIs.")
    var addPreDefinedTests : Boolean = true


    @Experimental
    @FilePath(true)
    @Regex("(.*jacoco.*\\.jar)|(^$)")
    @Cfg("Path on filesystem of where JaCoCo Agent jar file is located." +
            " Option meaningful only for External Drivers for JVM." +
            " If left empty, it is not used." +
            " Note that this only impact the generated output test cases.")
    var jaCoCoAgentLocation = ""

    @Experimental
    @FilePath(true)
    @Regex("(.*jacoco.*\\.jar)|(^$)")
    @Cfg("Path on filesystem of where JaCoCo CLI jar file is located." +
            " Option meaningful only for External Drivers for JVM." +
            " If left empty, it is not used." +
            " Note that this only impact the generated output test cases.")
    var jaCoCoCliLocation = ""

    @Experimental
    @FilePath(true)
    @Cfg(" Destination file for JaCoCo." +
            " Option meaningful only for External Drivers for JVM." +
            " If left empty, it is not used." +
            " Note that this only impact the generated output test cases.")
    var jaCoCoOutputFile = ""

    @Experimental
    @Min(0.0) @Max(maxTcpPort)
    @Cfg("Port used by JaCoCo to export coverage reports")
    var jaCoCoPort = 8899

    @Experimental
    @FilePath
    @Cfg("Command for 'java' used in the External Drivers." +
            " Useful for when there are different JDK installed on same machine without the need" +
            " to update JAVA_HOME." +
            " Note that this only impact the generated output test cases.")
    var javaCommand = "java"

    enum class ExternalServiceIPSelectionStrategy {
        /**
         * To disabled external service handling
         */
        NONE,
        /**
         * Default will assign 127.0.0.2
         */
        DEFAULT,

        /**
         * User provided IP address
         */
        USER,

        /**
         * Random IP address will be generated within the loopback range
         */
        RANDOM
    }

    @Cfg("Specify a method to select the first external service spoof IP address.")
    @Experimental
    var externalServiceIPSelectionStrategy = ExternalServiceIPSelectionStrategy.NONE

    @Cfg("User provided external service IP.")
    @Experimental
    @Regex("^127\\.((25[0-5]|2[0-4][0-9]|[01]?[0-9][0-9]?)\\.){2}(25[0-5]|2[0-4][0-9]|[01]?[0-9][0-9]?)\$")
    var externalServiceIP : String = "127.0.0.2"

    @Experimental
    @Cfg("Whether to apply customized method (i.e., implement 'customizeMockingRPCExternalService') to handle external services.")
    var enableCustomizedExternalServiceHandling = false

    @Experimental
    @Cfg("Whether to save mocked responses as separated files")
    var saveMockedResponseAsSeparatedFile = false

    @Experimental
    @Cfg("Specify test resource path where to save mocked responses as separated files")
    var testResourcePathToSaveMockedResponse = ""

    @Experimental
    @Cfg("Whether to analyze how SQL databases are accessed to infer extra constraints from the business logic." +
            " An example is javax/jakarta annotation constraints defined on JPA entities.")
    @Probability(true)
    var useExtraSqlDbConstraintsProbability = 0.0


    @Cfg("a probability of harvesting actual responses from external services as seeds.")
    @Experimental
    @Probability(activating = true)
    var probOfHarvestingResponsesFromActualExternalServices = 0.0

    @Cfg("a probability of mutating mocked responses based on actual responses")
    @Experimental
    @Probability(activating = true)
    var probOfMutatingResponsesBasedOnActualResponse = 0.0

<<<<<<< HEAD
    @Cfg("Number of threads for external request harvester")
    @Experimental
    var externalRequestHarvesterNumberOfThreads: Int = 2


    enum class ExternalRequestResponseSelectionStrategy {
        /**
         * Selects the exact matching response for the request
         */
        EXACT,

        /**
         * Selects a random response for the request
         */
        RANDOM,

        /**
         * Selects the closest matching response based on the request
         * URL.
         */
        CLOSEST,
    }

    @Cfg("Harvested external request response selection strategy")
    @Experimental
    var externalRequestResponseSelectionStrategy = ExternalRequestResponseSelectionStrategy.EXACT

=======
    @Cfg("Number of threads for external request harvester. No more threads than numbers of processors will be used.")
    @Min(1.0)
    @Experimental
    var externalRequestHarvesterNumberOfThreads: Int = 2

>>>>>>> 22f56d8b
    @Cfg("Whether to employ constraints specified in API schema (e.g., OpenAPI) in test generation")
    @Experimental
    var enableSchemaConstraintHandling = false


    fun timeLimitInSeconds(): Int {
        if (maxTimeInSeconds > 0) {
            return maxTimeInSeconds
        }

        val h = maxTime.indexOf('h')
        val m = maxTime.indexOf('m')
        val s = maxTime.indexOf('s')

        val hours = if (h >= 0) {
            maxTime.subSequence(0, h).toString().trim().toInt()
        } else 0

        val minutes = if (m >= 0) {
            maxTime.subSequence(if (h >= 0) h + 1 else 0, m).toString().trim().toInt()
        } else 0

        val seconds = if (s >= 0) {
            maxTime.subSequence(if (m >= 0) m + 1 else (if (h >= 0) h + 1 else 0), s).toString().trim().toInt()
        } else 0

        return (hours * 60 * 60) + (minutes * 60) + seconds
    }

    fun trackingEnabled() = enableTrackEvaluatedIndividual || enableTrackIndividual

    /**
     * impact info can be collected when archive-based solution is enabled or doCollectImpact
     */
    fun isEnabledImpactCollection() = algorithm == Algorithm.MIO && doCollectImpact || isEnabledArchiveGeneSelection()

    /**
     * @return whether archive-based gene selection is enabled
     */
    fun isEnabledArchiveGeneSelection() = algorithm == Algorithm.MIO && probOfArchiveMutation > 0.0 && adaptiveGeneSelectionMethod != GeneMutationSelectionMethod.NONE

    /**
     * @return whether archive-based gene mutation is enabled based on the configuration, ie, EMConfig
     */
    fun isEnabledArchiveGeneMutation() = algorithm == Algorithm.MIO && archiveGeneMutation != ArchiveGeneMutation.NONE && probOfArchiveMutation > 0.0

    fun isEnabledArchiveSolution() = isEnabledArchiveGeneMutation() || isEnabledArchiveGeneSelection()

    /**
     * @return whether enable resource-dependency based method
     */
    fun isEnabledResourceDependency() = probOfSmartSampling > 0.0 && resourceSampleStrategy != ResourceSamplingStrategy.NONE

    /**
     * @return whether to generate SQL between rest actions
     */
    fun isEnabledSQLInBetween() = isEnabledResourceDependency() && heuristicsForSQL && probOfApplySQLActionToCreateResources > 0.0

    /**
     * Return a "," comma separated list of categories of Method Replacements that should be applied
     */
    fun methodReplacementCategories() : String {
        val categories = mutableListOf<String>()
        if(instrumentMR_BASE) categories.add(ReplacementCategory.BASE.toString())
        if(instrumentMR_SQL) categories.add(ReplacementCategory.SQL.toString())
        if(instrumentMR_EXT_0) categories.add(ReplacementCategory.EXT_0.toString())
        if(instrumentMR_NET) categories.add(ReplacementCategory.NET.toString())
        return categories.joinToString(",")
    }

    /**
     * @return whether to handle the external service mocking
     */
    fun isEnabledExternalServiceMocking(): Boolean {
        return externalServiceIPSelectionStrategy != ExternalServiceIPSelectionStrategy.NONE
    }

    fun doHarvestActualResponse() : Boolean = probOfHarvestingResponsesFromActualExternalServices > 0 || probOfMutatingResponsesBasedOnActualResponse > 0
}<|MERGE_RESOLUTION|>--- conflicted
+++ resolved
@@ -1812,8 +1812,8 @@
     @Probability(activating = true)
     var probOfMutatingResponsesBasedOnActualResponse = 0.0
 
-<<<<<<< HEAD
-    @Cfg("Number of threads for external request harvester")
+    @Cfg("Number of threads for external request harvester. No more threads than numbers of processors will be used.")
+    @Min(1.0)
     @Experimental
     var externalRequestHarvesterNumberOfThreads: Int = 2
 
@@ -1840,13 +1840,6 @@
     @Experimental
     var externalRequestResponseSelectionStrategy = ExternalRequestResponseSelectionStrategy.EXACT
 
-=======
-    @Cfg("Number of threads for external request harvester. No more threads than numbers of processors will be used.")
-    @Min(1.0)
-    @Experimental
-    var externalRequestHarvesterNumberOfThreads: Int = 2
-
->>>>>>> 22f56d8b
     @Cfg("Whether to employ constraints specified in API schema (e.g., OpenAPI) in test generation")
     @Experimental
     var enableSchemaConstraintHandling = false
