--- conflicted
+++ resolved
@@ -2376,7 +2376,6 @@
     var security = true
 
     @Experimental
-<<<<<<< HEAD
     @Cfg("Apply vulnerability hunter as part of security testing.")
     var vulnerabilityAnalyser = false
 
@@ -2394,41 +2393,25 @@
         LLM,
     }
 
+    @Experimental
     @Cfg("Potential vulnerability class associated with a endpoint classification strategy.")
-    @Experimental
     var vulnerabilitySelectionStrategy = VulnerabilitySelectionStrategy.MANUAL
 
+    @Experimental
     @Cfg("Enable language model connector")
-    @Experimental
     var languageModelConnector = false
 
-    @Cfg("Large-language model external service URL")
-    @Experimental
-    var languageModelServerURL: String? = null
-
+    @Experimental
+    @Cfg("Large-language model external service URL. Default is set to Ollama local instance URL.")
+    var languageModelServerURL: String = "http://localhost:11434/"
+
+    @Experimental
     @Cfg("Large-language model name as listed in Ollama")
-    @Experimental
-    var languageModelName: String? = null
-
+    var languageModelName: String = "llama3.2:latest"
+
+    @Experimental
     @Cfg("Number of threads for language model connector. No more threads than numbers of processors will be used.")
     @Min(1.0)
-    @Experimental
-=======
-    @Cfg("Enable language model connector")
-    var languageModelConnector = false
-
-    @Experimental
-    @Cfg("Large-language model external service URL. Default is set to Ollama local instance URL.")
-    var languageModelServerURL: String = "http://localhost:11434/"
-
-    @Experimental
-    @Cfg("Large-language model name as listed in Ollama")
-    var languageModelName: String = "llama3.2:latest"
-
-    @Experimental
-    @Cfg("Number of threads for language model connector. No more threads than numbers of processors will be used.")
-    @Min(1.0)
->>>>>>> 72d2bb32
     var languageModelConnectorNumberOfThreads: Int = 2
 
 
