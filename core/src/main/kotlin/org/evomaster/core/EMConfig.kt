package org.evomaster.core

import joptsimple.BuiltinHelpFormatter
import joptsimple.OptionDescriptor
import joptsimple.OptionParser
import joptsimple.OptionSet
import org.evomaster.client.java.controller.api.ControllerConstants
import org.evomaster.client.java.instrumentation.shared.ObjectiveNaming
import org.evomaster.client.java.instrumentation.shared.ReplacementCategory
import org.evomaster.core.logging.LoggingUtil
import org.evomaster.core.output.OutputFormat
import org.evomaster.core.search.impact.impactinfocollection.GeneMutationSelectionMethod
import org.evomaster.core.search.service.IdMapper
import org.slf4j.LoggerFactory
import java.net.MalformedURLException
import java.net.URL
import java.nio.file.Files
import java.nio.file.InvalidPathException
import java.nio.file.Paths
import kotlin.reflect.KMutableProperty
import kotlin.reflect.jvm.javaType

typealias PercentageAsProbability = EMConfig.Probability

/**
 * Class used to hold all the main configuration properties
 * of EvoMaster.
 *
 */
class EMConfig {

    /*
        Code here does use the JOptSimple library

        https://pholser.github.io/jopt-simple/
     */

    companion object {

        private val log = LoggerFactory.getLogger(EMConfig::class.java)

        private const val headerRegex = "(.+:.+)|(^$)"

        private const val targetSeparator = ";"
        private const val targetNone = "\\b(None|NONE|none)\\b"
        private const val targetPrefix = "\\b(Class|CLASS|class|Line|LINE|line|Branch|BRANCH|branch|MethodReplacement|METHODREPLACEMENT|method[r|R]eplacement|Success_Call|SUCCESS_CALL|success_[c|C]all|Local|LOCAL|local|PotentialFault|POTENTIALFAULT|potential[f|F]ault)\\b"
        private const val targetExclusionRegex = "^($targetNone|($targetPrefix($targetSeparator$targetPrefix)*))\$"

        private const val maxTcpPort = 65535.0

        /**
         * Maximum possible length for strings.
         * Really, having something longer would make little to no sense
         */
        const val stringLengthHardLimit = 20_000

        fun validateOptions(args: Array<String>): OptionParser {

            val config = EMConfig()

            val parser = getOptionParser()
            val options = parser.parse(*args)

            if (!options.has("help")) {
                //actual validation is done here
                config.updateProperties(options)
            }

            return parser
        }

        /**
         * Having issue with types/kotlin/reflection...
         * Therefore, need custom output formatting.
         * However, easier way (for now) is to just override
         * what we want to change
         *
         *  TODO: groups and ordering
         */
        private class MyHelpFormatter : BuiltinHelpFormatter(80, 2) {
            override fun extractTypeIndicator(descriptor: OptionDescriptor): String? {
                return null
            }
        }

        /**
         * Get all available "console options" for the annotated properties
         */
        fun getOptionParser(): OptionParser {

            val defaultInstance = EMConfig()

            val parser = OptionParser()

            parser.accepts("help", "Print this help documentation")
                    .forHelp()

            getConfigurationProperties().forEach { m ->
                /*
                    Note: here we could use typing in the options,
                    instead of converting everything to string.
                    But it looks bit cumbersome to do it in Kotlin,
                    at least for them moment

                    Until we make a complete MyHelpFormatter, here
                    for the types we "hack" the default one, ie,
                    we set the type description to "null", but then
                    the argument description will contain the type
                 */

                val argTypeName = m.returnType.toString()
                        .run { substring(lastIndexOf('.') + 1) }

                parser.accepts(m.name, getDescription(m).toString())
                        .withRequiredArg()
                        .describedAs(argTypeName)
                        .defaultsTo(m.call(defaultInstance).toString())
            }

            parser.formatHelpWith(MyHelpFormatter())

            return parser
        }

        class ConfigDescription(
                val text: String,
                val constraints: String,
                val enumExperimentalValues: String,
                val enumValidValues: String,
                val experimental: Boolean,
                val debug: Boolean
        ) {
            override fun toString(): String {

                var description = text

                if(debug){
                    description += " [DEBUG option]."
                }
                if (constraints.isNotBlank()) {
                    description += " [Constraints: $constraints]."
                }
                if (enumValidValues.isNotBlank()) {
                    description += " [Values: $enumValidValues]."
                }
                if (enumExperimentalValues.isNotBlank()) {
                    description += " [Experimental Values: $enumExperimentalValues]."
                }

                if (experimental) {
                    /*
                    TODO: For some reasons, coloring is not working here.
                    Could open an issue at:
                    https://github.com/jopt-simple/jopt-simple
                    */
                    //description = AnsiColor.inRed("EXPERIMENTAL: $description")
                    description = "EXPERIMENTAL: $description"
                }

                return description
            }
        }

        fun getDescription(m: KMutableProperty<*>): ConfigDescription {

            val cfg = (m.annotations.find { it is Cfg } as? Cfg)
                ?: throw IllegalArgumentException("Property ${m.name} is not annotated with @Cfg")

            val text = cfg.description.trim().run {
                when {
                    isBlank() -> "No description."
                    !endsWith(".") -> "$this."
                    else -> this
                }
            }

            val min = (m.annotations.find { it is Min } as? Min)?.min
            val max = (m.annotations.find { it is Max } as? Max)?.max
            val probability = m.annotations.find { it is Probability }
            val url = m.annotations.find { it is Url }
            val regex = (m.annotations.find { it is Regex } as? Regex)?.regex

            var constraints = ""
            if (min != null || max != null || probability != null || url != null || regex != null) {
                if (min != null) {
                    constraints += "min=$min"
                }
                if (max != null) {
                    if (min != null) constraints += ", "
                    constraints += "max=$max"
                }
                if (probability != null) {
                    constraints += "probability 0.0-1.0"
                }
                if (url != null) {
                    constraints += "URL"
                }
                if (regex != null) {
                    constraints += "regex $regex"
                }
            }

            var experimentalValues = ""
            var validValues = ""
            val returnType = m.returnType.javaType as Class<*>

            if (returnType.isEnum) {
                val elements = returnType.getDeclaredMethod("values")
                    .invoke(null) as Array<*>
                val experimentElements = elements.filter { it is WithExperimentalOptions && it.isExperimental() }
                val validElements = elements.filter { it !is WithExperimentalOptions || !it.isExperimental() }
                experimentalValues = experimentElements.joinToString(", ")
                validValues = validElements.joinToString(", ")
            }

            val experimental = (m.annotations.find { it is Experimental } as? Experimental)
            val debug = (m.annotations.find { it is Debug } as? Debug)

            return ConfigDescription(
                text,
                constraints,
                experimentalValues,
                validValues,
                experimental != null,
                debug != null
            )
        }


        fun getConfigurationProperties(): List<KMutableProperty<*>> {
            return EMConfig::class.members
                    .filterIsInstance(KMutableProperty::class.java)
                    .filter { it.annotations.any { it is Cfg } }
        }
    }

    /**
     * Update the values of the properties based on the options
     * chosen on the command line
     *
     *
     * @throws IllegalArgumentException if there are constraint violations
     */
    fun updateProperties(options: OptionSet) {

        getConfigurationProperties().forEach { m ->

            updateProperty(options, m)

            checkPropertyConstraints(m)
        }

        checkMultiFieldConstraints()

        handleDeprecated()
    }


    private fun handleDeprecated(){
        /*
            TODO If this happens often, then should use annotations.
            eg, could handle specially in Markdown all the deprecated fields
         */
        if(testSuiteFileName.isNotBlank()){
            LoggingUtil.uniqueUserWarn("Using deprecated option 'testSuiteFileName'")
            outputFilePrefix = testSuiteFileName
            outputFileSuffix = ""
            testSuiteFileName = ""
        }
    }

    fun checkMultiFieldConstraints() {
        /*
            Each option field might have specific constraints, setup with @annotations.
            However, there can be multi-field constraints as well.
            Those are defined here.
            They can be checked only once all fields have been updated
         */

        if(!blackBox && bbSwaggerUrl.isNotBlank()){
            throw IllegalArgumentException("'bbSwaggerUrl' should be set only in black-box mode")
        }
        if(!blackBox && bbTargetUrl.isNotBlank()){
            throw IllegalArgumentException("'bbTargetUrl' should be set only in black-box mode")
        }

        // ONUR, this line is changed since it did not compile in the previous case.
        if(!endpointFocus.isNullOrBlank() && !endpointPrefix.isNullOrBlank()){
            throw IllegalArgumentException("both 'endpointFocus' and 'endpointPrefix' are set")
        }

        if (blackBox && !bbExperiments) {

            if(problemType == ProblemType.DEFAULT){
                LoggingUtil.uniqueUserWarn("You are doing Black-Box testing, but you did not specify the" +
                        " 'problemType'. The system will default to RESTful API testing.")
                problemType = ProblemType.REST
            }

            if (problemType == ProblemType.REST && bbSwaggerUrl.isNullOrBlank()) {
                throw IllegalArgumentException("In black-box mode for REST APIs, you must set the bbSwaggerUrl option")
            }
            if(problemType == ProblemType.GRAPHQL && bbTargetUrl.isNullOrBlank()){
                throw IllegalArgumentException("In black-box mode for GraphQL APIs, you must set the bbTargetUrl option")
            }
            if (outputFormat == OutputFormat.DEFAULT) {
                /*
                    TODO in the future, once we support POSTMAN outputs, we should default it here
                 */
                throw IllegalArgumentException("In black-box mode, you must specify a value for the outputFormat option different from DEFAULT")
            }
        }

        if (!blackBox && bbExperiments) {
            throw IllegalArgumentException("Cannot setup bbExperiments without black-box mode")
        }

        if(!blackBox && ratePerMinute > 0){
            throw IllegalArgumentException("ratePerMinute is used only for black-box testing")
        }

        if(blackBox && ratePerMinute <=0){
            LoggingUtil.uniqueUserWarn("You have not setup 'ratePerMinute'. If you are doing testing of" +
                    " a remote service which you do not own, you might want to put a rate-limiter to prevent" +
                    " EvoMaster from bombarding such service with HTTP requests.")
        }

        when (stoppingCriterion) {
            StoppingCriterion.TIME -> if (maxActionEvaluations != defaultMaxActionEvaluations) {
                throw IllegalArgumentException("Changing number of max actions, but stopping criterion is time")
            }
            StoppingCriterion.FITNESS_EVALUATIONS -> if (maxTimeInSeconds != defaultMaxTimeInSeconds ||
                    maxTime != defaultMaxTime) {
                throw IllegalArgumentException("Changing max time, but stopping criterion is based on fitness evaluations")
            }
        }

        if (shouldGenerateSqlData() && !heuristicsForSQL) {
            throw IllegalArgumentException("Cannot generate SQL data if you not enable " +
                    "collecting heuristics with 'heuristicsForSQL'")
        }

        if (heuristicsForSQL && !extractSqlExecutionInfo) {
            throw IllegalArgumentException("Cannot collect heuristics SQL data if you not enable " +
                    "extracting SQL execution info with 'extractSqlExecutionInfo'")
        }

        if (enableTrackEvaluatedIndividual && enableTrackIndividual) {
            throw IllegalArgumentException("When tracking EvaluatedIndividual, it is not necessary to track individual")
        }

        if (adaptiveGeneSelectionMethod != GeneMutationSelectionMethod.NONE && probOfArchiveMutation > 0 && !weightBasedMutationRate)
            throw IllegalArgumentException("When applying adaptive gene selection, weight-based mutation rate should be enabled")

        if (probOfArchiveMutation > 0 && !enableTrackEvaluatedIndividual)
            throw IllegalArgumentException("Archive-based solution is only applicable when enable of tracking of EvaluatedIndividual.")

        if (doCollectImpact && !enableTrackEvaluatedIndividual)
            throw IllegalArgumentException("Impact collection should be applied together with tracking EvaluatedIndividual")

        if (isEnabledTaintAnalysis() && !useMethodReplacement) {
            throw IllegalArgumentException("Base Taint Analysis requires 'useMethodReplacement' option")
        }

        if ((outputFilePrefix.contains("-") || outputFileSuffix.contains("-"))
                    && outputFormat.isJavaOrKotlin()) { //TODO also for C#?
             throw IllegalArgumentException("In JVM languages, you cannot use the symbol '-' in test suite file name")
        }

        if (seedTestCases && seedTestCasesPath.isNullOrBlank()) {
            throw IllegalArgumentException("When using the seedTestCases option, you must specify the file path of the test cases with the seedTestCasesPath option")
        }

        // Clustering constraints: the executive summary is not really meaningful without the clustering
        if(executiveSummary && testSuiteSplitType != TestSuiteSplitType.CLUSTER){
            executiveSummary = false
            LoggingUtil.uniqueUserWarn("The option to turn on Executive Summary is only meaningful when clustering is turned on (--testSuiteSplitType CLUSTERING). " +
                    "The option has been deactivated for this run, to prevent a crash.")
            //throw IllegalArgumentException("The option to turn on Executive Summary is only meaningful when clustering is turned on (--testSuiteSplitType CLUSTERING).")
        }

        if (problemType == ProblemType.RPC
            && createTests
            && (enablePureRPCTestGeneration || enableRPCAssertionWithInstance)
            && outputFormat  != OutputFormat.DEFAULT && (!outputFormat.isJavaOrKotlin())){
            throw IllegalArgumentException("when generating RPC tests with actual object instances in specified format, outputFormat only supports Java or Kotlin now")
        }

        val jaCoCo_on = jaCoCoAgentLocation.isNotBlank() && jaCoCoCliLocation.isNotBlank() && jaCoCoOutputFile.isNotBlank()
        val jaCoCo_off = jaCoCoAgentLocation.isBlank() && jaCoCoCliLocation.isBlank() && jaCoCoOutputFile.isBlank()

        if(!jaCoCo_on && ! jaCoCo_off){
            throw IllegalArgumentException("JaCoCo location for agent/cli and output options must be all set or all left empty")
        }

        if(!taintOnSampling && useGlobalTaintInfoProbability > 0){
            throw IllegalArgumentException("Need to activate taintOnSampling to use global taint info")
        }

        if(maxLengthForStringsAtSamplingTime > maxLengthForStrings){
            throw IllegalArgumentException("Max length at sampling time $maxLengthForStringsAtSamplingTime" +
                    " cannot be greater than maximum string length $maxLengthForStrings")
        }

        if (saveMockedResponseAsSeparatedFile && testResourcePathToSaveMockedResponse.isBlank())
            throw IllegalArgumentException("testResourcePathToSaveMockedResponse cannot be empty if it is required to save mocked responses in separated files (ie, saveMockedResponseAsSeparatedFile=true)")

        if(probRestDefault + probRestExamples > 1){
            throw IllegalArgumentException("Invalid combination of probabilities for probRestDefault and probRestExamples. " +
                    "Their sum should be lower or equal to 1.")
        }
    }

    private fun checkPropertyConstraints(m: KMutableProperty<*>) {
        val parameterValue = m.getter.call(this).toString()

        //check value against constraints on its field, if any
        m.annotations.find { it is Min }?.also {
            it as Min
            if (parameterValue.toDouble() < it.min) {
                throw IllegalArgumentException("Failed to handle Min ${it.min} constraint for" +
                        " parameter '${m.name}' with value $parameterValue")
            }
        }

        m.annotations.find { it is Max }?.also {
            it as Max
            if (parameterValue.toDouble() > it.max) {
                throw IllegalArgumentException("Failed to handle Max ${it.max} constraint for" +
                        " parameter '${m.name}' with value $parameterValue")
            }
        }

        m.annotations.find { it is Probability }?.also {
            it as Probability
            val p = parameterValue.toDouble()
            if (p < 0 || p > 1) {
                throw IllegalArgumentException("Failed to handle probability constraint for" +
                        " parameter '${m.name}' with value $parameterValue. The value must be in [0,1].")
            }
        }

        m.annotations.find { it is Url }?.also {
            if (!parameterValue.isNullOrBlank()) {
                try {
                    URL(parameterValue)
                } catch (e: MalformedURLException) {
                    throw IllegalArgumentException("Parameter '${m.name}' with value $parameterValue is" +
                            " not a valid URL: ${e.message}")
                }
            }
        }

        m.annotations.find { it is Regex }?.also {
            it as Regex
            if (!parameterValue.matches(kotlin.text.Regex(it.regex))) {
                throw IllegalArgumentException("Parameter '${m.name}' with value $parameterValue is" +
                        " not matching the regex: ${it.regex}")
            }
        }

        m.annotations.find { it is Folder }?.also{
            val path = try{
                Paths.get(parameterValue).toAbsolutePath()
            } catch(e: InvalidPathException){
                throw IllegalArgumentException("Parameter '${m.name}' is not a valid FS path: ${e.message}")
            }

            if(Files.exists(path) && ! Files.isWritable(path)){
                throw IllegalArgumentException("Parameter '${m.name}' refers to a folder that already" +
                        " exists, but that cannot be written to: $path")
            }
            if(Files.exists(path) && ! Files.isDirectory(path)){
                throw IllegalArgumentException("Parameter '${m.name}' refers to a file that already" +
                        " exists, but that it is not a folder: $path")
            }
        }

        m.annotations.find { it is FilePath }?.also{
            val fp = it as FilePath
            if(!fp.canBeBlank || parameterValue.isNotBlank()) {

                val path = try {
                    Paths.get(parameterValue).toAbsolutePath()
                } catch (e: InvalidPathException) {
                    throw IllegalArgumentException("Parameter '${m.name}' is not a valid FS path: ${e.message}")
                }

                if (Files.exists(path) && !Files.isWritable(path)) {
                    throw IllegalArgumentException("Parameter '${m.name}' refers to a file that already" +
                            " exists, but that cannot be written/replace to: $path")
                }
                if (Files.exists(path) && Files.isDirectory(path)) {
                    throw IllegalArgumentException("Parameter '${m.name}' refers to a file that is instead an" +
                            " existing folder: $path")
                }
            }
        }
    }

    private fun updateProperty(options: OptionSet, m: KMutableProperty<*>) {
        val opt = options.valueOf(m.name)?.toString()
                ?: throw IllegalArgumentException("Value not found for property ${m.name}")

        val returnType = m.returnType.javaType as Class<*>

        /*
                TODO: ugly checks. But not sure yet if can be made better in Kotlin.
                Could be improved with isSubtypeOf from 1.1?
                http://stackoverflow.com/questions/41553647/kotlin-isassignablefrom-and-reflection-type-checks
             */

        //update value, but only if it was in the specified options.
        //WARNING: without this check, it would reset to default for fields not in "options"
        if (options.has(m.name)) {
            try {
                if (Integer.TYPE.isAssignableFrom(returnType)) {
                    m.setter.call(this, Integer.parseInt(opt))

                } else if (java.lang.Long.TYPE.isAssignableFrom(returnType)) {
                    m.setter.call(this, java.lang.Long.parseLong(opt))

                } else if (java.lang.Double.TYPE.isAssignableFrom(returnType)) {
                    m.setter.call(this, java.lang.Double.parseDouble(opt))

                } else if (java.lang.Boolean.TYPE.isAssignableFrom(returnType)) {
                    m.setter.call(this, java.lang.Boolean.parseBoolean(opt))

                } else if (java.lang.String::class.java.isAssignableFrom(returnType)) {
                    m.setter.call(this, opt)

                } else if (returnType.isEnum) {
                    val valueOfMethod = returnType.getDeclaredMethod("valueOf",
                            java.lang.String::class.java)
                    m.setter.call(this, valueOfMethod.invoke(null, opt))

                } else {
                    throw IllegalStateException("BUG: cannot handle type $returnType")
                }
            } catch (e: Exception) {
                throw IllegalArgumentException("Failed to handle property '${m.name}'", e)
            }
        }

        // private set
        excludedTargetsForImpactCollection = extractExcludedTargetsForImpactCollection()
    }

    fun shouldGenerateSqlData() = isMIO() && (generateSqlDataWithDSE || generateSqlDataWithSearch)

    fun shouldGenerateMongoData() = generateMongoData

    fun experimentalFeatures(): List<String> {

        val properties = getConfigurationProperties()
                .filter { it.annotations.find { it is Experimental } != null }
                .filter {
                    val returnType = it.returnType.javaType as Class<*>
                    when {
                        java.lang.Boolean.TYPE.isAssignableFrom(returnType) -> it.getter.call(this) as Boolean
                        it.annotations.find { p -> p is Probability && p.activating } != null -> (it.getter.call(this) as Double) > 0
                        else -> false
                    }
                }
                .map { it.name }

        val enums = getConfigurationProperties()
                .filter {
                    val returnType = it.returnType.javaType as Class<*>
                    if (returnType.isEnum) {
                        val e = it.getter.call(this)
                        val f = returnType.getField(e.toString())
                        f.annotations.find { it is Experimental } != null
                    } else {
                        false
                    }
                }
                .map { "${it.name}=${it.getter.call(this)}" }

        return properties.plus(enums)
    }

//------------------------------------------------------------------------
//--- custom annotations

    /**
     * Configuration (CFG in short) for EvoMaster.
     * Properties annotated with [Cfg] can be set from
     * command line.
     * The code in this class uses reflection, on each property
     * marked with this annotation, to build the list of available
     * modifiable configurations.
     */
    @Target(AnnotationTarget.PROPERTY)
    @MustBeDocumented
    annotation class Cfg(val description: String)

    @Target(AnnotationTarget.PROPERTY)
    @MustBeDocumented
    annotation class Min(val min: Double)

    @Target(AnnotationTarget.PROPERTY)
    @MustBeDocumented
    annotation class Max(val max: Double)

    @Target(AnnotationTarget.PROPERTY)
    @MustBeDocumented
    annotation class Url

    @Target(AnnotationTarget.PROPERTY)
    @MustBeDocumented
    annotation class Regex(val regex: String)


    /**
     * For internal configurations that we introduced just to get more info on EM,
     * with aim of debugging issues.
     */
    @Target(AnnotationTarget.PROPERTY)
    @MustBeDocumented
    annotation class Debug



    /**
     * A double value between 0 and 1
     */
    @Target(AnnotationTarget.PROPERTY)
    @MustBeDocumented
    annotation class Probability(
            /**
             * Specify if this probability would activate a functionality if greater than 0.
             * If not, it might still not be used, depending on other configurations.
             * This is mainly needed when dealing with @Experimental probabilities that must
             * be put to 0 if they would activate a new feature that is still unstable
             */
            val activating: Boolean = true
    )


    /**
     * This annotation is used to represent properties controlling
     * features that are still work in progress.
     * Do not use them (yet) in production.
     */
    @Target(AnnotationTarget.PROPERTY, AnnotationTarget.FIELD)
    @MustBeDocumented
    annotation class Experimental


    /**
     * This represent one of the main properties to set in EvoMaster.
     * Those are the ones most likely going to be set by practitioners.
     * Note: most of the other properties are mainly for experiments
     */
    @Target(AnnotationTarget.PROPERTY)
    @MustBeDocumented
    annotation class Important(
            /**
             * The lower value, the more importance.
             * This only impact of options are sorted when displayed
             */
            val priority: Double
    )

    @Target(AnnotationTarget.PROPERTY)
    @MustBeDocumented
    annotation class Folder

    @Target(AnnotationTarget.PROPERTY)
    @MustBeDocumented
    annotation class FilePath(val canBeBlank : Boolean = false)

//------------------------------------------------------------------------
//--- properties

    /*
        WARNING
        if any change is made here, the "options.md" MUST be recreated
        with ConfigToMarkdown

        You will also need to check if any special character you use in the
        descriptions end-up in some screwed-up Markdown layout
     */

    //----- "Important" options, sorted by priority --------------



    val defaultMaxTime = "60s"

    @Important(1.0)
    @Cfg("Maximum amount of time allowed for the search. " +
            " The time is expressed with a string where hours (`h`), minutes (`m`) and" +
            " seconds (`s`) can be specified, e.g., `1h10m120s` and `72m` are both valid" +
            " and equivalent." +
            " Each component (i.e., `h`, `m` and `s`) is optional, but at least one must be specified. " +
            " In other words, if you need to run the search for just `30` seconds, you can write `30s` " +
            " instead of `0h0m30s`." +
            " **The more time is allowed, the better results one can expect**." +
            " But then of course the test generation will take longer." +
            " For how long should _EvoMaster_ be left run?" +
            " The default 1 _minute_ is just for demonstration." +
            " __We recommend to run it between 1 and 24 hours__, depending on the size and complexity " +
            " of the tested application."
    )
    @Regex("(\\s*)((?=(\\S+))(\\d+h)?(\\d+m)?(\\d+s)?)(\\s*)")
    var maxTime = defaultMaxTime

    @Important(2.0)
    @Cfg("The path directory of where the generated test classes should be saved to")
    @Folder
    var outputFolder = "src/em"


    @Important(2.0)
    @Cfg("The name prefix of generated file(s) with the test cases, without file type extension." +
            " In JVM languages, if the name contains '.', folders will be created to represent" +
            " the given package structure." +
            " Also, in JVM languages, should not use '-' in the file name, as not valid symbol" +
            " for class identifiers." +
            " This prefix be combined with the outputFileSuffix to combined the final name." +
            " As EvoMaster can split the generated tests among different files, each will get a label," +
            " and the names will be in the form prefix+label+suffix.")
    @Regex("[-a-zA-Z\$_][-0-9a-zA-Z\$_]*(.[-a-zA-Z\$_][-0-9a-zA-Z\$_]*)*")
    var outputFilePrefix = "EvoMaster"

    @Important(2.0)
    @Cfg("The name suffix for the generated file(s), to be added before the file type extension." +
            " As EvoMaster can split the generated tests among different files, each will get a label," +
            " and the names will be in the form prefix+label+suffix.")
    @Regex("[-a-zA-Z\$_][-0-9a-zA-Z\$_]*(.[-a-zA-Z\$_][-0-9a-zA-Z\$_]*)*")
    var outputFileSuffix = "Test"


    @Deprecated("Should use outputFilePrefix and outputFileSuffix")
    @Cfg("DEPRECATED. Rather use _outputFilePrefix_ and _outputFileSuffix_")
    var testSuiteFileName = ""

    @Important(2.0)
    @Cfg("Specify in which format the tests should be outputted." +
            " If left on `DEFAULT`, then the value specified in the _EvoMaster Driver_ will be used." +
            " But a different value must be chosen if doing Black-Box testing.")
    var outputFormat = OutputFormat.DEFAULT

    @Important(2.1)
    @Cfg("Enforce timeout (in seconds) in the generated tests." +
            " This feature might not be supported in all frameworks." +
            " If 0 or negative, the timeout is not applied.")
    var testTimeout = 60

    @Important(3.0)
    @Cfg("Use EvoMaster in black-box mode. This does not require an EvoMaster Driver up and running. However, you will need to provide further option to specify how to connect to the SUT")
    var blackBox = false

    @Important(3.2)
    @Url
    @Cfg("When in black-box mode for REST APIs, specify the URL of where the OpenAPI/Swagger schema can be downloaded from." +
            " If the schema is on the local machine, you can use a URL starting with 'file://'." +
            " If the given URL is neither starting with 'file' nor 'http', then it will be treated as a local file path.")
    var bbSwaggerUrl: String = ""

    @Important(3.5)
    @Url
    @Cfg("When in black-box mode, specify the URL of where the SUT can be reached, e.g.," +
            " http://localhost:8080 ." +
            " In REST, if this is missing, the URL will be inferred from OpenAPI/Swagger schema." +
            " In GraphQL, this must point to the entry point of the API, e.g.," +
            " http://localhost:8080/graphql .")
    var bbTargetUrl: String = ""


    @Important(3.7)
    @Cfg("Rate limiter, of how many actions to do per minute. For example, when making HTTP calls towards" +
            " an external service, might want to limit the number of calls to avoid bombarding such service" +
            " (which could end up becoming equivalent to a DoS attack)." +
            " A value of zero or negative means that no limiter is applied." +
            " This is needed only for black-box testing of remote services.")
    var ratePerMinute = 0

    @Important(4.0)
    @Regex(headerRegex)
    @Cfg("In black-box testing, we still need to deal with authentication of the HTTP requests." +
            " With this parameter it is possible to specify a HTTP header that is going to be added to most requests." +
            " This should be provided in the form _name:value_. If more than 1 header is needed, use as well the" +
            " other options _header1_ and _header2_.")
    var header0 = ""

    @Important(4.1)
    @Regex(headerRegex)
    @Cfg("See documentation of _header0_.")
    var header1 = ""

    @Important(4.2)
    @Regex(headerRegex)
    @Cfg("See documentation of _header0_.")
    var header2 = ""

    @Important(5.0)
    @FilePath
    @Cfg("When generating tests in JavaScript, there is the need to know where the driver is located in respect to" +
            " the generated tests")
    var jsControllerPath = "./app-driver.js"

    //-------- other options -------------


    @Cfg("At times, we need to run EvoMaster with printed logs that are deterministic." +
            " For example, this means avoiding printing out time-stamps.")
    var avoidNonDeterministicLogs = false

    enum class Algorithm {
        MIO, RANDOM, WTS, MOSA
    }

    @Cfg("The algorithm used to generate test cases")
    var algorithm = Algorithm.MIO

    /**
    * Workaround for issues with annotations that can not be applied on ENUM values,
    * like @Experimental
    * */
    interface WithExperimentalOptions{
        fun isExperimental() : Boolean
    }

    enum class ProblemType(private val experimental: Boolean) : WithExperimentalOptions {
        DEFAULT(experimental = false),
        REST(experimental = false),
        GRAPHQL(experimental = false),
        RPC(experimental = true),
        WEBFRONTEND(experimental = true);
        override fun isExperimental() = experimental
    }

    @Cfg("The type of SUT we want to generate tests for, e.g., a RESTful API." +
            " If left to DEFAULT, the type will be inferred from the EM Driver." +
            " However, in case of ambiguities (e.g., the driver specifies more than one type)," +
            " then this field must be set with a specific type." +
            " This is also the case for Black-Box testing where there is no EM Driver." +
            " In this latter case, the system defaults to handle REST APIs.")
    var problemType = ProblemType.DEFAULT


    @Cfg("Specify if test classes should be created as output of the tool. " +
            "Usually, you would put it to 'false' only when debugging EvoMaster itself")
    var createTests = true

    enum class TestSuiteSplitType {
        NONE,
        CLUSTER,
        CODE
    }

    @Cfg("Instead of generating a single test file, it could be split in several files, according to different strategies")
    var testSuiteSplitType = TestSuiteSplitType.CLUSTER

    @Experimental
    @Cfg("Specify the maximum number of tests to be generated in one test suite. " +
            "Note that a negative number presents no limit per test suite")
    var maxTestsPerTestSuite = -1

    @Cfg("Generate an executive summary, containing an example of each category of potential fault found." +
                    "NOTE: This option is only meaningful when used in conjuction with clustering. " +
                    "This is achieved by turning the option --testSuiteSplitType to CLUSTER")
    var executiveSummary = true

    @Cfg("The Distance Metric Last Line may use several values for epsilon." +
            "During experimentation, it may be useful to adjust these values. Epsilon describes the size of the neighbourhood used for clustering, so may result in different clustering results." +
            "Epsilon should be between 0.0 and 1.0. If the value is outside of that range, epsilon will use the default of 0.8.")
    @Min(0.0)
    @Max(1.0)
    var lastLineEpsilon = 0.8

    @Cfg("The Distance Metric Error Text may use several values for epsilon." +
            "During experimentation, it may be useful to adjust these values. Epsilon describes the size of the neighbourhood used for clustering, so may result in different clustering results." +
            "Epsilon should be between 0.0 and 1.0. If the value is outside of that range, epsilon will use the default of 0.8.")
    @Min(0.0)
    @Max(1.0)
    var errorTextEpsilon = 0.8

    @Cfg("The seed for the random generator used during the search. " +
            "A negative value means the CPU clock time will be rather used as seed")
    var seed: Long = -1

    @Cfg("TCP port of where the SUT REST controller is listening on")
    @Min(0.0)
    @Max(maxTcpPort)
    var sutControllerPort = ControllerConstants.DEFAULT_CONTROLLER_PORT

    @Cfg("Host name or IP address of where the SUT REST controller is listening on")
    var sutControllerHost = ControllerConstants.DEFAULT_CONTROLLER_HOST

    @Cfg("Limit of number of individuals per target to keep in the archive")
    @Min(1.0)
    var archiveTargetLimit = 10

    @Cfg("Probability of sampling a new individual at random")
    @Probability
    var probOfRandomSampling = 0.5

    @Cfg("The percentage of passed search before starting a more focused, less exploratory one")
    @PercentageAsProbability(true)
    var focusedSearchActivationTime = 0.5

    @Cfg("Number of applied mutations on sampled individuals, at the start of the search")
    @Min(0.0)
    var startNumberOfMutations = 1

    @Cfg("Number of applied mutations on sampled individuals, by the end of the search")
    @Min(0.0)
    var endNumberOfMutations = 10

    enum class StoppingCriterion {
        TIME,
        FITNESS_EVALUATIONS
    }

    @Cfg("Stopping criterion for the search")
    var stoppingCriterion = StoppingCriterion.TIME


    val defaultMaxActionEvaluations = 1000

    @Cfg("Maximum number of action evaluations for the search." +
            " A fitness evaluation can be composed of 1 or more actions," +
            " like for example REST calls or SQL setups." +
            " The more actions are allowed, the better results one can expect." +
            " But then of course the test generation will take longer." +
            " Only applicable depending on the stopping criterion.")
    @Min(1.0)
    var maxActionEvaluations = defaultMaxActionEvaluations


    val defaultMaxTimeInSeconds = 0

    @Cfg("Maximum number of seconds allowed for the search." +
            " The more time is allowed, the better results one can expect." +
            " But then of course the test generation will take longer." +
            " Only applicable depending on the stopping criterion." +
            " If this value is 0, the setting 'maxTime' will be used instead.")
    @Min(0.0)
    var maxTimeInSeconds = defaultMaxTimeInSeconds


    @Cfg("Whether or not writing statistics of the search process. " +
            "This is only needed when running experiments with different parameter settings")
    var writeStatistics = false

    @Cfg("Where the statistics file (if any) is going to be written (in CSV format)")
    @FilePath
    var statisticsFile = "statistics.csv"

    @Cfg("Whether should add to an existing statistics file, instead of replacing it")
    var appendToStatisticsFile = false

    @Cfg("If positive, check how often, in percentage % of the budget, to collect statistics snapshots." +
            " For example, every 5% of the time.")
    @Max(50.0)
    var snapshotInterval = -1.0

    @Cfg("Where the snapshot file (if any) is going to be written (in CSV format)")
    @FilePath
    var snapshotStatisticsFile = "snapshot.csv"

    @Cfg("An id that will be part as a column of the statistics file (if any is generated)")
    var statisticsColumnId = "-"

    @Cfg("When running experiments and statistic files are generated, all configs are saved." +
            " So, this one can be used as extra label for classifying the experiment")
    var labelForExperiments = "-"

    @Cfg("Further label to represent the names of CONFIGS sets in experiment scripts, e.g., exp.py")
    var labelForExperimentConfigs = "-"

    @Cfg("Whether we should collect data on the extra heuristics. Only needed for experiments.")
    var writeExtraHeuristicsFile = false

    @Cfg("Where the extra heuristics file (if any) is going to be written (in CSV format)")
    @FilePath
    var extraHeuristicsFile = "extra_heuristics.csv"

    @Experimental
    @Cfg("Enable to print snapshots of the generated tests during the search in an interval defined in snapshotsInterval.")
    var enableWriteSnapshotTests = false

    @Experimental
    @Cfg("The size (in seconds) of the interval that the snapshots will be printed, if enabled.")
    var writeSnapshotTestsIntervalInSeconds = 3600 // ie, 1 hour

    enum class SecondaryObjectiveStrategy {
        AVG_DISTANCE,
        AVG_DISTANCE_SAME_N_ACTIONS,
        BEST_MIN
    }

    @Cfg("Strategy used to handle the extra heuristics in the secondary objectives")
    var secondaryObjectiveStrategy = SecondaryObjectiveStrategy.AVG_DISTANCE_SAME_N_ACTIONS

    @Cfg("Whether secondary objectives are less important than test bloat control")
    var bloatControlForSecondaryObjective = false

    @Cfg("Specify minimum size when bloatControlForSecondaryObjective")
    @Min(0.0)
    var minimumSizeControl = 2

    @Cfg("Probability of applying a mutation that can change the structure of a test")
    @Probability
    var structureMutationProbability = 0.5

    @Experimental
    @Cfg("Probability of applying a mutation that can change the structure of test's initialization if it has")
    @Probability
    var initStructureMutationProbability = 0.0

    @Experimental
    @Cfg("Specify a maximum number of handling (remove/add) init actions at once, e.g., add 3 init actions at most")
    @Min(0.0)
    var maxSizeOfMutatingInitAction = 0

    // Man: need to check it with Andrea about whether we consider it as a generic option
    @Experimental
    @Cfg("Specify a probability of applying a smart structure mutator for initialization of the individual")
    @Probability
    var probOfSmartInitStructureMutator = 0.0

    enum class GeneMutationStrategy {
        ONE_OVER_N,
        ONE_OVER_N_BIASED_SQL
    }

    @Cfg("Strategy used to define the mutation probability")
    var geneMutationStrategy = GeneMutationStrategy.ONE_OVER_N_BIASED_SQL

    enum class FeedbackDirectedSampling {
        NONE,
        LAST,
        FOCUSED_QUICKEST
    }

    @Cfg("Specify whether when we sample from archive we do look at the most promising targets for which we have had a recent improvement")
    var feedbackDirectedSampling = FeedbackDirectedSampling.LAST

    //Warning: this is off in the tests, as it is a source of non-determinism
    @Cfg("Whether to use timestamp info on the execution time of the tests for sampling (e.g., to reward the quickest ones)")
    var useTimeInFeedbackSampling = true


    @Experimental
    @Cfg("When sampling from archive based on targets, decide whether to use weights based on properties of the targets (e.g., a target likely leading to a flag will be sampled less often)")
    var useWeightedSampling = false


    @Cfg("Define the population size in the search algorithms that use populations (e.g., Genetic Algorithms, but not MIO)")
    @Min(1.0)
    var populationSize = 30

    @Cfg("Define the maximum number of tests in a suite in the search algorithms that evolve whole suites, e.g. WTS")
    @Min(1.0)
    var maxSearchSuiteSize = 50

    @Cfg("Probability of applying crossover operation (if any is used in the search algorithm)")
    @Probability
    var xoverProbability = 0.7

    @Cfg("Number of elements to consider in a Tournament Selection (if any is used in the search algorithm)")
    @Min(1.0)
    var tournamentSize = 10

    @Cfg("When sampling new test cases to evaluate, probability of using some smart strategy instead of plain random")
    @Probability
    var probOfSmartSampling = 0.95

    @Cfg("Max number of 'actions' (e.g., RESTful calls or SQL commands) that can be done in a single test")
    @Min(1.0)
    var maxTestSize = 10

    @Cfg("Based on some heuristics, there are cases in which 'maxTestSize' can be overridden at runtime")
    var enableOptimizedTestSize = true

    @Cfg("Tracking of SQL commands to improve test generation")
    var heuristicsForSQL = true

    @Experimental
    @Cfg("Tracking of Mongo commands to improve test generation")
    var heuristicsForMongo = false

    @Cfg("Enable extracting SQL execution info")
    var extractSqlExecutionInfo = true

    @Experimental
    @Cfg("Enable extracting Mongo execution info")
    var extractMongoExecutionInfo = false

    @Experimental
    @Cfg("Enable EvoMaster to generate SQL data with direct accesses to the database. Use Dynamic Symbolic Execution")
    var generateSqlDataWithDSE = false

    @Cfg("Enable EvoMaster to generate SQL data with direct accesses to the database. Use a search algorithm")
    var generateSqlDataWithSearch = true

    @Experimental
    @Cfg("Enable EvoMaster to generate Mongo data with direct accesses to the database")
    var generateMongoData = false

    @Cfg("When generating SQL data, how many new rows (max) to generate for each specific SQL Select")
    @Min(1.0)
    var maxSqlInitActionsPerMissingData = 5


    @Cfg("Force filling data of all columns when inserting new row, instead of only minimal required set.")
    var forceSqlAllColumnInsertion = true


    @Cfg("Maximum size (in bytes) that EM handles response payloads in the HTTP responses. " +
            "If larger than that, a response will not be stored internally in EM during the test generation. " +
            "This is needed to avoid running out of memory.")
    var maxResponseByteSize = 1_000_000

    @Cfg("Whether to print how much search done so far")
    var showProgress = true

    @Debug
    @Cfg("Whether or not enable a search process monitor for archiving evaluated individuals and Archive regarding an evaluation of search. " +
            "This is only needed when running experiments with different parameter settings")
    var enableProcessMonitor = false

    @Debug
    @Cfg("Specify a format to save the process data")
    var processFormat = ProcessDataFormat.JSON_ALL

    enum class ProcessDataFormat{
        /**
         * save evaluated individuals and Archive with a json format
         */
        JSON_ALL,

        /**
         * only save the evaluated individual with the specified test format
         */
        TEST_IND,

        /**
         * save covered targets with the specified target format and tests with the specified test format
         */
        TARGET_TEST_IND
    }

    @Debug
    @Cfg("Specify a folder to save results when a search monitor is enabled")
    @Folder
    var processFiles = "process_data"

    @Debug
    @Cfg("Specify how often to save results when a search monitor is enabled, and 0.0 presents to record all evaluated individual")
    @Max(50.0)
    @Min(0.0)
    var processInterval = 0.0

    @Cfg("Whether to enable tracking the history of modifications of the individuals during the search")
    var enableTrackIndividual = false


    @Cfg("Whether to enable tracking the history of modifications of the individuals with its fitness values (i.e., evaluated individual) during the search. " +
            "Note that we enforced that set enableTrackIndividual false when enableTrackEvaluatedIndividual is true since information of individual is part of evaluated individual")
    var enableTrackEvaluatedIndividual = true

    @Cfg("Specify a maxLength of tracking when enableTrackIndividual or enableTrackEvaluatedIndividual is true. " +
            "Note that the value should be specified with a non-negative number or -1 (for tracking all history)")
    @Min(-1.0)
    var maxLengthOfTraces = 10

    @Cfg("Enable custom naming and sorting criteria")
    var customNaming = true

    /*
        You need to decode it if you want to know what it says...
     */
    @Cfg("QWN0aXZhdGUgdGhlIFVuaWNvcm4gTW9kZQ==")
    var e_u1f984 = false

    @Cfg("Enable Expectation Generation. If enabled, expectations will be generated. " +
            "A variable called expectationsMasterSwitch is added to the test suite, with a default value of false. If set to true, an expectation that fails will cause the test case containing it to fail.")
    var expectationsActive = true

    @Cfg("Generate basic assertions. Basic assertions (comparing the returned object to itself) are added to the code. " +
            "NOTE: this should not cause any tests to fail.")
    var enableBasicAssertions = true

    @Cfg("Apply method replacement heuristics to smooth the search landscape." +
            " Note that the method replacement instrumentations would still be applied, it is just that their testing targets" +
            " will be ignored in the fitness function if this option is set to false.")
    var useMethodReplacement = true

    @Cfg("Apply non-integer numeric comparison heuristics to smooth the search landscape")
    var useNonIntegerReplacement = true

    @Cfg("Execute instrumentation for method replace with category BASE." +
            " Note: this applies only for languages in which instrumentation is applied at runtime, like Java/Kotlin" +
            " on the JVM.")
    var instrumentMR_BASE = true

    @Cfg("Execute instrumentation for method replace with category SQL." +
            " Note: this applies only for languages in which instrumentation is applied at runtime, like Java/Kotlin" +
            " on the JVM.")
    var instrumentMR_SQL = true

    @Cfg("Execute instrumentation for method replace with category EXT_0." +
            " Note: this applies only for languages in which instrumentation is applied at runtime, like Java/Kotlin" +
            " on the JVM.")
    var instrumentMR_EXT_0 = true

    @Experimental
    @Cfg("Execute instrumentation for method replace with category MONGO." +
            " Note: this applies only for languages in which instrumentation is applied at runtime, like Java/Kotlin" +
            " on the JVM.")
    var instrumentMR_MONGO = false


    @Cfg("Execute instrumentation for method replace with category NET." +
            " Note: this applies only for languages in which instrumentation is applied at runtime, like Java/Kotlin" +
            " on the JVM.")
    @Experimental
    var instrumentMR_NET = false


    @Cfg("Enable to expand the genotype of REST individuals based on runtime information missing from Swagger")
    var expandRestIndividuals = true


    @Cfg("Add an extra query param, to analyze how it is used/read by the SUT. Needed to discover new query params" +
            " that were not specified in the schema.")
    var extraQueryParam = true


    @Cfg("Add an extra HTTP header, to analyze how it is used/read by the SUT. Needed to discover new headers" +
            " that were not specified in the schema.")
    var extraHeader = true


    @Cfg("Percentage [0.0,1.0] of elapsed time in the search while trying to infer any extra query parameter and" +
            " header. After this time has passed, those attempts stop. ")
    @PercentageAsProbability(false)
    var searchPercentageExtraHandling = 0.1

    enum class ResourceSamplingStrategy(val requiredArchive: Boolean = false) {
        NONE,
        /**
         * probability for applicable strategy is specified
         */
        Customized,
        /**
         * probability for applicable strategy is equal
         */
        EqualProbability,
        /**
         * probability for applicable strategy is derived based on actions
         */
        Actions,
        /**
         * probability for applicable strategy is adaptive with time
         */
        TimeBudgets,
        /**
         * probability for applicable strategy is adaptive with performance, i.e., Archive
         */
        Archive(true),
        /**
         * probability for applicable strategy is adaptive with performance, i.e., Archive
         */
        ConArchive(true)
    }

    @Cfg("Specify whether to enable resource-based strategy to sample an individual during search. " +
            "Note that resource-based sampling is only applicable for REST problem with MIO algorithm.")
    var resourceSampleStrategy = ResourceSamplingStrategy.ConArchive

    @Cfg("Specify whether to enable resource dependency heuristics, i.e, probOfEnablingResourceDependencyHeuristics > 0.0. " +
            "Note that the option is available to be enabled only if resource-based smart sampling is enable. " +
            "This option has an effect on sampling multiple resources and mutating a structure of an individual.")
    @Probability
    var probOfEnablingResourceDependencyHeuristics = 0.95

    @Debug
    @Cfg("Specify whether to export derived dependencies among resources")
    var exportDependencies = false

    @Debug
    @Cfg("Specify a file that saves derived dependencies")
    @FilePath
    var dependencyFile = "dependencies.csv"

    @Cfg("Specify a probability to apply SQL actions for preparing resources for REST Action")
    @Probability
    var probOfApplySQLActionToCreateResources = 0.5

    @Experimental
    @Cfg("Specify a maximum number of handling (remove/add) resource size at once, e.g., add 3 resource at most")
    @Min(0.0)
    var maxSizeOfHandlingResource = 0

    @Experimental
    @Cfg("Specify a strategy to determinate a number of resources to be manipulated throughout the search.")
    var employResourceSizeHandlingStrategy = SqlInitResourceStrategy.NONE

    enum class SqlInitResourceStrategy{
        NONE,

        /**
         * determinate a number of resource to be manipulated at random between 1 and [maxSizeOfHandlingResource]
         */
        RANDOM,
        /**
         * adaptively decrease a number of resources to be manipulated from [maxSizeOfHandlingResource] to 1
         */
        DPC
    }

    enum class StructureMutationProbStrategy{
        /**
         * apply the specified probability
         */
        SPECIFIED,

        /**
         * deactivated structure mutator when focused search starts
         */
        SPECIFIED_FS,

        /**
         * gradually update the structure mutator probability from [structureMutationProbability] to [structureMutationProFS] before focused search
         */
        DPC_TO_SPECIFIED_BEFORE_FS,

        /**
         * gradually update the structure mutator probability from [structureMutationProbability] to [structureMutationProFS] after focused search
         */
        DPC_TO_SPECIFIED_AFTER_FS,

        /**
         * apply a probability which is adaptive to the impact
         */
        ADAPTIVE_WITH_IMPACT
    }

    @Experimental
    @Cfg("Specify a max size of resources in a test. 0 means the there is no specified restriction on a number of resources")
    @Min(0.0)
    var maxResourceSize = 0

    @Experimental
    @Cfg("Specify a strategy to handle a probability of applying structure mutator during the focused search")
    var structureMutationProbStrategy = StructureMutationProbStrategy.SPECIFIED

    @Experimental
    @Cfg("Specify a probability of applying structure mutator during the focused search")
    @Probability
    var structureMutationProFS = 0.0

    enum class MaxTestSizeStrategy{
        /**
         * apply the specified max size of a test
         */
        SPECIFIED,

        /**
         * gradually increasing a size of test until focused search
         */
        DPC_INCREASING,

        /**
         * gradually decreasing a size of test until focused search
         */
        DPC_DECREASING
    }

    @Experimental
    @Cfg("Specify a strategy to handle a max size of a test")
    var maxTestSizeStrategy = MaxTestSizeStrategy.SPECIFIED

    @Experimental
    @Cfg("Specify whether to decide the resource-based structure mutator and resource to be mutated adaptively based on impacts during focused search." +
            "Note that it only works when resource-based solution is enabled for solving REST problem")
    var enableAdaptiveResourceStructureMutation = false

    @Experimental
    @Cfg("Specify a probability of applying length handling")
    @Probability
    var probOfHandlingLength = 0.0

    @Experimental
    @Cfg("Specify a max size of a test to be targeted when either DPC_INCREASING or DPC_DECREASING is enabled")
    var dpcTargetTestSize = 1

    @Cfg("Specify a minimal number of rows in a table that enables selection (i.e., SELECT sql) to prepare resources for REST Action. " +
            "In other words, if the number is less than the specified, insertion is always applied.")
    @Min(0.0)
    var minRowOfTable = 10

    @Cfg("Specify a probability that enables selection (i.e., SELECT sql) of data from database instead of insertion (i.e., INSERT sql) for preparing resources for REST actions")
    @Probability(false)
    var probOfSelectFromDatabase = 0.1

    @Cfg("Whether to apply text/name analysis to derive relationships between name entities, e.g., a resource identifier with a name of table")
    var doesApplyNameMatching = true

    @Deprecated("Experiment results were not good, and library is huge in terms of MBs...")
    @Cfg("Whether to employ NLP parser to process text. " +
            "Note that to enable this parser, it is required to build the EvoMaster with the resource profile, i.e., mvn clean install -Presourceexp -DskipTests")
    var enableNLPParser = false

    @Debug
    @Cfg("Whether to save mutated gene info, which is typically used for debugging mutation")
    var saveMutationInfo = false

    @Debug
    @Cfg("Specify a path to save mutation details which is useful for debugging mutation")
    @FilePath
    var mutatedGeneFile = "mutatedGeneInfo.csv"

    @Experimental
    @Cfg("Specify a strategy to select targets for evaluating mutation")
    var mutationTargetsSelectionStrategy = MutationTargetsSelectionStrategy.FIRST_NOT_COVERED_TARGET

    enum class MutationTargetsSelectionStrategy{
        /**
         * employ not covered target obtained by archive at first for all upTimesMutations
         *
         * e.g., mutate an individual with 10times, at first, the current not covered target is {A, B}
         * after the 2nd mutation, A is covered, C is newly reached,
         * for next mutation, that target employed for the comparison is still {A, B}
         */
        FIRST_NOT_COVERED_TARGET,
        /**
         * expand targets with updated not covered targets
         *
         * e.g., mutate an individual with 10times, at first, the current not covered target is {A, B}
         * after the 2nd mutation, A is covered, C is newly reached,
         * for next mutation, that target employed for the comparison is {A, B, C}
         */
        EXPANDED_UPDATED_NOT_COVERED_TARGET,
        /**
         * only employ current not covered targets obtained by archive
         *
         * e.g., mutate an individual with 10times, at first, the current not covered target is {A, B}
         * after the 2nd mutation, A is covered, C is newly reached,
         * for next mutation, that target employed for the comparison is {B, C}
         */
        UPDATED_NOT_COVERED_TARGET
    }

    @Debug
    @Cfg("Whether to record targets when the number is more than 100")
    var recordExceededTargets = false

    @Debug
    @Cfg("Specify a path to save all not covered targets when the number is more than 100")
    @FilePath
    var exceedTargetsFile = "exceedTargets.txt"


    @Cfg("Specify a probability to apply S1iR when resource sampling strategy is 'Customized'")
    @Probability(false)
    var S1iR: Double = 0.25

    @Cfg("Specify a probability to apply S1dR when resource sampling strategy is 'Customized'")
    @Probability(false)
    var S1dR: Double = 0.25

    @Cfg("Specify a probability to apply S2dR when resource sampling strategy is 'Customized'")
    @Probability(false)
    var S2dR: Double = 0.25

    @Cfg("Specify a probability to apply SMdR when resource sampling strategy is 'Customized'")
    @Probability(false)
    var SMdR: Double = 0.25

    @Cfg("Whether to enable a weight-based mutation rate")
    var weightBasedMutationRate = true

    @Cfg("Whether to specialize sql gene selection to mutation")
    var specializeSQLGeneSelection = true

    @Cfg("Specify a starting percentage of genes of an individual to mutate")
    @PercentageAsProbability(false)
    var startingPerOfGenesToMutate = 0.5

    @Cfg("When weight-based mutation rate is enabled, specify a percentage of calculating mutation rate based on a number of candidate genes to mutate. " +
            "For instance, d = 1.0 means that the mutation rate fully depends on a number of candidate genes to mutate, " +
            "and d = 0.0 means that the mutation rate fully depends on weights of candidates genes to mutate.")
    @PercentageAsProbability(false)
    var d = 0.8

    @Cfg("Specify a probability to enable archive-based mutation")
    @Probability
    var probOfArchiveMutation = 0.5

    @Debug
    @Cfg("Specify whether to collect impact info that provides an option to enable of collecting impact info when archive-based gene selection is disable. ")
    var doCollectImpact = false

    @Experimental
    @Cfg("During mutation, whether to abstract genes for repeated SQL actions")
    var abstractInitializationGeneToMutate = false

    @Cfg("Specify a strategy to calculate a weight of a gene based on impacts")
    var geneWeightBasedOnImpactsBy = GeneWeightBasedOnImpact.RATIO

    enum class GeneWeightBasedOnImpact{
        /**
         * using rank of counter
         */
        SORT_COUNTER,
        /**
         * using rank of ratio
         */
        SORT_RATIO,
        /**
         * using counter
         */
        COUNTER,
        /**
         * using ratio, ie, counter/total manipulated times
         */
        RATIO
    }

    @Cfg("Specify a strategy to select genes for mutation adaptively")
    var adaptiveGeneSelectionMethod = GeneMutationSelectionMethod.APPROACH_IMPACT

    @Cfg("Specify whether to enable weight-based mutation selection for selecting genes to mutate for a gene")
    var enableWeightBasedMutationRateSelectionForGene = true

    @Debug
    @Cfg("Whether to save archive info after each of mutation, which is typically useful for debugging mutation and archive")
    var saveArchiveAfterMutation = false

    @Debug
    @Cfg("Specify a path to save archive after each mutation during search, only useful for debugging")
    @FilePath
    var archiveAfterMutationFile = "archive.csv"

    @Debug
    @Cfg("Whether to save impact info after each of mutation, which is typically useful debugging impact driven solutions and mutation")
    var saveImpactAfterMutation = false

    @Debug
    @Cfg("Specify a path to save collected impact info after each mutation during search, only useful for debugging")
    @FilePath
    var impactAfterMutationFile = "impactSnapshot.csv"

    @Cfg("Whether to enable archive-based gene mutation")
    var archiveGeneMutation = ArchiveGeneMutation.SPECIFIED_WITH_SPECIFIC_TARGETS

    @Cfg("Specify a maximum length of history when applying archive-based gene mutation")
    var maxlengthOfHistoryForAGM = 10

    /**
     * archive-based gene value mutation
     */
    enum class ArchiveGeneMutation (val withTargets : Int = 0, val withDirection: Boolean = false){
        /**
         * do not apply archive-based gene mutation
         */
        NONE,
        /**
         * mutate with history but not related to any target
         */
        SPECIFIED,
        /**
         * mutate individual with history based on targets
         * but not specific to actions
         */
        SPECIFIED_WITH_TARGETS(1, false),
        /**
         * mutate individual with history based on targets
         * and the targets are linked to the action level
         */
        SPECIFIED_WITH_SPECIFIC_TARGETS(2, false),
        /**
         * mutate individual with history and directions based on targets
         * but not specific to actions
         */
        SPECIFIED_WITH_TARGETS_DIRECTION(1, true),
        /**
         * mutate individual with history and directions based on targets
         * and the targets are linked to the action level
         */
        SPECIFIED_WITH_SPECIFIC_TARGETS_DIRECTION(2, true),

        /**
         * mutate individual with history with consideration of dependency among genes
         * (not done yet)
         */
        ADAPTIVE
    }

    @Debug
    @Cfg("Specify whether to export derived impacts among genes")
    var exportImpacts = false

    @Debug
    @Cfg("Specify a path to save derived genes")
    @FilePath
    var impactFile = "impact.csv"

    @Cfg("Probability to use input tracking (i.e., a simple base form of taint-analysis) to determine how inputs are used in the SUT")
    @Probability
    var baseTaintAnalysisProbability = 0.9

    @Cfg("Whether input tracking is used on sampling time, besides mutation time")
    var taintOnSampling = true

    @Probability
    @Experimental
    @Cfg("When sampling new individual, check whether to use already existing info on tainted values")
    var useGlobalTaintInfoProbability = 0.0


    @Min(0.0)
    @Max(stringLengthHardLimit.toDouble())
    @Cfg("The maximum length allowed for evolved strings. Without this limit, strings could in theory be" +
            " billions of characters long")
    var maxLengthForStrings = 200


    @Min(0.0)
    @Cfg("Maximum length when sampling a new random string. Such limit can be bypassed when a string is mutated.")
    var maxLengthForStringsAtSamplingTime = 16


    @Cfg("Only used when running experiments for black-box mode, where an EvoMaster Driver would be present, and can reset state after each experiment")
    var bbExperiments = false

    @Cfg("Specify whether to export covered targets info")
    var exportCoveredTarget = false

    @Cfg("Specify a file which saves covered targets info regarding generated test suite")
    @FilePath
    var coveredTargetFile = "coveredTargets.txt"

    @Cfg("Specify a format to organize the covered targets by the search")
    var coveredTargetSortedBy = SortCoveredTargetBy.NAME

    enum class SortCoveredTargetBy {
        /**
         * sorted by ids of targets alphabetically
         */
        NAME,
        /**
         * grouped by tests and sorted by index of tests.
         * it may help to analyze the individuals regarding different strategies.
         */
        TEST
        /**
         * there might be other options, e.g., based on class,
         * but we need to follow rules to encode and decode regarding id.
         */
    }

    @Cfg("Concentrate search on only one single REST endpoint")
    var endpointFocus : String? = null

    @Cfg("Concentrate search on a set of REST endpoints defined by a common prefix")
    var endpointPrefix : String? = null

    //TODO Andrea/Man. will need to discuss how this can be refactored for RPC as well

    @Experimental
    @Cfg("Whether to seed EvoMaster with some initial test cases. These test cases will be used and evolved throughout the search process")
    var seedTestCases = false

    enum class SeedTestCasesFormat {
        POSTMAN
    }

    @Experimental
    @Cfg("Format of the test cases seeded to EvoMaster")
    var seedTestCasesFormat = SeedTestCasesFormat.POSTMAN

    @Experimental
    @FilePath
    @Cfg("File path where the seeded test cases are located")
    var seedTestCasesPath : String = "postman.postman_collection.json"

    @Cfg("Try to enforce the stopping of SUT business-level code." +
            " This is needed when TCP connections timeouts, to avoid thread executions" +
            " from previous HTTP calls affecting the current one")
    var killSwitch = true

    @Cfg("Number of milliseconds we are going to wait to get a response on a TCP connection, e.g., " +
            "when making HTTP calls to a Web API")
    var tcpTimeoutMs = 30_000

    @Cfg("Whether to skip failed SQL commands in the generated test files")
    var skipFailureSQLInTestFile = true

    /**
     *  TODO Better to have something like 11, based on some statistics of graphs that we analyzed,
     *  but there are issues of performance (time and memory) in analysis of large graphs, that
     *  would need to be optimized
     */
    val defaultTreeDepth = 4

    @Cfg("Maximum tree depth in mutations/queries to be evaluated." +
            " This is to avoid issues when dealing with huge graphs in GraphQL")
    @Min(1.0)
    var treeDepth = defaultTreeDepth


    @Experimental
    @Cfg("Specify a maximum number of existing data in the database to sample when SQL handling is enabled. " +
            "Note that a negative number means all existing data would be sampled")
    var maximumExistingDataToSampleInDb = -1

    @Debug
    @Cfg("Whether to output executed sql info")
    var outputExecutedSQL = OutputExecutedSQL.NONE

    enum class OutputExecutedSQL{
        /**
         * do not output executed sql info
         */
        NONE,
        /**
         * output all executed sql info at the end
         */
        ALL_AT_END,

        /**
         * output executed info once they were executed per test
         */
        ONCE_EXECUTED
    }

    @Debug
    @Cfg("Specify a path to save all executed sql commands to a file (default is 'sql.txt')")
    var saveExecutedSQLToFile : String = "sql.txt"

    @Cfg("Whether to enable extra targets for responses, e.g., regarding nullable response, having extra targets for whether it is null")
    var enableRPCExtraResponseTargets = true

    @Cfg("Whether to enable customized responses indicating business logic")
    var enableRPCCustomizedResponseTargets = true

    @Cfg("Whether to generate RPC endpoint invocation which is independent from EM driver.")
    var enablePureRPCTestGeneration = true

    @Cfg("Whether to generate RPC Assertions based on response instance")
    var enableRPCAssertionWithInstance = true

    @Experimental
    @Cfg("Whether to enable customized RPC Test output if 'customizeRPCTestOutput' is implemented")
    var enableRPCCustomizedTestOutput = false

    @Cfg("Specify a maximum number of data in a collection to be asserted in the generated tests." +
            " Note that zero means that only the size of the collection will be asserted." +
            " A negative value means all data in the collection will be asserted (i.e., no limit).")
    var maxAssertionForDataInCollection = 3

    @Cfg("Specify whether to employ smart database clean to clear data in the database if the SUT has." +
            "`null` represents to employ the setting specified on the EM driver side")
    var employSmartDbClean : Boolean? = null


    @Cfg("Add predefined tests at the end of the search. An example is a test to fetch the schema of RESTful APIs.")
    var addPreDefinedTests : Boolean = true


    @Cfg("Apply a minimization phase to make the generated tests more readable." +
            " Achieved coverage would stay the same." +
            " Generating shorter test cases might come at the cost of having more test cases.")
    var minimize : Boolean = true


    @Cfg("Maximum number of minutes that will be dedicated to the minimization phase." +
            " A negative number mean no timeout is considered." +
            " A value of 0 means minimization will be skipped, even if minimize=true.")
    var minimizeTimeout = 5


    @Cfg("When applying minimization phase, and some targets get lost when re-computing coverage," +
            " then printout a detailed description.")
    var minimizeShowLostTargets = true

    @PercentageAsProbability
    @Cfg("Losing targets when recomputing coverage is expected (e.g., constructors of singletons)," +
            " but problematic if too much")
    var minimizeThresholdForLoss = 0.2

    @FilePath(true)
    @Regex("(.*jacoco.*\\.jar)|(^$)")
    @Cfg("Path on filesystem of where JaCoCo Agent jar file is located." +
            " Option meaningful only for External Drivers for JVM." +
            " If left empty, it is not used." +
            " Note that this only impact the generated output test cases.")
    var jaCoCoAgentLocation = ""

    @FilePath(true)
    @Regex("(.*jacoco.*\\.jar)|(^$)")
    @Cfg("Path on filesystem of where JaCoCo CLI jar file is located." +
            " Option meaningful only for External Drivers for JVM." +
            " If left empty, it is not used." +
            " Note that this only impact the generated output test cases.")
    var jaCoCoCliLocation = ""

    @FilePath(true)
    @Cfg(" Destination file for JaCoCo." +
            " Option meaningful only for External Drivers for JVM." +
            " If left empty, it is not used." +
            " Note that this only impact the generated output test cases.")
    var jaCoCoOutputFile = ""

    @Min(0.0) @Max(maxTcpPort)
    @Cfg("Port used by JaCoCo to export coverage reports")
    var jaCoCoPort = 8899

    @FilePath
    @Cfg("Command for 'java' used in the External Drivers." +
            " Useful for when there are different JDK installed on same machine without the need" +
            " to update JAVA_HOME." +
            " Note that this only impact the generated output test cases.")
    var javaCommand = "java"

    enum class ExternalServiceIPSelectionStrategy {
        /**
         * To disabled external service handling
         */
        NONE,
        /**
         * Default will assign 127.0.0.2
         */
        DEFAULT,

        /**
         * User provided IP address
         */
        USER,

        /**
         * Random IP address will be generated within the loopback range
         */
        RANDOM
    }

    @Cfg("Specify a method to select the first external service spoof IP address.")
    @Experimental
    var externalServiceIPSelectionStrategy = ExternalServiceIPSelectionStrategy.NONE

    @Cfg("User provided external service IP.")
    @Experimental
    @Regex("^127\\.((25[0-5]|2[0-4][0-9]|[01]?[0-9][0-9]?)\\.){2}(25[0-5]|2[0-4][0-9]|[01]?[0-9][0-9]?)\$")
    var externalServiceIP : String = "127.0.0.2"

    @Experimental
    @Cfg("Whether to apply customized method (i.e., implement 'customizeMockingRPCExternalService' for external services or 'customizeMockingDatabase' for database) to handle mock object.")
    var enableCustomizedMethodForMockObjectHandling = false

    @Experimental
    @Cfg("Whether to save mocked responses as separated files")
    var saveMockedResponseAsSeparatedFile = false

    @Experimental
    @Cfg("Specify test resource path where to save mocked responses as separated files")
    //TODO need proper constraint checking
    var testResourcePathToSaveMockedResponse = ""

    @Cfg("Whether to analyze how SQL databases are accessed to infer extra constraints from the business logic." +
            " An example is javax/jakarta annotation constraints defined on JPA entities.")
    @Probability(true)
    var useExtraSqlDbConstraintsProbability = 0.9


    @Cfg("a probability of harvesting actual responses from external services as seeds.")
    @Experimental
    @Probability(activating = true)
    var probOfHarvestingResponsesFromActualExternalServices = 0.0


    @Cfg("a probability of prioritizing to employ successful harvested actual responses from external services as seeds (e.g., 2xx from HTTP external service).")
    @Experimental
    @Probability(activating = true)
    var probOfPrioritizingSuccessfulHarvestedActualResponses = 0.0

    @Cfg("a probability of mutating mocked responses based on actual responses")
    @Experimental
    @Probability(activating = true)
    var probOfMutatingResponsesBasedOnActualResponse = 0.0

    @Cfg("Number of threads for external request harvester. No more threads than numbers of processors will be used.")
    @Min(1.0)
    @Experimental
    var externalRequestHarvesterNumberOfThreads: Int = 2


    enum class ExternalRequestResponseSelectionStrategy {
        /**
         * Selects the exact matching response for the request.
         */
        EXACT,

        /**
         * If there is no exact match, selects the closest matching response from the same domain based on the
         * request path.
         */
        CLOSEST_SAME_DOMAIN,

        /**
         * If there is no exact match, selects the closest matching response from the same path based on the
         * request path.
         */
        CLOSEST_SAME_PATH,

        /**
         * If there is no exact match, selects a random response for the request from the captured responses
         * regardless of the domain.
         */
        RANDOM
    }

    @Cfg("Harvested external request response selection strategy")
    @Experimental
    var externalRequestResponseSelectionStrategy = ExternalRequestResponseSelectionStrategy.EXACT

    @Cfg("Whether to employ constraints specified in API schema (e.g., OpenAPI) in test generation")
    var enableSchemaConstraintHandling = true

    @Cfg("a probability of enabling single insertion strategy to insert rows into database.")
    @Probability(activating = true)
    var probOfEnablingSingleInsertionForTable = 0.5

    @Debug
    @Cfg("Whether to record info of executed actions during search")
    var recordExecutedMainActionInfo = false

    @Debug
    @Cfg("Specify a path to save all executed main actions to a file (default is 'executedMainActions.txt')")
    var saveExecutedMainActionInfo = "executedMainActions.txt"


    @Cfg("Specify prefixes of targets (e.g., MethodReplacement, Success_Call, Local) which will exclude in impact collection. " +
            "Multiple exclusions should be separated with semicolon (i.e., ;).")
    @Regex(targetExclusionRegex)
    var excludeTargetsForImpactCollection = "${IdMapper.LOCAL_OBJECTIVE_KEY};${ObjectiveNaming.METHOD_REPLACEMENT}"

    var excludedTargetsForImpactCollection : List<String> = extractExcludedTargetsForImpactCollection()
        private set

<<<<<<< HEAD

    @Experimental
    @Cfg("In REST, specify probability of using 'default' values, if any is specified in the schema")
    @Probability(true)
    var probRestDefault = 0.0

    @Experimental
    @Cfg("In REST, specify probability of using 'example(s)' values, if any is specified in the schema")
    @Probability(true)
    var probRestExamples = 0.0

=======
    //TODO mark as deprecated once we support proper Robustness Testing
    @Cfg("When generating data, allow in some cases to use invalid values on purpose")
    var allowInvalidData: Boolean = true
>>>>>>> 543dc464

    fun timeLimitInSeconds(): Int {
        if (maxTimeInSeconds > 0) {
            return maxTimeInSeconds
        }

        val h = maxTime.indexOf('h')
        val m = maxTime.indexOf('m')
        val s = maxTime.indexOf('s')

        val hours = if (h >= 0) {
            maxTime.subSequence(0, h).toString().trim().toInt()
        } else 0

        val minutes = if (m >= 0) {
            maxTime.subSequence(if (h >= 0) h + 1 else 0, m).toString().trim().toInt()
        } else 0

        val seconds = if (s >= 0) {
            maxTime.subSequence(if (m >= 0) m + 1 else (if (h >= 0) h + 1 else 0), s).toString().trim().toInt()
        } else 0

        return (hours * 60 * 60) + (minutes * 60) + seconds
    }

    fun trackingEnabled() =  isMIO() && (enableTrackEvaluatedIndividual || enableTrackIndividual)

    /**
     * impact info can be collected when archive-based solution is enabled or doCollectImpact
     */
    fun isEnabledImpactCollection() = isMIO() && doCollectImpact || isEnabledArchiveGeneSelection()

    /**
     * @return whether archive-based gene selection is enabled
     */
    fun isEnabledArchiveGeneSelection() = isMIO() && probOfArchiveMutation > 0.0 && adaptiveGeneSelectionMethod != GeneMutationSelectionMethod.NONE

    /**
     * @return whether archive-based gene mutation is enabled based on the configuration, ie, EMConfig
     */
    fun isEnabledArchiveGeneMutation() = isMIO() && archiveGeneMutation != ArchiveGeneMutation.NONE && probOfArchiveMutation > 0.0

    fun isEnabledArchiveSolution() = isEnabledArchiveGeneMutation() || isEnabledArchiveGeneSelection()


    /**
     * @return whether enable resource-based method
     */
    fun isEnabledResourceStrategy() = isMIO() && resourceSampleStrategy != ResourceSamplingStrategy.NONE

    /**
     * @return whether enable resource-dependency based method
     */
    fun isEnabledResourceDependency() = isEnabledSmartSampling() && isEnabledResourceStrategy()

    /**
     * @return whether to generate SQL between rest actions
     */
    fun isEnabledSQLInBetween() = isEnabledResourceDependency() && heuristicsForSQL && probOfApplySQLActionToCreateResources > 0.0

    /**
     * Return a "," comma separated list of categories of Method Replacements that should be applied
     */
    fun methodReplacementCategories() : String {
        val categories = mutableListOf<String>()
        if(instrumentMR_BASE) categories.add(ReplacementCategory.BASE.toString())
        if(instrumentMR_SQL) categories.add(ReplacementCategory.SQL.toString())
        if(instrumentMR_EXT_0) categories.add(ReplacementCategory.EXT_0.toString())
        if(instrumentMR_NET) categories.add(ReplacementCategory.NET.toString())
        if(instrumentMR_MONGO) categories.add(ReplacementCategory.MONGO.toString())
        return categories.joinToString(",")
    }

    /**
     * @return whether to handle the external service mocking
     */
    fun isEnabledExternalServiceMocking(): Boolean {
        return externalServiceIPSelectionStrategy != ExternalServiceIPSelectionStrategy.NONE
    }


    private fun extractExcludedTargetsForImpactCollection() : List<String>{
        if (excludeTargetsForImpactCollection.equals("None", ignoreCase = true)) return emptyList()
        val excluded = excludeTargetsForImpactCollection.split(targetSeparator).map { it.lowercase() }.toSet()
        return IdMapper.ALL_ACCEPTED_OBJECTIVE_PREFIXES.filter { excluded.contains(it.lowercase()) }
    }

    fun isEnabledMutatingResponsesBasedOnActualResponse() = isMIO() && (probOfMutatingResponsesBasedOnActualResponse > 0)

    fun isEnabledHarvestingActualResponse() : Boolean = isMIO() && (probOfHarvestingResponsesFromActualExternalServices > 0 || probOfMutatingResponsesBasedOnActualResponse > 0)

    /**
     * Check if the used algorithm is MIO.
     * MIO is the default search algorithm in EM.
     * Many techniques in EM are defined only for MIO, ie most improvements in EM are
     * done as an extension of MIO.
     */
    fun isMIO() = algorithm == Algorithm.MIO

    fun isEnabledTaintAnalysis() = isMIO() && baseTaintAnalysisProbability > 0

    fun isEnabledSmartSampling() = isMIO() && probOfSmartSampling > 0

    fun isEnabledWeightBasedMutation() = isMIO() && weightBasedMutationRate

    fun isEnabledInitializationStructureMutation() = isMIO() && initStructureMutationProbability > 0 && maxSizeOfMutatingInitAction > 0

    fun isEnabledResourceSizeHandling() = isMIO() && probOfHandlingLength> 0 && maxSizeOfHandlingResource > 0
}<|MERGE_RESOLUTION|>--- conflicted
+++ resolved
@@ -1946,7 +1946,6 @@
     var excludedTargetsForImpactCollection : List<String> = extractExcludedTargetsForImpactCollection()
         private set
 
-<<<<<<< HEAD
 
     @Experimental
     @Cfg("In REST, specify probability of using 'default' values, if any is specified in the schema")
@@ -1958,11 +1957,10 @@
     @Probability(true)
     var probRestExamples = 0.0
 
-=======
+
     //TODO mark as deprecated once we support proper Robustness Testing
     @Cfg("When generating data, allow in some cases to use invalid values on purpose")
     var allowInvalidData: Boolean = true
->>>>>>> 543dc464
 
     fun timeLimitInSeconds(): Int {
         if (maxTimeInSeconds > 0) {
