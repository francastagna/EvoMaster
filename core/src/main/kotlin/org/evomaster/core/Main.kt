package org.evomaster.core

import com.google.inject.Injector
import com.google.inject.Key
import com.google.inject.TypeLiteral
import com.netflix.governator.guice.LifecycleInjector
import org.evomaster.client.java.controller.api.dto.ControllerInfoDto
import org.evomaster.client.java.instrumentation.shared.ObjectiveNaming
import org.evomaster.core.AnsiColor.Companion.inBlue
import org.evomaster.core.AnsiColor.Companion.inGreen
import org.evomaster.core.AnsiColor.Companion.inRed
import org.evomaster.core.AnsiColor.Companion.inYellow
import org.evomaster.core.logging.LoggingUtil
import org.evomaster.core.output.TestSuiteSplitter
import org.evomaster.core.output.service.TestSuiteWriter
import org.evomaster.core.problem.rest.RestIndividual
import org.evomaster.core.problem.rest.service.*
import org.evomaster.core.problem.web.service.WebModule
import org.evomaster.core.remote.NoRemoteConnectionException
import org.evomaster.core.remote.SutProblemException
import org.evomaster.core.remote.service.RemoteController
import org.evomaster.core.search.Solution
import org.evomaster.core.search.algorithms.MioAlgorithm
import org.evomaster.core.search.algorithms.MosaAlgorithm
import org.evomaster.core.search.algorithms.RandomAlgorithm
import org.evomaster.core.search.algorithms.WtsAlgorithm
import org.evomaster.core.search.service.IdMapper
import org.evomaster.core.search.service.SearchTimeController
import org.evomaster.core.search.service.Statistics
import org.evomaster.core.search.service.monitor.SearchProcessMonitor
import org.evomaster.core.search.service.mutator.geneMutation.ArchiveMutator
import java.lang.reflect.InvocationTargetException


/**
 * This will be the entry point of the tool when run from command line
 */
class Main {
    companion object {

        /**
         * Main entry point of the EvoMaster application
         */
        @JvmStatic
        fun main(args: Array<String>) {

            try {

                printLogo()
                printVersion()

                /*
                    Before running anything, check if the input
                    configurations are valid
                 */
                val parser = try {
                    EMConfig.validateOptions(args)
                } catch (e: Exception) {
                    logError("Invalid parameter settings: " + e.message +
                            "\nUse --help to see the available options")
                    return
                }

                if (parser.parse(*args).has("help")) {
                    parser.printHelpOn(System.out)
                    return
                }

                initAndRun(args)

                LoggingUtil.getInfoLogger().apply {
                    info("EvoMaster process has completed successfully")
                    info("Use ${inGreen("--help")} and visit ${inBlue("http://www.evomaster.org")} to" +
                            " learn more about available options")
                }

            } catch (e: Exception) {

                var cause: Throwable = e
                while (cause.cause != null) {
                    cause = cause.cause!!
                }

                when (cause) {
                    is NoRemoteConnectionException ->
                        logError("ERROR: ${cause.message}" +
                                "\n  Make sure the EvoMaster Driver for the system under test is running correctly.")

                    is SutProblemException ->
                        logError("ERROR in the Remote EvoMaster Driver: ${cause.message}" +
                                "\n  Look at the logs of the EvoMaster Driver to help debugging this problem.")

                    else ->
                        LoggingUtil.getInfoLogger().error(inRed("[ERROR] ") +
                                inYellow("EvoMaster process terminated abruptly." +
                                        " This is likely a bug in EvoMaster." +
                                        " Please copy&paste the following stacktrace, and create a new issue on" +
                                        " " + inBlue("https://github.com/EMResearch/EvoMaster/issues")), e)
                }
            }
        }

        private fun logError(msg: String) {
            LoggingUtil.getInfoLogger().error(inRed("[ERROR] ") + inYellow(msg))
        }

        private fun logWarn(msg: String) {
            LoggingUtil.getInfoLogger().warn(inYellow("[WARNING] ") + inYellow(msg))
        }

        private fun printLogo() {

            val logo = """
 _____          ___  ___          _
|  ___|         |  \/  |         | |
| |____   _____ | .  . | __ _ ___| |_ ___ _ __
|  __\ \ / / _ \| |\/| |/ _` / __| __/ _ \ '__|
| |___\ V / (_) | |  | | (_| \__ \ ||  __/ |
\____/ \_/ \___/\_|  |_/\__,_|___/\__\___|_|

                    """

            LoggingUtil.getInfoLogger().info(inBlue(logo))
        }

        private fun printVersion() {

            val version = this.javaClass.`package`?.implementationVersion ?: "unknown"

            LoggingUtil.getInfoLogger().info("EvoMaster version: $version")
        }

        @JvmStatic
        fun initAndRun(args: Array<String>): Solution<*> {

            val injector = init(args)

            checkExperimentalSettings(injector)

            val controllerInfo = checkState(injector)

            val config = injector.getInstance(EMConfig::class.java)
            val idMapper = injector.getInstance(IdMapper::class.java)

            val solution = run(injector)
            val faults = solution.overall.potentialFoundFaults(idMapper)

            writeOverallProcessData(injector)

            writeDependencies(injector)

            writeImpacts(injector, solution)

            writeStatistics(injector, solution)

            writeCoveredTargets(injector, solution)

            writeTests(injector, solution, controllerInfo)



            LoggingUtil.getInfoLogger().apply {
                val stc = injector.getInstance(SearchTimeController::class.java)
                info("Evaluated tests: ${stc.evaluatedIndividuals}")
                info("Evaluated actions: ${stc.evaluatedActions}")
                info("Needed budget: ${stc.neededBudget()}")
                info("Passed time (seconds): ${stc.getElapsedSeconds()}")

                if(!config.blackBox || config.bbExperiments) {
                    val rc = injector.getInstance(RemoteController::class.java)
                    val unitsInfo = rc.getSutInfo()?.unitsInfoDto

                    if(unitsInfo != null) {
                        val units = unitsInfo.unitNames.size
                        val totalLines = unitsInfo.numberOfLines
                        val coveredLines = solution.overall.coveredTargets(ObjectiveNaming.LINE, idMapper)
                        val percentage = String.format("%.0f", (coveredLines / totalLines.toDouble()) * 100)

                        info("Covered targets (lines, branches, faults, etc.): ${solution.overall.coveredTargets()}")
                        info("Potential faults: ${faults.size}")
                        info("Bytecode line coverage: $percentage% ($coveredLines out of $totalLines in $units units/classes)")
                    } else {
                        warn("Failed to retrieve SUT info")
                    }
                }

                if (config.stoppingCriterion == EMConfig.StoppingCriterion.TIME &&
                        config.maxTime == config.defaultMaxTime) {
                    info(inGreen("To obtain better results, use the '--maxTime' option" +
                            " to run the search for longer"))
                }
            }

            return solution
        }

        @JvmStatic
        fun init(args: Array<String>): Injector {

            val base = BaseModule(args)
            val config = base.getEMConfig()

            val problemType = base.getEMConfig().problemType

            val problemModule = when (problemType) {
                EMConfig.ProblemType.REST -> {
                    if(config.blackBox){
                        BlackBoxRestModule(config.bbExperiments)
                    } else if(config.resourceSampleStrategy == EMConfig.ResourceSamplingStrategy.NONE){
                        RestModule()
                    } else {
                        ResourceRestModule()
                    }
                }

                EMConfig.ProblemType.WEB -> WebModule()

                //this should never happen, unless we add new type and forget to add it here
                else -> throw IllegalStateException("Unrecognized problem type: $problemType")
            }

            try {
                return LifecycleInjector.builder()
                        .withModules(base, problemModule)
                        .build()
                        .createInjector()

            } catch (e: Error) {
                /*
                    Workaround to Governator bug:
                    https://github.com/Netflix/governator/issues/371
                 */
                if (e.cause != null &&
                        InvocationTargetException::class.java.isAssignableFrom(e.cause!!.javaClass)) {
                    throw e.cause!!
                }

                throw e
            }
        }


        fun run(injector: Injector): Solution<*> {

            val config = injector.getInstance(EMConfig::class.java)

            //TODO check problem type

            if(! config.blackBox || config.bbExperiments) {
                val rc = injector.getInstance(RemoteController::class.java)
                rc.startANewSearch()
            }

            val key = when {
                config.blackBox || config.algorithm == EMConfig.Algorithm.RANDOM ->
                    Key.get(object : TypeLiteral<RandomAlgorithm<RestIndividual>>() {})

                config.algorithm == EMConfig.Algorithm.MIO ->
                    Key.get(object : TypeLiteral<MioAlgorithm<RestIndividual>>() {})

                config.algorithm == EMConfig.Algorithm.WTS ->
                    Key.get(object : TypeLiteral<WtsAlgorithm<RestIndividual>>() {})

                config.algorithm == EMConfig.Algorithm.MOSA ->
                    Key.get(object : TypeLiteral<MosaAlgorithm<RestIndividual>>() {})

                else -> throw IllegalStateException("Unrecognized algorithm ${config.algorithm}")
            }

            val imp = injector.getInstance(key)

            LoggingUtil.getInfoLogger().info("Starting to generate test cases")

            return imp.search()
        }

        private fun checkExperimentalSettings(injector: Injector) {

            val config = injector.getInstance(EMConfig::class.java)

            val experimental = config.experimentalFeatures()

            if (experimental.isEmpty()) {
                return
            }

            val options = "[" + experimental.joinToString(", ") + "]"

            logWarn("Using experimental settings." +
                    " Those might not work as expected, or simply straight out crash." +
                    " Furthermore, they might simply be incomplete features still under development." +
                    " Used experimental settings: $options")
        }

        private fun checkState(injector: Injector): ControllerInfoDto? {

            val config = injector.getInstance(EMConfig::class.java)

            if(config.blackBox && !config.bbExperiments){
                return null
            }

            val rc = injector.getInstance(RemoteController::class.java)

            val dto = rc.getControllerInfo() ?: throw IllegalStateException(
                    "Cannot retrieve Remote Controller info from ${rc.host}:${rc.port}")

            if (dto.isInstrumentationOn != true) {
                LoggingUtil.getInfoLogger().warn("The system under test is running without instrumentation")
            }

            if(dto.fullName.isNullOrBlank()){
                throw IllegalStateException("Failed to retrieve the name of the EvoMaster Driver")
            }

            //TODO check if the type of controller does match the output format

            return dto
        }


        private fun writeTests(injector: Injector, solution: Solution<*>, controllerInfoDto: ControllerInfoDto?) {

            val config = injector.getInstance(EMConfig::class.java)

            if (!config.createTests) {
                return
            }

            val n = solution.individuals.size
            val tests = if (n == 1) "1 test" else "$n tests"

            LoggingUtil.getInfoLogger().info("Going to save $tests to ${config.outputFolder}")

            val writer = injector.getInstance(TestSuiteWriter::class.java)
            val swagger = injector.getInstance(RestSampler::class.java).getSwagger()


            assert(controllerInfoDto==null || controllerInfoDto.fullName != null)

<<<<<<< HEAD
            writer.setSwagger(swagger)
            writer.writeTests(
                    solution,
                    controllerInfoDto?.fullName
            )
=======
            val solutions = TestSuiteSplitter.split(solution, config.testSuiteSplitType)

            solutions.forEach {
                writer.writeTests(it, controllerInfoDto?.fullName)
            }
>>>>>>> 3c0b247f
        }

        private fun writeStatistics(injector: Injector, solution: Solution<*>) {

            val config = injector.getInstance(EMConfig::class.java)

            if (!config.writeStatistics) {
                return
            }

            val statistics = injector.getInstance(Statistics::class.java)

            statistics.writeStatistics(solution)

            if (config.snapshotInterval > 0) {
                statistics.writeSnapshot()
            }
        }

        private fun writeOverallProcessData(injector: Injector) {

            val config = injector.getInstance(EMConfig::class.java)

            if (!config.enableProcessMonitor) {
                return
            }

            val process = injector.getInstance(SearchProcessMonitor::class.java)
            process.saveOverall()
        }

        /**
         * save possible dependencies among resources (e.g., a resource might be related to other resource) derived during search
         * info is designed for experiment analysis
         */
        private fun writeDependencies(injector: Injector) {

            val config = injector.getInstance(EMConfig::class.java)

            if (!config.exportDependencies) {
                return
            }

            val dm = injector.getInstance(ResourceDepManageService::class.java)
            dm.exportDependencies()
        }

        /**
         * save derived impacts of genes of actions.
         * info is designed for experiment analysis
         */
        private fun writeImpacts(injector: Injector, solution: Solution<*>) {

            val config = injector.getInstance(EMConfig::class.java)

            if (!config.exportImpacts) {
                return
            }

            val am = injector.getInstance(ArchiveMutator::class.java)
            am.exportImpacts(solution)
        }

        /**
         * save covered target info
         * info is designed for experiment analysis
         */
        private fun writeCoveredTargets(injector: Injector, solution: Solution<*>) {

            val config = injector.getInstance(EMConfig::class.java)

            if (!config.exportCoveredTarget) {
                return
            }

            val statistics = injector.getInstance(Statistics::class.java)
            statistics.writeCoveredTargets(solution, config.coveredTargetSortedBy)
        }
    }
}


<|MERGE_RESOLUTION|>--- conflicted
+++ resolved
@@ -337,20 +337,12 @@
 
 
             assert(controllerInfoDto==null || controllerInfoDto.fullName != null)
-
-<<<<<<< HEAD
             writer.setSwagger(swagger)
-            writer.writeTests(
-                    solution,
-                    controllerInfoDto?.fullName
-            )
-=======
             val solutions = TestSuiteSplitter.split(solution, config.testSuiteSplitType)
 
             solutions.forEach {
                 writer.writeTests(it, controllerInfoDto?.fullName)
             }
->>>>>>> 3c0b247f
         }
 
         private fun writeStatistics(injector: Injector, solution: Solution<*>) {
