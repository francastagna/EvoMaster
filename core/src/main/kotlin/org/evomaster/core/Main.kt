--- conflicted
+++ resolved
@@ -338,19 +338,11 @@
 
             assert(controllerInfoDto==null || controllerInfoDto.fullName != null)
 
-<<<<<<< HEAD
+            val solutions = TestSuiteSplitter.split(solution, config.testSuiteSplitType)
             writer.setSwagger(swagger)
-            writer.writeTests(
-                    solution,
-                    controllerInfoDto?.fullName
-            )
-=======
-            val solutions = TestSuiteSplitter.split(solution, config.testSuiteSplitType)
-
             solutions.forEach {
                 writer.writeTests(it, controllerInfoDto?.fullName)
             }
->>>>>>> 3c0b247f
         }
 
         private fun writeStatistics(injector: Injector, solution: Solution<*>) {
