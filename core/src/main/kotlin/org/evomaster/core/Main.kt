package org.evomaster.core

import com.google.inject.Injector
import com.google.inject.Key
import com.google.inject.TypeLiteral
import com.netflix.governator.guice.LifecycleInjector
import org.evomaster.client.java.controller.api.dto.ControllerInfoDto
import org.evomaster.client.java.instrumentation.shared.ObjectiveNaming
import org.evomaster.core.AnsiColor.Companion.inBlue
import org.evomaster.core.AnsiColor.Companion.inGreen
import org.evomaster.core.AnsiColor.Companion.inRed
import org.evomaster.core.AnsiColor.Companion.inYellow
import org.evomaster.core.config.ConfigProblemException
import org.evomaster.core.logging.LoggingUtil
import org.evomaster.core.output.TestSuiteSplitter
import org.evomaster.core.output.clustering.SplitResult
import org.evomaster.core.output.service.TestSuiteWriter
import org.evomaster.core.problem.api.ApiWsIndividual
import org.evomaster.core.problem.enterprise.service.WFCReportWriter
import org.evomaster.core.problem.externalservice.httpws.service.HarvestActualHttpWsResponseHandler
import org.evomaster.core.problem.externalservice.httpws.service.HttpWsExternalServiceHandler
import org.evomaster.core.problem.graphql.GraphQLIndividual
import org.evomaster.core.problem.graphql.service.GraphQLBlackBoxModule
import org.evomaster.core.problem.graphql.service.GraphQLModule
import org.evomaster.core.problem.rest.RestIndividual
import org.evomaster.core.problem.rest.service.*
import org.evomaster.core.problem.security.VulnerabilityAnalyser
import org.evomaster.core.problem.rpc.RPCIndividual
import org.evomaster.core.problem.rpc.service.RPCModule
import org.evomaster.core.problem.webfrontend.WebIndividual
import org.evomaster.core.problem.webfrontend.service.WebModule
import org.evomaster.core.remote.NoRemoteConnectionException
import org.evomaster.core.remote.SutProblemException
import org.evomaster.core.remote.service.RemoteController
import org.evomaster.core.remote.service.RemoteControllerImplementation
import org.evomaster.core.search.Solution
import org.evomaster.core.search.algorithms.*
import org.evomaster.core.search.service.*
import org.evomaster.core.search.service.monitor.SearchProcessMonitor
import org.evomaster.core.search.service.mutator.genemutation.ArchiveImpactSelector
import java.lang.reflect.InvocationTargetException
import kotlin.system.exitProcess


/**
 * This will be the entry point of the tool when run from command line
 */
class Main {
    companion object {

        /**
         * Main entry point of the EvoMaster application
         */
        @JvmStatic
        fun main(args: Array<String>) {

            try {

                printLogo()
                printVersion()

                if (!JdkIssue.checkAddOpens()) {
                    return
                }

                /*
                    Before running anything, check if the input
                    configurations are valid.
                    Note: some setting might be evaluated later, eg, if they require
                    to analyze the API schema.
                 */
                val parser = try {
                    EMConfig.validateOptions(args)
                } catch (e: ConfigProblemException) {
                    logError(
                        "Invalid parameter settings: " + e.message +
                                "\nUse --help to see the available options"
                    )
                    return
                }

                val options = parser.parse(*args)

                if (options.has("help")) {
                    parser.printHelpOn(System.out)
                    return
                }

                val config = EMConfig().apply { updateProperties(options) }

                if (config.runningInDocker) {
                    if (config.blackBox) {
                        LoggingUtil.getInfoLogger().info(
                            inGreen(
                                "You are running EvoMaster inside Docker." +
                                        " To access the generated test suite under '/generated_tests', you will need to mount a folder" +
                                        " or volume." +
                                        " Also references to host machine on 'localhost' would need to be replaced with" +
                                        " 'host.docker.internal'." +
                                        " If this is the first time you run EvoMaster in Docker, you are strongly recommended to first" +
                                        " check the documentation at:"
                            ) +
                                    " ${inBlue("https://github.com/WebFuzzing/EvoMaster/blob/master/docs/docker.md")}"
                        )
                    } else {
                        LoggingUtil.getInfoLogger().warn(
                            inYellow(
                                "White-box testing (default in EvoMaster) is currently not supported / not recommended in Docker." +
                                        " To run EvoMaster in black-box mode, you can use '--blackBox true'." +
                                        " If you need to run in white-box mode, it is recommended to download an OS installer or" +
                                        " the uber JAR file from the release-page on GitHub."
                            )
                        )
                    }
                }

                initAndRun(args)

                LoggingUtil.getInfoLogger().apply {
                    info("EvoMaster process has completed successfully")
                    info(
                        "Use ${inGreen("--help")} and visit ${inBlue("https://www.evomaster.org")} to" +
                                " learn more about available options"
                    )
                }

            } catch (e: Exception) {

                var cause: Throwable = e
                while (cause.cause != null) {
                    cause = cause.cause!!
                }

                when (cause) {
                    is NoRemoteConnectionException ->
                        logError(
                            "ERROR: ${cause.message}" +
                                    "\n  Make sure the EvoMaster Driver for the system under test is running correctly."
                        )

                    is SutProblemException ->
                        logError(
                            "ERROR related to the system under test: ${cause.message}" +
                                    "\n  For white-box testing, look at the logs of the EvoMaster Driver to help debugging this problem."
                        )

                    is ConfigProblemException ->
                        logError(
                            "Invalid parameter settings: ${cause.message}" +
                                    "\nUse --help to see the available options"
                        )

                    else ->
                        LoggingUtil.getInfoLogger().error(
                            inRed("[ERROR] ") +
                                    inYellow(
                                        "EvoMaster process terminated abruptly." +
                                                " This is likely a bug in EvoMaster." +
                                                " Please copy&paste the following stacktrace, and create a new issue on" +
                                                " " + inBlue("https://github.com/EMResearch/EvoMaster/issues")
                                    ), e
                        )
                }

                /*
                    Need to signal error status.
                    But this code can become problematic if reached by any test.
                    Also in case of exceptions, must shutdown explicitely, otherwise running threads in
                    the background might keep the JVM alive.
                    See for example HarvestActualHttpWsResponseHandler
                 */
                exitProcess(1)
            }
        }

        private fun logError(msg: String) {
            LoggingUtil.getInfoLogger().error(inRed("[ERROR] ") + inYellow(msg))
        }

        private fun logWarn(msg: String) {
            LoggingUtil.getInfoLogger().warn(inYellow("[WARNING] ") + inYellow(msg))
        }

        private fun printLogo() {

            val logo = """
 _____          ___  ___          _
|  ___|         |  \/  |         | |
| |____   _____ | .  . | __ _ ___| |_ ___ _ __
|  __\ \ / / _ \| |\/| |/ _` / __| __/ _ \ '__|
| |___\ V / (_) | |  | | (_| \__ \ ||  __/ |
\____/ \_/ \___/\_|  |_/\__,_|___/\__\___|_|

                    """

            LoggingUtil.getInfoLogger().info(inBlue(logo))
        }

        private fun printVersion() {

            val version = this::class.java.`package`?.implementationVersion ?: "unknown"

            LoggingUtil.getInfoLogger().info("EvoMaster version: $version")
        }

        @JvmStatic
        fun initAndRun(args: Array<String>): Solution<*> {

            val injector = init(args)

            checkExperimentalSettings(injector)

            val controllerInfo = checkState(injector)

            val config = injector.getInstance(EMConfig::class.java)
            val idMapper = injector.getInstance(IdMapper::class.java)
            val epc = injector.getInstance(ExecutionPhaseController::class.java)

            var solution = run(injector, controllerInfo)

            //save data regarding the search phase
            writeOverallProcessData(injector)
            writeDependencies(injector)
            writeImpacts(injector, solution)
            writeExecuteInfo(injector)

            logTimeSearchInfo(injector, config)

            //apply new phases
            solution = phaseHttpOracle(injector, config, solution)
            solution = phaseSecurity(injector, config, epc, solution)


<<<<<<< HEAD
            if(config.httpOracles && config.problemType == EMConfig.ProblemType.REST){
                LoggingUtil.getInfoLogger().info("Starting to apply HTTP")

                val httpSemanticsService = injector.getInstance(HttpSemanticsService::class.java)
                solution = httpSemanticsService.applyHttpSemanticsPhase()
            }

            if(config.security){
                //apply security testing phase
                LoggingUtil.getInfoLogger().info("Starting to apply security testing")
                epc.startSecurity()

                //TODO might need to reset stc, and print some updated info again

                when(config.problemType){
                    EMConfig.ProblemType.REST -> {
                        val securityRest = injector.getInstance(SecurityRest::class.java)
                        solution = securityRest.applySecurityPhase()

                        if (config.vulnerabilityAnalyser) {
                            val hunter = injector.getInstance(VulnerabilityAnalyser::class.java)
                            solution = hunter.applyVulnerabilityAnalyser()
                        }
                    }
                    else ->{
                        LoggingUtil.getInfoLogger().warn("Security phase currently not handled for problem type: ${config.problemType}")
                    }
                }
            }
=======
            val splitResult = writeTests(injector, solution, controllerInfo)
            writeWFCReport(injector, solution, splitResult)
>>>>>>> 08e765af

            writeCoveredTargets(injector, solution)
            writeStatistics(injector, solution)
            //FIXME if other phases after search, might get skewed data on 100% snapshots...

            resetExternalServiceHandler(injector)

            val statistics = injector.getInstance(Statistics::class.java)
            val data = statistics.getData(solution)

            val timeouts = data.find { p -> p.header == Statistics.TEST_TIMEOUTS }!!.element.toInt()
            if (timeouts > 0) {
                LoggingUtil.getInfoLogger().info("TCP timeouts: $timeouts")
            }
            val faults = solution.overall.potentialFoundFaults(idMapper)
            LoggingUtil.getInfoLogger().info("Potential faults: ${faults.size}")

            logCodeCoverage(injector, config, solution, idMapper)
            logActionCoverage(injector, config, data)
            logDefaultTimeBudgetWarning(config)

            solution.statistics = data.toMutableList()

            epc.finishSearch()

            return solution
        }

        private fun logDefaultTimeBudgetWarning(config: EMConfig) {
            if (config.stoppingCriterion == EMConfig.StoppingCriterion.TIME &&
                config.maxTime == config.defaultMaxTime
            ) {
                LoggingUtil.getInfoLogger().warn(
                    inGreen(
                        "You are using the default time budget '${config.defaultMaxTime}'." +
                                " This is only for demo purposes. " +
                                " You should increase such test budget." +
                                " To obtain better results, use the '--maxTime' option" +
                                " to run the search for longer, like for example something between '1h' and '24h' hours."
                    )
                )
            }
        }

        private fun logActionCoverage(
            injector: Injector,
            config: EMConfig,
            data: List<Statistics.Pair>
        ) {
            val sampler: Sampler<*> = injector.getInstance(Key.get(object : TypeLiteral<Sampler<*>>() {}))

            val n = data.find { it.header == Statistics.DISTINCT_ACTIONS }!!.element.toInt()

            when (config.problemType) {
                EMConfig.ProblemType.REST -> {
                    val k = data.find { it.header == Statistics.COVERED_2XX }!!.element.toInt()
                    val t = if (sampler.getPreDefinedIndividuals().isNotEmpty()) {
                        /*
                            FIXME this is a temporary hack...
                            right now we might have 1 call to Schema that messes up this statistics
                         */
                        n + 1
                    } else {
                        n
                    }
                    assert(k <= t)
                    val p = String.format("%.0f", (k.toDouble() / t) * 100)
                    LoggingUtil.getInfoLogger()
                        .info("Successfully executed (HTTP code 2xx) $k endpoints out of $t ($p%)")
                }

                EMConfig.ProblemType.GRAPHQL -> {
                    val k = data.find { it.header == Statistics.GQL_NO_ERRORS }!!.element.toInt()
                    val p = String.format("%.0f", (k.toDouble() / n) * 100)
                    LoggingUtil.getInfoLogger().info("Successfully executed (no 'errors') $k endpoints out of $n ($p%)")
                }

                else -> {}
                //TODO others, eg RPC
            }
        }

        private fun logCodeCoverage(
            injector: Injector,
            config: EMConfig,
            solution: Solution<*>,
            idMapper: IdMapper
        ) {
            if (!config.blackBox || config.bbExperiments) {
                val rc = injector.getInstance(RemoteController::class.java)
                val unitsInfo = rc.getSutInfo()?.unitsInfoDto
                val bootTimeInfo = rc.getSutInfo()?.bootTimeInfoDto

                val targetsInfo = solution.overall.unionWithBootTimeCoveredTargets(null, idMapper, bootTimeInfo)
                val linesInfo =
                    solution.overall.unionWithBootTimeCoveredTargets(ObjectiveNaming.LINE, idMapper, bootTimeInfo)

                if (unitsInfo != null) {
                    val units = unitsInfo.unitNames.size
                    val totalLines = unitsInfo.numberOfLines
                    val percentage = String.format("%.0f", (linesInfo.total / totalLines.toDouble()) * 100)

                    /*
                        This is a quite tricky case...
                        the number of covered lines X should be less or equal than the total T, ie X<=T.
                        However, we end up with cases like X > T where T=0.
                        Should never happen in practice, but it does for E2E tests.
                        This is because we could have different test suites working on same SUTs.
                        Once one is finished, it would reset all data.
                        Such data would not then be recomputed in the next test suite execution, as
                        the classes are already loaded...
                        Not sure if there is any clean solution for this...
                        executing these tests in own process might be done with Failsafe/Surefire.

                        Having check for totalLines == 0 was not a good solution. If the assertion fails,
                        and test is re-executed on same JVM with classes already loaded, then we would get
                        totalLines == 0 after the reset... and so the test cases will always pass :(
                     */
                    //assert(totalLines == 0 || linesInfo.total <= totalLines){ "${linesInfo.total} > $totalLines"}
                    /*
                        Having this assertion is way too problematic... not only issue when more than 2 E2E use
                        the same SUT, but also when flacky tests are re-run (both in our scaffolding, and in Maven)
                     */
                    //assert(linesInfo.total <= totalLines){ "WRONG COVERAGE: ${linesInfo.total} > $totalLines"}

                    LoggingUtil.getInfoLogger()
                        .info("Covered targets (lines, branches, faults, etc.): ${targetsInfo.total}")

                    if (totalLines == 0 || units == 0) {
                        logError(
                            "Detected $totalLines lines to cover, for a total of $units units/classes." +
                                    " Are you sure you did setup getPackagePrefixesToCover() correctly?"
                        )
                    } else {
                        LoggingUtil.getInfoLogger()
                            .info("Bytecode line coverage: $percentage% (${linesInfo.total} out of $totalLines in $units units/classes)")
                    }
                } else {
                    LoggingUtil.getInfoLogger().warn("Failed to retrieve SUT info")
                }
            }
        }

        private fun phaseSecurity(
            injector: Injector,
            config: EMConfig,
            epc: ExecutionPhaseController,
            solution: Solution<*>
        ): Solution<*> {
            if (!config.security) {
                return solution
            }
            //apply security testing phase
            LoggingUtil.getInfoLogger().info("Starting to apply security testing")
            epc.startSecurity()

            //TODO might need to reset stc, and print some updated info again

            return when (config.problemType) {
                EMConfig.ProblemType.REST -> {
                    val securityRest = injector.getInstance(SecurityRest::class.java)
                    securityRest.applySecurityPhase()
                }

                else -> {
                    LoggingUtil.getInfoLogger()
                        .warn("Security phase currently not handled for problem type: ${config.problemType}")
                    solution
                }
            }
        }

        private fun phaseHttpOracle(
            injector: Injector,
            config: EMConfig,
            solution: Solution<*>
        ): Solution<*> {

            return if (config.httpOracles && config.problemType == EMConfig.ProblemType.REST) {
                LoggingUtil.getInfoLogger().info("Starting to apply HTTP")

                val httpSemanticsService = injector.getInstance(HttpSemanticsService::class.java)
                httpSemanticsService.applyHttpSemanticsPhase()
            } else {
                solution
            }
        }

        private fun logTimeSearchInfo(injector: Injector, config: EMConfig) {
            val stc = injector.getInstance(SearchTimeController::class.java)

            LoggingUtil.getInfoLogger().apply {
                info("Evaluated tests: ${stc.evaluatedIndividuals}")
                info("Evaluated actions: ${stc.evaluatedActions}")
                info("Needed budget: ${stc.neededBudget()}")

                if (!config.avoidNonDeterministicLogs) {
                    info("Passed time (seconds): ${stc.getElapsedSeconds()}")
                    info("Execution time per test (ms): ${stc.averageTestTimeMs}")
                    info("Execution time per action (ms): ${stc.averageActionTimeMs}")
                    info("Computation overhead between tests (ms): ${stc.averageOverheadMsBetweenTests}")
                    if (!config.blackBox) {
                        info("Computation overhead of resetting the SUT (ms): ${stc.averageResetSUTTimeMs}")
                        //This one might be confusing, as based only on minimization phase...
                        //info("Data transfer overhead of test results, per test, all targets (bytes): ${stc.averageByteOverheadTestResultsAll}")
                        debug("Data transfer overhead of fetching test results, per test, subset of targets (bytes): ${stc.averageByteOverheadTestResultsSubset}")
                        info("Computation overhead of fetching test results, per test, subset of targets (ms): ${stc.averageOverheadMsTestResultsSubset}")
                    }
                }
            }
        }

        @JvmStatic
        fun init(args: Array<String>): Injector {

            LoggingUtil.getInfoLogger().info("Initializing...")

            val base = BaseModule(args)
            val config = base.getEMConfig()

            if (config.problemType == EMConfig.ProblemType.DEFAULT) {
                /*
                    Note that, in case ob BB-testing, this would had been already modified
                 */
                assert(!config.blackBox || config.bbExperiments)

                val rc = RemoteControllerImplementation(base.getEMConfig())

                rc.checkConnection()

                /*
                    Note: we need to start the SUT, because the sutInfo might depend on its dynamic
                    state, eg the ephemeral port of the server
                 */
                val started = rc.startSUT()
                if (!started) {
                    throw SutProblemException("Failed to start the SUT")
                }

                val info = rc.getSutInfo()
                    ?: throw SutProblemException(
                        "No 'problemType' was defined, but failed to retried the needed" +
                                " info from the EM Driver."
                    )

                if (info.restProblem != null) {
                    config.problemType = EMConfig.ProblemType.REST
                } else if (info.graphQLProblem != null) {
                    config.problemType = EMConfig.ProblemType.GRAPHQL
                } else if (info.rpcProblem != null) {
                    config.problemType = EMConfig.ProblemType.RPC
                } else if (info.webProblem != null) {
                    config.problemType = EMConfig.ProblemType.WEBFRONTEND
                } else {
                    throw IllegalStateException("Can connect to the EM Driver, but cannot infer the 'problemType'")
                }
                //TODO in future might support Driver with multi-problem definitions

                //as we modified problemType, we need to re-check these constraints
                config.checkMultiFieldConstraints()
            }

            val problemModule = when (config.problemType) {
                EMConfig.ProblemType.REST -> {
                    if (config.blackBox) {
                        BlackBoxRestModule(config.bbExperiments)
                    } else if (config.isEnabledResourceStrategy()) {
                        /*
                            default for white-box testing using MIO
                         */
                        ResourceRestModule()
                    } else {
                        /*
                            old, pre-resource handling, version for white-box testing.
                            not deprecated, as algorithms different from MIO would still use this
                         */
                        RestModule()
                    }
                }

                EMConfig.ProblemType.GRAPHQL -> {
                    if (config.blackBox) {
                        GraphQLBlackBoxModule(config.bbExperiments)
                    } else {
                        GraphQLModule()
                    }
                }

                EMConfig.ProblemType.RPC -> {
                    if (config.blackBox) {
                        throw IllegalStateException("NOT SUPPORT black-box for RPC yet")
                    } else {
                        RPCModule()
                    }
                }

                EMConfig.ProblemType.WEBFRONTEND -> {
                    //TODO black-box mode
                    WebModule()
                }

                //this should never happen, unless we add new type and forget to add it here
                else -> throw IllegalStateException("Unrecognized problem type: ${config.problemType}")
            }

            val injector = try {
                LifecycleInjector.builder()
                    .withModules(base, problemModule)
                    .build()
                    .createInjector()

            } catch (e: Error) {
                /*
                    Workaround to Governator bug:
                    https://github.com/Netflix/governator/issues/371
                 */
                if (e.cause != null &&
                    InvocationTargetException::class.java.isAssignableFrom(e.cause!!.javaClass)
                ) {
                    throw e.cause!!
                }

                throw e
            }

            val cfg = injector.getInstance(EMConfig::class.java)
            cfg.problemType = config.problemType

            return injector
        }


        //Unfortunately Guice does not like this solution... :( so, we end up with copy&paste
//        private  fun <T : Individual> getAlgorithmKey(config: EMConfig) : Key<out SearchAlgorithm<T>>{
//
//            return  when {
//                config.blackBox || config.algorithm == EMConfig.Algorithm.RANDOM ->
//                    Key.get(object : TypeLiteral<RandomAlgorithm<T>>() {})
//
//                config.algorithm == EMConfig.Algorithm.MIO ->
//                    Key.get(object : TypeLiteral<MioAlgorithm<T>>() {})
//
//                config.algorithm == EMConfig.Algorithm.WTS ->
//                    Key.get(object : TypeLiteral<WtsAlgorithm<T>>() {})
//
//                config.algorithm == EMConfig.Algorithm.MOSA ->
//                    Key.get(object : TypeLiteral<MosaAlgorithm<T>>() {})
//
//                else -> throw IllegalStateException("Unrecognized algorithm ${config.algorithm}")
//            }
//        }

        private fun getAlgorithmKeyGraphQL(config: EMConfig): Key<out SearchAlgorithm<GraphQLIndividual>> {

            return when (config.algorithm) {
                EMConfig.Algorithm.SMARTS ->
                    Key.get(object : TypeLiteral<SmartsAlgorithm<GraphQLIndividual>>() {})

                EMConfig.Algorithm.RANDOM ->
                    Key.get(object : TypeLiteral<RandomAlgorithm<GraphQLIndividual>>() {})

                EMConfig.Algorithm.MIO ->
                    Key.get(object : TypeLiteral<MioAlgorithm<GraphQLIndividual>>() {})

                EMConfig.Algorithm.WTS ->
                    Key.get(object : TypeLiteral<WtsAlgorithm<GraphQLIndividual>>() {})

                EMConfig.Algorithm.MOSA ->
                    Key.get(object : TypeLiteral<MosaAlgorithm<GraphQLIndividual>>() {})

                EMConfig.Algorithm.RW ->
                    Key.get(object : TypeLiteral<RandomWalkAlgorithm<GraphQLIndividual>>() {})

                else -> throw IllegalStateException("Unrecognized algorithm ${config.algorithm}")
            }
        }

        private fun getAlgorithmKeyRPC(config: EMConfig): Key<out SearchAlgorithm<RPCIndividual>> {

            return when (config.algorithm) {
                EMConfig.Algorithm.SMARTS ->
                    Key.get(object : TypeLiteral<SmartsAlgorithm<RPCIndividual>>() {})

                EMConfig.Algorithm.RANDOM ->
                    Key.get(object : TypeLiteral<RandomAlgorithm<RPCIndividual>>() {})

                EMConfig.Algorithm.MIO ->
                    Key.get(object : TypeLiteral<MioAlgorithm<RPCIndividual>>() {})

                EMConfig.Algorithm.WTS ->
                    Key.get(object : TypeLiteral<WtsAlgorithm<RPCIndividual>>() {})

                EMConfig.Algorithm.MOSA ->
                    Key.get(object : TypeLiteral<MosaAlgorithm<RPCIndividual>>() {})

                EMConfig.Algorithm.RW ->
                    Key.get(object : TypeLiteral<RandomWalkAlgorithm<RPCIndividual>>() {})

                else -> throw IllegalStateException("Unrecognized algorithm ${config.algorithm}")
            }
        }

        private fun getAlgorithmKeyWeb(config: EMConfig): Key<out SearchAlgorithm<WebIndividual>> {

            return when (config.algorithm) {
                EMConfig.Algorithm.SMARTS ->
                    Key.get(object : TypeLiteral<SmartsAlgorithm<WebIndividual>>() {})

                EMConfig.Algorithm.RANDOM ->
                    Key.get(object : TypeLiteral<RandomAlgorithm<WebIndividual>>() {})

                EMConfig.Algorithm.MIO ->
                    Key.get(object : TypeLiteral<MioAlgorithm<WebIndividual>>() {})

                EMConfig.Algorithm.WTS ->
                    Key.get(object : TypeLiteral<WtsAlgorithm<WebIndividual>>() {})

                EMConfig.Algorithm.MOSA ->
                    Key.get(object : TypeLiteral<MosaAlgorithm<WebIndividual>>() {})

                EMConfig.Algorithm.RW ->
                    Key.get(object : TypeLiteral<RandomWalkAlgorithm<WebIndividual>>() {})

                else -> throw IllegalStateException("Unrecognized algorithm ${config.algorithm}")
            }
        }

        private fun getAlgorithmKeyRest(config: EMConfig): Key<out SearchAlgorithm<RestIndividual>> {

            return when (config.algorithm) {
                EMConfig.Algorithm.SMARTS ->
                    Key.get(object : TypeLiteral<SmartsAlgorithm<RestIndividual>>() {})

                EMConfig.Algorithm.RANDOM ->
                    Key.get(object : TypeLiteral<RandomAlgorithm<RestIndividual>>() {})

                EMConfig.Algorithm.MIO ->
                    Key.get(object : TypeLiteral<MioAlgorithm<RestIndividual>>() {})

                EMConfig.Algorithm.WTS ->
                    Key.get(object : TypeLiteral<WtsAlgorithm<RestIndividual>>() {})

                EMConfig.Algorithm.MOSA ->
                    Key.get(object : TypeLiteral<MosaAlgorithm<RestIndividual>>() {})

                EMConfig.Algorithm.RW ->
                    Key.get(object : TypeLiteral<RandomWalkAlgorithm<RestIndividual>>() {})

                else -> throw IllegalStateException("Unrecognized algorithm ${config.algorithm}")
            }
        }

        fun run(injector: Injector, controllerInfo: ControllerInfoDto?): Solution<*> {

            val config = injector.getInstance(EMConfig::class.java)
            val epc = injector.getInstance(ExecutionPhaseController::class.java)
            epc.startSearch()

            if (!config.blackBox || config.bbExperiments) {
                val rc = injector.getInstance(RemoteController::class.java)
                rc.startANewSearch()
            }

            val key = when (config.problemType) {
                EMConfig.ProblemType.REST -> getAlgorithmKeyRest(config)
                EMConfig.ProblemType.GRAPHQL -> getAlgorithmKeyGraphQL(config)
                EMConfig.ProblemType.RPC -> getAlgorithmKeyRPC(config)
                EMConfig.ProblemType.WEBFRONTEND -> getAlgorithmKeyWeb(config)
                else -> throw IllegalStateException("Unrecognized problem type ${config.problemType}")
            }

            val imp = injector.getInstance(key)

            LoggingUtil.getInfoLogger().info("Starting to generate test cases")

            return imp.search { solution: Solution<*>,
                                snapshotTimestamp: String ->
                writeTestsAsSnapshots(injector, solution, controllerInfo, snapshotTimestamp)
            }.also {
                if (config.isEnabledHarvestingActualResponse()) {
                    val hp = injector.getInstance(HarvestActualHttpWsResponseHandler::class.java)
                    hp.shutdown()
                }
            }
        }


        /**
         * Log a warning if any experimental setting is used
         */
        private fun checkExperimentalSettings(injector: Injector) {

            val config = injector.getInstance(EMConfig::class.java)

            val experimental = config.experimentalFeatures()

            if (experimental.isEmpty()) {
                return
            }

            val options = "[" + experimental.joinToString(", ") + "]"

            logWarn(
                "Using experimental settings." +
                        " Those might not work as expected, or simply straight out crash." +
                        " Furthermore, they might simply be incomplete features still under development." +
                        " Used experimental settings: $options"
            )
        }

        fun checkState(injector: Injector): ControllerInfoDto? {

            val config = injector.getInstance(EMConfig::class.java)

            if (config.blackBox && !config.bbExperiments) {
                return null
            }

            val rc = injector.getInstance(RemoteController::class.java)

            val dto = rc.getControllerInfo() ?: throw IllegalStateException(
                "Cannot retrieve Remote Controller info from ${rc.address()}"
            )

            if (dto.isInstrumentationOn != true) {
                LoggingUtil.getInfoLogger().warn("The system under test is running without instrumentation")
            }

            if (dto.fullName.isNullOrBlank()) {
                throw IllegalStateException("Failed to retrieve the name of the EvoMaster Driver")
            }

            //TODO check if the type of controller does match the output format

            return dto
        }

        fun writeExecuteInfo(injector: Injector) {

            val config = injector.getInstance(EMConfig::class.java)

            if (config.outputExecutedSQL != EMConfig.OutputExecutedSQL.ALL_AT_END && !config.recordExecutedMainActionInfo) {
                return
            }
            val reporter = injector.getInstance(ExecutionInfoReporter::class.java)
            reporter.saveAll()
        }

        private fun writeTestsAsSnapshots(
            injector: Injector,
            solution: Solution<*>,
            controllerInfoDto: ControllerInfoDto?,
            snapshotTimestamp: String
        ) {

            val config = injector.getInstance(EMConfig::class.java)
            if (!config.createTests) {
                return
            }
            LoggingUtil.getInfoLogger().info("Saving snapshot of tests so far")

            writeTests(injector,solution,controllerInfoDto,snapshotTimestamp)
        }

        fun writeTests(
            injector: Injector,
            solution: Solution<*>,
            controllerInfoDto: ControllerInfoDto?,
            snapshotTimestamp: String = ""
        ): SplitResult? {

            val config = injector.getInstance(EMConfig::class.java)
            if (!config.createTests) {
                return null
            }

            val n = solution.individuals.size
            val tests = if (n == 1) "1 test" else "$n tests"

            LoggingUtil.getInfoLogger().info("Going to save $tests to ${config.outputFolder}")

            val writer = injector.getInstance(TestSuiteWriter::class.java)

            val splitResult = TestSuiteSplitter.split(solution, config)

            splitResult.splitOutcome.forEach {
                writer.writeTests(
                    it,
                    controllerInfoDto?.fullName,
                    controllerInfoDto?.executableFullPath,
                    snapshotTimestamp
                )
            }

            if (config.problemType == EMConfig.ProblemType.RPC) {
                //TODO what is this? need to clarify
                // Man: only enable for RPC as it lacks of unit tests
                writer.writeTestsDuringSeeding(
                    solution,
                    controllerInfoDto?.fullName,
                    controllerInfoDto?.executableFullPath
                )
            }

            return splitResult
        }


        private fun writeWFCReport(injector: Injector, solution: Solution<*>, splitResult : SplitResult?) {

            val config = injector.getInstance(EMConfig::class.java)

            if (!config.writeWFCReport || splitResult == null) {
                return
            }

            val wfcr = injector.getInstance(WFCReportWriter::class.java)

            wfcr.writeReport(solution,splitResult)
        }

        private fun writeStatistics(injector: Injector, solution: Solution<*>) {

            val config = injector.getInstance(EMConfig::class.java)

            if (!config.writeStatistics) {
                return
            }

            val statistics = injector.getInstance(Statistics::class.java)

            statistics.writeStatistics(solution)

            if (config.snapshotInterval > 0) {
                statistics.writeSnapshot()
            }
        }

        private fun writeOverallProcessData(injector: Injector) {

            val config = injector.getInstance(EMConfig::class.java)

            if (!config.enableProcessMonitor) {
                return
            }

            val process = injector.getInstance(SearchProcessMonitor::class.java)
            process.saveOverall()
        }

        /**
         * save possible dependencies among resources (e.g., a resource might be related to other resource) derived during search
         * info is designed for experiment analysis
         */
        private fun writeDependencies(injector: Injector) {

            val config = injector.getInstance(EMConfig::class.java)

            if (!config.exportDependencies) {
                return
            }

            val dm = injector.getInstance(ResourceDepManageService::class.java)
            dm.exportDependencies()
        }

        /**
         * save derived impacts of genes of actions.
         * info is designed for experiment analysis
         */
        private fun writeImpacts(injector: Injector, solution: Solution<*>) {

            val config = injector.getInstance(EMConfig::class.java)

            if (!config.exportImpacts) {
                return
            }

            val am = injector.getInstance(ArchiveImpactSelector::class.java)
            am.exportImpacts(solution)
        }

        /**
         * save covered target info
         * info is designed for experiment analysis
         */
        private fun writeCoveredTargets(injector: Injector, solution: Solution<*>) {

            val config = injector.getInstance(EMConfig::class.java)

            if (!config.exportCoveredTarget) {
                return
            }

            val statistics = injector.getInstance(Statistics::class.java)
            statistics.writeCoveredTargets(solution, config.coveredTargetSortedBy)
        }

        private fun writeExecSummary(
            injector: Injector,
            controllerInfoDto: ControllerInfoDto?,
            splitResult: SplitResult,
            snapshotTimestamp: String = ""
        ) {

            val executiveSummary = splitResult.executiveSummary
                ?: return

            val config = injector.getInstance(EMConfig::class.java)

            if (!config.createTests) {
                return
            }

            val writer = injector.getInstance(TestSuiteWriter::class.java)
            assert(controllerInfoDto == null || controllerInfoDto.fullName != null)
            writer.writeTests(
                executiveSummary,
                controllerInfoDto?.fullName,
                controllerInfoDto?.executableFullPath,
                snapshotTimestamp
            )
        }

        /**
         * To reset external service handler to clear the existing
         * WireMock instances to free up the IP addresses.
         */
        private fun resetExternalServiceHandler(injector: Injector) {
            val externalServiceHandler = injector.getInstance(HttpWsExternalServiceHandler::class.java)
            externalServiceHandler.reset()
        }
    }
}

<|MERGE_RESOLUTION|>--- conflicted
+++ resolved
@@ -24,7 +24,6 @@
 import org.evomaster.core.problem.graphql.service.GraphQLModule
 import org.evomaster.core.problem.rest.RestIndividual
 import org.evomaster.core.problem.rest.service.*
-import org.evomaster.core.problem.security.VulnerabilityAnalyser
 import org.evomaster.core.problem.rpc.RPCIndividual
 import org.evomaster.core.problem.rpc.service.RPCModule
 import org.evomaster.core.problem.webfrontend.WebIndividual
@@ -231,40 +230,8 @@
             solution = phaseSecurity(injector, config, epc, solution)
 
 
-<<<<<<< HEAD
-            if(config.httpOracles && config.problemType == EMConfig.ProblemType.REST){
-                LoggingUtil.getInfoLogger().info("Starting to apply HTTP")
-
-                val httpSemanticsService = injector.getInstance(HttpSemanticsService::class.java)
-                solution = httpSemanticsService.applyHttpSemanticsPhase()
-            }
-
-            if(config.security){
-                //apply security testing phase
-                LoggingUtil.getInfoLogger().info("Starting to apply security testing")
-                epc.startSecurity()
-
-                //TODO might need to reset stc, and print some updated info again
-
-                when(config.problemType){
-                    EMConfig.ProblemType.REST -> {
-                        val securityRest = injector.getInstance(SecurityRest::class.java)
-                        solution = securityRest.applySecurityPhase()
-
-                        if (config.vulnerabilityAnalyser) {
-                            val hunter = injector.getInstance(VulnerabilityAnalyser::class.java)
-                            solution = hunter.applyVulnerabilityAnalyser()
-                        }
-                    }
-                    else ->{
-                        LoggingUtil.getInfoLogger().warn("Security phase currently not handled for problem type: ${config.problemType}")
-                    }
-                }
-            }
-=======
             val splitResult = writeTests(injector, solution, controllerInfo)
             writeWFCReport(injector, solution, splitResult)
->>>>>>> 08e765af
 
             writeCoveredTargets(injector, solution)
             writeStatistics(injector, solution)
