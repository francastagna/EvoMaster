package org.evomaster.core.search

import org.evomaster.core.search.gene.Gene
import org.evomaster.core.search.service.Randomness
import org.evomaster.core.search.service.mutator.EvaluatedMutation
import org.evomaster.core.search.tracer.TraceableElement
import org.evomaster.core.search.tracer.TraceableElementCopyFilter
import org.evomaster.core.search.tracer.TrackOperator

/**
 * An individual for the search.
 * Also called "chromosome" in evolutionary algorithms.
 * In our context, most of the time an Individual will represent
 * a single test case, composed by 1 or more "actions" (eg, calls
 * to a RESTful API, SQL operations on a database or WireMock setup)
 *
 */
abstract class Individual(trackOperator: TrackOperator? = null, index : Int = DEFAULT_INDEX) : TraceableElement(trackOperator, index){

    /**
     * Make a deep copy of this individual
     */
    abstract fun copy(): Individual

    enum class GeneFilter { ALL, NO_SQL, ONLY_SQL }

    /**
     * Return a view of all the Genes in this chromosome/individual
     */
    abstract fun seeGenes(filter: GeneFilter = GeneFilter.ALL): List<out Gene>

    /**
     * An estimation of the "size" of this individual.
     * Longer/bigger individuals are usually considered worse,
     * unless they cover more coverage targets
     */
    abstract fun size(): Int

    /**
     * Return a view of all the "actions" defined in this individual.
     * Note: each action could be composed by 0 or more genes
     */
    abstract fun seeActions(): List<out Action>

    /**
     * Return a view of all initializing actions done before the main
     * ones. Example: these could set up database before doing HTTP
     * calls toward the SUT.
     * A test does not require to have initializing actions.
     */
    open fun seeInitializingActions(): List<Action> = listOf()

    /**
     * Determine if the structure (ie the actions) of this individual
     * can be mutated (eg, add/remove actions).
     * Note: even if this is false, it would still be possible to
     * mutate the genes in those actions
     */
    open fun canMutateStructure() = false


    /**
     * Returns true if the initialization actions
     * are correct (i.e. all constraints are satisfied)
     */
    abstract fun verifyInitializationActions(): Boolean

    /**
     * Attempts to repair the initialization actions.
     * Initialization actions must pass the verifyInitializationAction()
     * test after this method is invoked.
     */
    abstract fun repairInitializationActions(randomness: Randomness)

<<<<<<< HEAD
    /**
     * @return whether this individual has same actions with [other]
     */
    open fun sameActions(other: Individual, excludeInitialization : Boolean = false) : Boolean{
        if (!excludeInitialization || seeInitializingActions().size != other.seeInitializingActions().size)
            return false
        if (seeActions().size != other.seeActions().size)
            return false
        if (!excludeInitialization || (0 until seeInitializingActions().size).any { seeInitializingActions()[it].getName() != other.seeInitializingActions()[it].getName() })
            return false
        if ((0 until seeActions().size).any { seeActions()[it].getName() != other.seeActions()[it].getName() })
            return false
        return true
    }

=======
    override fun copy(options: TraceableElementCopyFilter): TraceableElement {
        val copy = copy()
        when(options){
            TraceableElementCopyFilter.NONE -> return copy
            TraceableElementCopyFilter.WITH_TRACK->{
                copy.wrapWithTracking(evaluatedResult, tracking?.copy())
                return copy
            }
            TraceableElementCopyFilter.WITH_ONLY_EVALUATED_RESULT ->{
                copy.wrapWithEvaluatedResults(evaluatedResult)
                return copy
            }
            else -> throw IllegalArgumentException("NOT support $options")
        }
    }

    override fun next(next: TraceableElement, copyFilter: TraceableElementCopyFilter, evaluatedResult: EvaluatedMutation): TraceableElement? {
        tracking?: throw IllegalStateException("cannot create next due to unavailable tracking info")

        val nextInTracking = (next.copy(copyFilter) as Individual).also { this.wrapWithEvaluatedResults(evaluatedResult) }
        pushLatest(nextInTracking)

        val new = (next as Individual).copy()
//        new.wrapWithTracking(
//                evaluatedResult = evaluatedResult,
//                trackingHistory = tracking?.copy(copyFilter)
//        )

        new.wrapWithTracking(
                evaluatedResult = evaluatedResult,
                trackingHistory = tracking
        )

        return new
    }
>>>>>>> 2825e2fe
}
<|MERGE_RESOLUTION|>--- conflicted
+++ resolved
@@ -72,23 +72,6 @@
      */
     abstract fun repairInitializationActions(randomness: Randomness)
 
-<<<<<<< HEAD
-    /**
-     * @return whether this individual has same actions with [other]
-     */
-    open fun sameActions(other: Individual, excludeInitialization : Boolean = false) : Boolean{
-        if (!excludeInitialization || seeInitializingActions().size != other.seeInitializingActions().size)
-            return false
-        if (seeActions().size != other.seeActions().size)
-            return false
-        if (!excludeInitialization || (0 until seeInitializingActions().size).any { seeInitializingActions()[it].getName() != other.seeInitializingActions()[it].getName() })
-            return false
-        if ((0 until seeActions().size).any { seeActions()[it].getName() != other.seeActions()[it].getName() })
-            return false
-        return true
-    }
-
-=======
     override fun copy(options: TraceableElementCopyFilter): TraceableElement {
         val copy = copy()
         when(options){
@@ -124,5 +107,19 @@
 
         return new
     }
->>>>>>> 2825e2fe
+    /**
+     * @return whether this individual has same actions with [other]
+     */
+    open fun sameActions(other: Individual, excludeInitialization : Boolean = false) : Boolean{
+        if (!excludeInitialization || seeInitializingActions().size != other.seeInitializingActions().size)
+            return false
+        if (seeActions().size != other.seeActions().size)
+            return false
+        if (!excludeInitialization || (0 until seeInitializingActions().size).any { seeInitializingActions()[it].getName() != other.seeInitializingActions()[it].getName() })
+            return false
+        if ((0 until seeActions().size).any { seeActions()[it].getName() != other.seeActions()[it].getName() })
+            return false
+        return true
+    }
+
 }
