--- conflicted
+++ resolved
@@ -18,13 +18,8 @@
                 name = "points",
                 // paths are lists of at least 2 points
                 minSize = 2,
-<<<<<<< HEAD
                 template = SqlPointGene("p", databaseType=databaseType))
 ) : CompositeGene(name, mutableListOf(points)) {
-=======
-                template = SqlPointGene("p", databaseType = databaseType))
-) : Gene(name, mutableListOf(points)) {
->>>>>>> 619b6bd9
 
     companion object {
         val log: Logger = LoggerFactory.getLogger(SqlPathGene::class.java)
@@ -58,15 +53,9 @@
             extraCheck: Boolean
     ): String {
         return when (databaseType) {
-<<<<<<< HEAD
             DatabaseType.POSTGRES -> {"\" ( ${
                 points.getViewOfElements().joinToString(" , ") { it.getValueAsRawString() }
             } ) \""}
-            DatabaseType.MYSQL -> {
-                "LINESTRING(${points.getViewOfElements()
-                        .joinToString(" , ")
-                        { it.getValueAsPrintableString(previousGenes,mode,targetFormat,extraCheck) }})"
-=======
             DatabaseType.H2 -> {
                 "\"LINESTRING(${
                     points.getAllElements().joinToString(" , ") {
@@ -81,16 +70,11 @@
                 } ) \""
             }
             DatabaseType.MYSQL -> {
-                "LINESTRING(${
-                    points.getAllElements()
-                            .joinToString(" , ")
-                            { it.getValueAsPrintableString(previousGenes, mode, targetFormat, extraCheck) }
-                })"
+                "LINESTRING(${points.getViewOfElements()
+                        .joinToString(" , ")
+                        { it.getValueAsPrintableString(previousGenes,mode,targetFormat,extraCheck) }})"
             }
-            else -> {
-                throw IllegalArgumentException("Unsupported SqlPathGene.getValueAsPrintableString() for $databaseType")
->>>>>>> 619b6bd9
-            }
+            else -> { throw IllegalArgumentException("Unsupported SqlPathGene.getValueAsPrintableString() for $databaseType")}
         }
     }
 
