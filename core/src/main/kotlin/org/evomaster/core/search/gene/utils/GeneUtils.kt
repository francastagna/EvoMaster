--- conflicted
+++ resolved
@@ -378,15 +378,12 @@
     }
 
 
-<<<<<<< HEAD
     /**
      * Check if there is any cycle, and, if so, if it has been prevented by deactivating something
      * in its ancestors.
      * If this returns true, then we have a major problem, as it would mean a Cycle object ends up
      * in the phenotype, breaking things.
      */
-=======
->>>>>>> d64d9d68
     fun hasNonHandledCycles(gene: Gene): Boolean {
 
         val cycles = gene.flatView().filterIsInstance<CycleObjectGene>()
