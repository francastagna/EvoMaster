--- conflicted
+++ resolved
@@ -407,14 +407,6 @@
         return current[0].fitness.doesCover(target)
     }
 
-<<<<<<< HEAD
-    //update: support to save archive at some time point
-    fun getSnapshotOfBestIndividuals(): MutableMap<Int, MutableList<EvaluatedIndividual<T>>>{
-        return populations
-    }
-
-    fun getSnapshotOfSamplingCounter() : MutableMap<Int, Int>{
-=======
     /**
      * @return current population
      */
@@ -426,7 +418,6 @@
      * @return current samplingCounter
      */
     fun getSnapshotOfSamplingCounter() : Map<Int, Int>{
->>>>>>> 3181d80d
         return samplingCounter
     }
 }