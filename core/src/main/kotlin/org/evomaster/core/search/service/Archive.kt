--- conflicted
+++ resolved
@@ -524,11 +524,7 @@
         return populations.values.find {
             it.any { i-> i.individual.sameActions(other) }
         }?.run {
-<<<<<<< HEAD
-            if (this == null || this.isEmpty())
-=======
             if (this.isEmpty())
->>>>>>> bee2517d
                 null
             else
                 find{i -> i.individual.sameActions(other)}!!.impactInfo?.clone()
