package org.evomaster.core.search.service

import com.google.inject.Inject
import org.evomaster.core.EMConfig
import org.evomaster.core.EMConfig.FeedbackDirectedSampling.FOCUSED_QUICKEST
import org.evomaster.core.EMConfig.FeedbackDirectedSampling.LAST
import org.evomaster.core.Lazy
import org.evomaster.core.problem.rest.RestCallResult
import org.evomaster.core.search.EvaluatedIndividual
import org.evomaster.core.search.FitnessValue
import org.evomaster.core.search.Individual
import org.evomaster.core.search.Solution
import org.evomaster.core.search.service.monitor.SearchProcessMonitor
import org.evomaster.core.search.service.mutator.geneMutation.ArchiveMutator
import org.evomaster.core.search.tracer.ArchiveMutationTrackService
import java.lang.Integer.min


class Archive<T> where T : Individual {

    @Inject
    private lateinit var randomness: Randomness

    @Inject
    private lateinit var config: EMConfig

    @Inject
    private lateinit var apc: AdaptiveParameterControl

    @Inject
    private lateinit var idMapper: IdMapper

    @Inject
    private lateinit var time: SearchTimeController

    @Inject
    private lateinit var processMonitor: SearchProcessMonitor

<<<<<<< HEAD
    @Inject
    private lateinit var tracker : ArchiveMutationTrackService

    @Inject
    private lateinit var archiveMutator: ArchiveMutator

    /**
     * a track of archive can be presented as a list of added EvaluatedIndividual
     */
    private val archiveTrack : MutableList<EvaluatedIndividual<T>> = mutableListOf()
=======

>>>>>>> 347afd88
    /**
     * Key -> id of the target
     *
     * Value -> sorted list of best individuals for that target
     */
    private val populations = mutableMapOf<Int, MutableList<EvaluatedIndividual<T>>>()

    /**
     * Key -> id of the target
     *
     * Value -> how often we sampled from the buffer for that target since
     *          last fitness improvement.
     *          Note: such counter will be reset when a fitness improvement
     *          is obtained for that target is obtained.
     *          This means that an infeasible / hard target will not get
     *          its counter reset once the final local optima is reached
     */
    private val samplingCounter = mutableMapOf<Int, Int>()


    /**
     * Key -> id of the target
     *
     * Value -> keep track of how long (in number of sampled individuals)
     *          it took last time there was an improvement for this target.
     */
    private val lastImprovement = mutableMapOf<Int, Int>()


    /**
     * Id of last target used for sampling
     */
    private var lastChosen: Int? = null


    fun extractSolution(): Solution<T> {

        /*
            Note: no equals() is defined, so Set is based
            on refs to the heap.
            This is not an issue, as each individual is copied
            when sampled.
            Here, as an individual can go to many populations,
            we want to avoiding it counting it several times.
         */
        val uniques = mutableSetOf<EvaluatedIndividual<T>>()
        val overall = FitnessValue(0.0)

        populations.entries.forEach { e ->
            if (isCovered(e.key)) {
                val ind = e.value[0]
                uniques.add(ind)
                overall.coverTarget(e.key)
                overall.size += ind.individual.size()
            }
        }

        return Solution(overall, uniques.toMutableList())
    }


    fun isEmpty() = populations.isEmpty()

    /**
     * Get a copy of an individual in the archive.
     * Different kinds of heuristics are used to choose
     * the best "candidate" most useful for the search
     */
    fun sampleIndividual(): EvaluatedIndividual<T> {

        if (isEmpty()) {
            throw IllegalStateException("Empty archive")
        }

        var toChooseFrom = notCoveredTargets()
        if (toChooseFrom.isEmpty()) {
            //this means all current targets are covered
            toChooseFrom = populations.keys.toSet()
        }


        val chosenTarget = chooseTarget(toChooseFrom)
        lastChosen = chosenTarget

        val candidates = populations[chosenTarget] ?:
                //should never happen, unless of bug
                throw IllegalStateException("Target $chosenTarget has no candidate individual")


        incrementCounter(chosenTarget)

        sortAndShrinkIfNeeded(candidates, chosenTarget)

        val notTimedout = candidates.filter {
            !it.results.any { res -> res is RestCallResult && res.getTimedout() }
        }

        /*
            If possible avoid sampling tests that did timeout
         */
        val chosen = if (!notTimedout.isEmpty()) {
//            if (archiveMutator.enableArchiveSelection())
//                archiveMutator.selectIndividual(notTimedout)
//            else
                randomness.choose(notTimedout)
        } else {
//            if (archiveMutator.enableArchiveSelection())
//                archiveMutator.selectIndividual(candidates)
//            else
                randomness.choose(candidates)
        }

        return chosen.copy(tracker.getCopyFilterForEvalInd(chosen))
    }



    private fun chooseTarget(toChooseFrom: Set<Int>): Int {

        return when (config.feedbackDirectedSampling) {
            LAST -> toChooseFrom.minBy {
                samplingCounter.getOrDefault(it, 0)
            }!!
            FOCUSED_QUICKEST ->
                handleFocusedQuickest(toChooseFrom)
            else ->
                randomness.choose(toChooseFrom)
        }
    }

    private fun handleFocusedQuickest(toChooseFrom: Set<Int>): Int {

        val lc = lastChosen

        if (lc != null
                && toChooseFrom.contains(lc)
                /*
                    the X can happen if there was never an improvement.
                    so we still want to try 2X times before going to another
                    one
                 */
                && (samplingCounter[lc] ?: 0) < (lastImprovement[lc] ?: 10) * 2
                ) {
            return lc
        }

        /*
        We can't reuse the previous target. Need to pick up
        a new one
        */

        val index = toChooseFrom
                .filter {
                    val previous = lastImprovement[it]
                    previous != null &&
                            samplingCounter[it]!! < previous * 2
                }
                .minBy { lastImprovement[it]!! }

        return index ?: toChooseFrom.minBy {
            samplingCounter.getOrDefault(it, 0)
        }!!
    }

    /**
     * update counter by 1
     */
    private fun incrementCounter(target: Int) {
        samplingCounter.putIfAbsent(target, 0)
        val counter = samplingCounter[target]!!
        samplingCounter.put(target, counter + 1)
    }

    private fun reportImprovement(target: Int) {

        val counter = samplingCounter.getOrDefault(target, 0)
        lastImprovement.put(target, counter)
        samplingCounter.put(target, 0)
    }

    /**
     * Useful for debugging
     */
    fun encounteredTargetDescriptions(): List<String> {

        return populations.entries
                .map { e -> "key ${e.key}: ${idMapper.getDescriptiveId(e.key)} , size=${e.value.size}" }
                .sorted()
    }

    /**
     * Useful for debugging
     */
    fun reachedTargetHeuristics(): List<String> {

        return populations.entries
                .map { e -> "key ${e.key} -> best heuristics=${e.value.map { it.fitness.computeFitnessScore() }.max()}" }
                .sorted()
    }

    fun numberOfCoveredTargets(): Int {
        return populations.keys.stream().filter { isCovered(it) }.count().toInt()
    }

    fun numberOfReachedButNotCoveredTargets(): Int {
        return populations.keys.stream().filter { ! isCovered(it) }.count().toInt()
    }

    fun averageTestSizeForReachedButNotCovered() : Double {
        return populations.entries
                .filter { ! isCovered(it.key) }
                .flatMap { it.value }
                .map { it.individual.size() }
                .average()
    }

    /**
     * Get all known targets that are not fully covered
     *
     * @return a list of ids
     */
    fun notCoveredTargets(): Set<Int> {

        /*
            FIXME: performance, use cache for non-covered.
            As we can have 10s of thousands of covered targets,
            iterating over them is expensive
         */

        return populations.keys.filter { !isCovered(it) }.toSet()
    }


    fun wouldReachNewTarget(ei: EvaluatedIndividual<T>): Boolean {

        return ei.fitness.getViewOfData()
                .filter { it.value.distance > 0.0 }
                .map { it.key }
                .any { populations[it]?.isEmpty() ?: true }
    }

    /**
     * @return true if the new individual was added to the archive
     */
    fun addIfNeeded(ei: EvaluatedIndividual<T>): Boolean {

        val copy = ei.copy(tracker.getCopyFilterForEvalInd(ei))
        var added = false
        var anyBetter = false

        for ((k, v) in ei.fitness.getViewOfData()) {

            if (v.distance == 0.0) {
                /*
                    No point adding an individual with no impact
                    on a given target
                 */
                continue
            }

            val current = populations.getOrPut(k, { mutableListOf() })

            //ind does reach a new target?
            if (current.isEmpty()) {
                current.add(copy)
                added = true
                time.newActionImprovement()
                reportImprovement(k)

                if (isCovered(k)) {
                    time.newCoveredTarget()
                }

                continue
            }

            val maxed = FitnessValue.isMaxValue(v.distance)

            if (isCovered(k) && maxed) {
                /*
                    Target is already covered. But could it
                    be that new individual covers it as well,
                    and it is better?

                    Recall: during the search, the fitness score could be
                    partial, so this check on collateral coverage likely
                    will not be so effective
                 */
                Lazy.assert{current.size == 1} //if covered, should keep only one solution in buffer

                val shorter = copy.individual.size() < current[0].individual.size()
                val sameLengthButBetterScore = (copy.individual.size() == current[0].individual.size())
                        && (copy.fitness.computeFitnessScore() > current[0].fitness.computeFitnessScore())

                /*
                 * Once a target is covered, we check if can cover it with a new test that is shorter.
                 * Given two tests covering the same target, both with same length, then we prefer
                 * the one that has most collateral coverage
                 */
                if (shorter || sameLengthButBetterScore) {
                    current[0] = copy
                    added = true
                    time.newActionImprovement()
                    reportImprovement(k)
                }
                continue
            }

            if (maxed) {
                current.clear() //remove all existing non-optimal solutions
                current.add(copy)
                added = true
                time.newActionImprovement()
                reportImprovement(k)
                time.newCoveredTarget()
                continue
            }


            //handle regular case.
            sortAndShrinkIfNeeded(current, k)

            /*
                as the population are internally sorted by fitness, the indivdidual
                at position [0] would be the worst
             */
            val currh = current[0].fitness.getHeuristic(k)
            val currsize = current[0].individual.size()
            val copySize = copy.individual.size()
            val extra = copy.fitness.compareExtraToMinimize(k, current[0].fitness, config.secondaryObjectiveStrategy)

            val better = if(config.bloatControlForSecondaryObjective
                    /*
                        Avoid reducing tests to size 1 if extra was better.
                        With at least 2 actions, we can have a WRITE followed by a READ
                     */
                    && min(copySize, currsize) >= 2){
                v.distance > currh ||
                        (v.distance == currh && copySize < currsize) ||
                        (v.distance == currh &&  copySize == currsize && extra > 0)
            } else {
                v.distance > currh ||
                        (v.distance == currh && extra > 0) ||
                        (v.distance == currh && extra == 0 && copySize < currsize)
            }

            anyBetter = anyBetter || better

            if (better) {
                time.newActionImprovement()
                reportImprovement(k)
            }

            val limit = apc.getArchiveTargetLimit()
            if (current.size < limit) {
                //we have space in the buffer, regardless of fitness
                current.add(copy)
                added = true

                continue
            }

            val equivalent = (v.distance == currh && extra == 0 && copySize == currsize)

            if (better || equivalent) {
                /*
                    replace worst element, if copy is not worse than it (but not necessarily better).
                 */
                current[0] = copy
                added = true
            }
        }
        processMonitor.record(added, anyBetter, ei)

<<<<<<< HEAD
        ei.hasImprovement = anyBetter

        if(added) archiveTrack.add(ei)
=======
>>>>>>> 347afd88
        return added
    }

    /*
       Ascending sort based on heuristics and, if same value, on negation of size.
       Worst element will be the first, best the last.
       Resize the list if needed
     */
    private fun sortAndShrinkIfNeeded(list: MutableList<EvaluatedIndividual<T>>, target: Int) {

        /*
            First look at heuristics for the target.
            That is most important value.
            In case of same, then look at the extra heuristics.
            If all the same, then do prefer shorter tests.
         */

        list.sortWith(compareBy<EvaluatedIndividual<T>>
        { it.fitness.getHeuristic(target) }
                .thenComparator { a, b -> a.fitness.compareExtraToMinimize(target, b.fitness, config.secondaryObjectiveStrategy) }
                .thenBy { -it.individual.size() })

        val limit = apc.getArchiveTargetLimit()
        while (list.size > limit) {
            //remove worst, ie the one with lowest heuristic value
            list.removeAt(0)
        }
    }

    fun isCovered(target: Int): Boolean {

        val current = populations[target] ?: return false

        if (current.size != 1) {
            return false
        }

        return current[0].fitness.doesCover(target)
    }

    /**
     * @return current population
     */
    fun getSnapshotOfBestIndividuals(): Map<Int, MutableList<EvaluatedIndividual<T>>>{
        return populations
    }

    /**
     * @return current samplingCounter
     */
    fun getSnapshotOfSamplingCounter() : Map<Int, Int>{
        return samplingCounter
    }
}<|MERGE_RESOLUTION|>--- conflicted
+++ resolved
@@ -11,8 +11,8 @@
 import org.evomaster.core.search.Individual
 import org.evomaster.core.search.Solution
 import org.evomaster.core.search.service.monitor.SearchProcessMonitor
-import org.evomaster.core.search.service.mutator.geneMutation.ArchiveMutator
 import org.evomaster.core.search.tracer.ArchiveMutationTrackService
+
 import java.lang.Integer.min
 
 
@@ -36,20 +36,8 @@
     @Inject
     private lateinit var processMonitor: SearchProcessMonitor
 
-<<<<<<< HEAD
     @Inject
     private lateinit var tracker : ArchiveMutationTrackService
-
-    @Inject
-    private lateinit var archiveMutator: ArchiveMutator
-
-    /**
-     * a track of archive can be presented as a list of added EvaluatedIndividual
-     */
-    private val archiveTrack : MutableList<EvaluatedIndividual<T>> = mutableListOf()
-=======
-
->>>>>>> 347afd88
     /**
      * Key -> id of the target
      *
@@ -151,21 +139,13 @@
             If possible avoid sampling tests that did timeout
          */
         val chosen = if (!notTimedout.isEmpty()) {
-//            if (archiveMutator.enableArchiveSelection())
-//                archiveMutator.selectIndividual(notTimedout)
-//            else
-                randomness.choose(notTimedout)
+            randomness.choose(notTimedout)
         } else {
-//            if (archiveMutator.enableArchiveSelection())
-//                archiveMutator.selectIndividual(candidates)
-//            else
-                randomness.choose(candidates)
-        }
-
-        return chosen.copy(tracker.getCopyFilterForEvalInd(chosen))
-    }
-
-
+            randomness.choose(candidates)
+        }
+
+        return chosen.copy(config.enableTrackIndividual || config.enableTrackEvaluatedIndividual)
+    }
 
     private fun chooseTarget(toChooseFrom: Set<Int>): Int {
 
@@ -424,12 +404,6 @@
         }
         processMonitor.record(added, anyBetter, ei)
 
-<<<<<<< HEAD
-        ei.hasImprovement = anyBetter
-
-        if(added) archiveTrack.add(ei)
-=======
->>>>>>> 347afd88
         return added
     }
 
