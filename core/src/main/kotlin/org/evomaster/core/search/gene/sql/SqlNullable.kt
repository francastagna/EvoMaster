--- conflicted
+++ resolved
@@ -3,13 +3,10 @@
 import org.evomaster.core.output.OutputFormat
 import org.evomaster.core.search.EvaluatedIndividual
 import org.evomaster.core.search.gene.Gene
-<<<<<<< HEAD
 import org.evomaster.core.search.impact.GeneImpact
 import org.evomaster.core.search.impact.GeneMutationSelectionMethod
 import org.evomaster.core.search.impact.sql.SqlNullableImpact
-=======
 import org.evomaster.core.search.gene.GeneUtils
->>>>>>> 347afd88
 import org.evomaster.core.search.service.AdaptiveParameterControl
 import org.evomaster.core.search.service.Randomness
 import org.evomaster.core.search.service.mutator.geneMutation.ArchiveMutator
@@ -66,7 +63,6 @@
         }
     }
 
-<<<<<<< HEAD
     override fun archiveMutation(randomness: Randomness, allGenes: List<Gene>, apc: AdaptiveParameterControl, selection: GeneMutationSelectionMethod, impact: GeneImpact?, geneReference: String, archiveMutator: ArchiveMutator, evi: EvaluatedIndividual<*>, targets: Set<Int>) {
         if(!archiveMutator.enableArchiveMutation()){
             standardMutation(randomness, apc, allGenes)
@@ -137,10 +133,7 @@
         return (presentMutationInfo.reached && presentMutationInfo.preferMin == 0 && presentMutationInfo.preferMax == 0) ||  gene.reachOptimal()
     }
 
-    override fun getValueAsPrintableString(previousGenes: List<Gene>, mode: String?, targetFormat: OutputFormat?): String {
-=======
     override fun getValueAsPrintableString(previousGenes: List<Gene>, mode: GeneUtils.EscapeMode?, targetFormat: OutputFormat?): String {
->>>>>>> 347afd88
 
         if (!isPresent) {
             return "NULL"
