package org.evomaster.core.search.gene

import org.evomaster.core.output.OutputFormat
import org.evomaster.core.search.impact.GeneImpact
import org.evomaster.core.search.impact.value.date.DateTimeGeneImpact
import org.evomaster.core.search.service.AdaptiveParameterControl
import org.evomaster.core.search.service.Randomness
import org.evomaster.core.search.service.mutator.MutationWeightControl
import org.evomaster.core.search.service.mutator.geneMutation.AdditionalGeneSelectionInfo
import org.evomaster.core.search.service.mutator.geneMutation.ArchiveMutator
import org.evomaster.core.search.service.mutator.geneMutation.SubsetGeneSelectionStrategy
import org.slf4j.Logger
import org.slf4j.LoggerFactory

/**
 * Using RFC3339
 *
 * https://xml2rfc.tools.ietf.org/public/rfc/html/rfc3339.html#anchor14
 */
open class DateTimeGene(
        name: String,
        val date: DateGene = DateGene("date"),
        val time: TimeGene = TimeGene("time"),
        val dateTimeGeneFormat: DateTimeGeneFormat = DateTimeGeneFormat.ISO_LOCAL_DATE_TIME_FORMAT
) : Gene(name) {

    enum class DateTimeGeneFormat {
        // YYYY-MM-DDTHH:SS:MM
        ISO_LOCAL_DATE_TIME_FORMAT,
        // YYYY-MM-DD HH:SS:MM
        DEFAULT_DATE_TIME
    }

    companion object{
        val log : Logger = LoggerFactory.getLogger(DateTimeGene::class.java)
    }

    init {
        date.parent = this
        time.parent = this
    }



    override fun copy(): Gene = DateTimeGene(
            name,
            date.copy() as DateGene,
            time.copy() as TimeGene,
            dateTimeGeneFormat = this.dateTimeGeneFormat
    )

    override fun randomize(randomness: Randomness, forceNewValue: Boolean, allGenes: List<Gene>) {
        /**
         * If forceNewValue==true both date and time
         * get a new value, but it only might need
         * one to be different to get a new value.
         *
         * Shouldn't this method decide randomly if
         * date, time or both get a new value?
         */
        date.randomize(randomness, forceNewValue, allGenes)
        time.randomize(randomness, forceNewValue, allGenes)
    }

    override fun candidatesInternalGenes(randomness: Randomness, apc: AdaptiveParameterControl, allGenes: List<Gene>, selectionStrategy: SubsetGeneSelectionStrategy, enableAdaptiveGeneMutation: Boolean, additionalGeneMutationInfo: AdditionalGeneSelectionInfo?): List<Gene> {
        return listOf(date, time)
    }

<<<<<<< HEAD
    override fun archiveMutation(randomness: Randomness, allGenes: List<Gene>, apc: AdaptiveParameterControl, selection: GeneMutationSelectionMethod, impact: GeneImpact?, geneReference: String, archiveMutator: ArchiveMutator, evi: EvaluatedIndividual<*>, targets: Set<Int>) {
        if (!archiveMutator.enableArchiveMutation() || archiveMutator.disableArchiveSelectionForGene()){
            standardMutation(randomness, apc, allGenes)
            return
        }

        var genes : List<Pair<Gene, GeneImpact>>? = null
        val selects = if(impact != null && impact is DateTimeGeneImpact && archiveMutator.applyArchiveSelection()){
            genes = listOf(
                    Pair(date, impact.dateGeneImpact),
                    Pair(time , impact.timeGeneImpact)
            )
            archiveMutator.selectGenesByArchive(genes = genes, mutationSizeN = 2, targets = targets)
        }else listOf(date, time)

        val selected = randomness.choose(selects)
        val selectedImpact = genes?.first { it.first == selected }?.second
        selected.archiveMutation(randomness, allGenes, apc, selection, selectedImpact, geneReference, archiveMutator, evi, targets)
=======
    override fun adaptiveSelectSubset(internalGenes: List<Gene>, mwc: MutationWeightControl, additionalGeneMutationInfo: AdditionalGeneSelectionInfo): Map<Gene, AdditionalGeneSelectionInfo?> {
        if (additionalGeneMutationInfo.impact != null && additionalGeneMutationInfo.impact is DateTimeGeneImpact){
            val maps = mapOf(
                    date to additionalGeneMutationInfo.impact.dateGeneImpact,
                    time to additionalGeneMutationInfo.impact.timeGeneImpact
            )
            return mwc.selectSubGene(internalGenes, adaptiveWeight = true, targets = additionalGeneMutationInfo.targets, impacts = internalGenes.map { i-> maps.getValue(i) }, individual = null, evi = additionalGeneMutationInfo.evi).map { it to additionalGeneMutationInfo.copyFoInnerGene(maps.getValue(it)) }.toMap()
        }
        throw IllegalArgumentException("impact is null or not DateTimeGeneImpact")
>>>>>>> d09c1f65
    }

    override fun archiveMutationUpdate(original: Gene, mutated: Gene, doesCurrentBetter: Boolean, archiveMutator: ArchiveMutator) {
        if (archiveMutator.enableArchiveGeneMutation()){
            if (original !is DateTimeGene){
                log.warn("original ({}) should be DateTimeGene", original::class.java.simpleName)
                return
            }
            if (mutated !is DateTimeGene){
                log.warn("mutated ({}) should be DateTimeGene", mutated::class.java.simpleName)
                return
            }

            if (!mutated.date.containsSameValueAs(original.date)){
                date.archiveMutationUpdate(original.date, mutated.date, doesCurrentBetter, archiveMutator)
            }
            if (!mutated.time.containsSameValueAs(original.time))
                time.archiveMutationUpdate(original.time, mutated.time, doesCurrentBetter, archiveMutator)
        }
    }

    override fun getValueAsPrintableString(previousGenes: List<Gene>, mode: GeneUtils.EscapeMode?, targetFormat: OutputFormat?): String {
        return "\"${getValueAsRawString()}\""
    }

    override fun getValueAsRawString(): String {
        val formattedDate = GeneUtils.let {
            "${it.padded(date.year.value, 4)}-${it.padded(date.month.value, 2)}-${it.padded(date.day.value, 2)}"
        }
        val formattedTime = GeneUtils.let {
            "${it.padded(time.hour.value, 2)}:${it.padded(time.minute.value, 2)}:${it.padded(time.second.value, 2)}"
        }
        return when (dateTimeGeneFormat) {
            DateTimeGeneFormat.ISO_LOCAL_DATE_TIME_FORMAT -> {
                "${formattedDate}T${formattedTime}"
            }

            DateTimeGeneFormat.DEFAULT_DATE_TIME -> {
                "${formattedDate} ${formattedTime}"
            }
        }

    }

    override fun copyValueFrom(other: Gene) {
        if (other !is DateTimeGene) {
            throw IllegalArgumentException("Invalid gene type ${other.javaClass}")
        }
        this.date.copyValueFrom(other.date)
        this.time.copyValueFrom(other.time)
    }

    override fun containsSameValueAs(other: Gene): Boolean {
        if (other !is DateTimeGene) {
            throw IllegalArgumentException("Invalid gene type ${other.javaClass}")
        }
        return this.date.containsSameValueAs(other.date)
                && this.time.containsSameValueAs(other.time)
    }

    override fun flatView(excludePredicate: (Gene) -> Boolean): List<Gene> {
        return if (excludePredicate(this)) listOf(this) else
            listOf(this).plus(date.flatView(excludePredicate)).plus(time.flatView(excludePredicate))
    }

    /*
     override fun mutationWeight(): Int
     weight for date time gene might be 1 as default since it is simple to solve
    */
}<|MERGE_RESOLUTION|>--- conflicted
+++ resolved
@@ -66,26 +66,6 @@
         return listOf(date, time)
     }
 
-<<<<<<< HEAD
-    override fun archiveMutation(randomness: Randomness, allGenes: List<Gene>, apc: AdaptiveParameterControl, selection: GeneMutationSelectionMethod, impact: GeneImpact?, geneReference: String, archiveMutator: ArchiveMutator, evi: EvaluatedIndividual<*>, targets: Set<Int>) {
-        if (!archiveMutator.enableArchiveMutation() || archiveMutator.disableArchiveSelectionForGene()){
-            standardMutation(randomness, apc, allGenes)
-            return
-        }
-
-        var genes : List<Pair<Gene, GeneImpact>>? = null
-        val selects = if(impact != null && impact is DateTimeGeneImpact && archiveMutator.applyArchiveSelection()){
-            genes = listOf(
-                    Pair(date, impact.dateGeneImpact),
-                    Pair(time , impact.timeGeneImpact)
-            )
-            archiveMutator.selectGenesByArchive(genes = genes, mutationSizeN = 2, targets = targets)
-        }else listOf(date, time)
-
-        val selected = randomness.choose(selects)
-        val selectedImpact = genes?.first { it.first == selected }?.second
-        selected.archiveMutation(randomness, allGenes, apc, selection, selectedImpact, geneReference, archiveMutator, evi, targets)
-=======
     override fun adaptiveSelectSubset(internalGenes: List<Gene>, mwc: MutationWeightControl, additionalGeneMutationInfo: AdditionalGeneSelectionInfo): Map<Gene, AdditionalGeneSelectionInfo?> {
         if (additionalGeneMutationInfo.impact != null && additionalGeneMutationInfo.impact is DateTimeGeneImpact){
             val maps = mapOf(
@@ -95,7 +75,6 @@
             return mwc.selectSubGene(internalGenes, adaptiveWeight = true, targets = additionalGeneMutationInfo.targets, impacts = internalGenes.map { i-> maps.getValue(i) }, individual = null, evi = additionalGeneMutationInfo.evi).map { it to additionalGeneMutationInfo.copyFoInnerGene(maps.getValue(it)) }.toMap()
         }
         throw IllegalArgumentException("impact is null or not DateTimeGeneImpact")
->>>>>>> d09c1f65
     }
 
     override fun archiveMutationUpdate(original: Gene, mutated: Gene, doesCurrentBetter: Boolean, archiveMutator: ArchiveMutator) {
