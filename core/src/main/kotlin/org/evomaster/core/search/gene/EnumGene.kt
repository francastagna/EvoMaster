package org.evomaster.core.search.gene

import org.evomaster.core.logging.LoggingUtil
import org.evomaster.core.output.OutputFormat
import org.evomaster.core.search.StructuralElement
import org.evomaster.core.search.impact.impactinfocollection.value.collection.EnumGeneImpact
import org.evomaster.core.search.service.AdaptiveParameterControl
import org.evomaster.core.search.service.Randomness
import org.evomaster.core.search.service.mutator.MutationWeightControl
import org.evomaster.core.search.service.mutator.genemutation.AdditionalGeneMutationInfo
import org.evomaster.core.search.service.mutator.genemutation.SubsetGeneSelectionStrategy
import org.slf4j.Logger
import org.slf4j.LoggerFactory

/**
 * Gene in which 1 out of N constant values is chosen.
 *
 * Not only the type in an enumeration must be sortable, but also
 * must be immutable.
 * This  is fine for String and numeric values.
 */
class EnumGene<T : Comparable<T>>(
    name: String,
    data: Collection<T>,
    var index: Int = 0
) : Gene(name, mutableListOf()) {

    companion object {

        /**
         * WARNING: mutable static state. But as it is just a cache, it is not a problem.
         * Furthermore, although the set is mutable, the lists inside are not (more specifically,
         * they are read-only copies).
         */
        private val cache: MutableSet<List<*>> = mutableSetOf()

        private val log: Logger = LoggerFactory.getLogger(EnumGene::class.java)

    }

    val values: List<T>

    init {

        if (data.isEmpty()) {
            throw IllegalArgumentException("Empty list of values")
        }

        val list = data
            .toSet() // we want no duplicate
            .toList() // need ordering to specify index of selection, so Set would not do
            .sorted() // sort, to make meaningful list comparisons
            .map { if (it is String) it.intern() as T else it } //if strings, make sure to intern them

        /*
           we need to make sure that, if we are adding a list that has content equal to
           an already present list in the cache, we only use this latter
         */
        values = if (cache.contains(list)) {
            cache.find { it == list }!! as List<T> // equality based on content, not reference
        } else {
            cache.add(list)
            list
        }

        if (index < 0 || index >= values.size) {
            throw IllegalArgumentException("Invalid index: $index")
        }
    }

    override fun getChildren(): MutableList<Gene> = mutableListOf()

    override fun isMutable(): Boolean {
        return values.size > 1
    }

    override fun copyContent(): Gene {
        //recall: "values" is immutable
        return EnumGene<T>(name, values, index)
    }

    override fun randomize(randomness: Randomness, forceNewValue: Boolean, allGenes: List<Gene>) {

        val k = if (forceNewValue) {
            randomness.nextInt(0, values.size - 1, index)
        } else {
            randomness.nextInt(0, values.size - 1)
        }

        index = k
    }

    override fun mutate(
        randomness: Randomness,
        apc: AdaptiveParameterControl,
        mwc: MutationWeightControl,
        allGenes: List<Gene>,
        selectionStrategy: SubsetGeneSelectionStrategy,
        enableAdaptiveGeneMutation: Boolean,
        additionalGeneMutationInfo: AdditionalGeneMutationInfo?
    ): Boolean {

        if (additionalGeneMutationInfo?.impact != null && additionalGeneMutationInfo.impact is EnumGeneImpact) {
            val candidates = (0 until values.size).filter { index != it }
            val impacts = candidates.map {
                additionalGeneMutationInfo.impact.values[it]
            }.toList()
            val weights = additionalGeneMutationInfo.archiveGeneSelector.impactBasedOnWeights(
                impacts,
                additionalGeneMutationInfo.targets
            )
            if (weights.isNotEmpty()) {
                val selects =
                    mwc.selectSubsetWithWeight(candidates.mapIndexed { index, i -> candidates[index] to weights[index] }
                        .toMap(), true, 1.0)
                index = randomness.choose(selects)
                return true
            }
        }

        val next = (index + 1) % values.size
        index = next
        return true
    }


<<<<<<< HEAD
    override fun getValueAsPrintableString(previousGenes: List<Gene>, mode: GeneUtils.EscapeMode?, targetFormat: OutputFormat?, extraCheck: Boolean): String {
=======
    override fun getValueAsPrintableString(
        previousGenes: List<Gene>,
        mode: GeneUtils.EscapeMode?,
        targetFormat: OutputFormat?
    ): String {
>>>>>>> cc5b557b

        val res = values[index]
        if (res is String) {
            return "\"$res\""
        } else {
            return res.toString()
        }
    }

    override fun getValueAsRawString(): String {
        return values[index].toString()
    }

    override fun copyValueFrom(other: Gene) {
        if (other !is EnumGene<*>) {
            throw IllegalArgumentException("Invalid gene type ${other.javaClass}")
        }
        this.index = other.index
    }

    override fun containsSameValueAs(other: Gene): Boolean {
        if (other !is EnumGene<*>) {
            throw IllegalArgumentException("Invalid gene type ${other.javaClass}")
        }
        return this.index == other.index
    }

    override fun innerGene(): List<Gene> = listOf()

    override fun bindValueBasedOn(gene: Gene): Boolean {
        when {
            gene is EnumGene<*> -> index == gene.index
            gene is StringGene && gene.getSpecializationGene() != null -> return bindValueBasedOn(gene.getSpecializationGene()!!)
            else -> {
                // since the binding is derived, it is not always true.
                log.info("cannot bind EnumGene with ${gene::class.java.simpleName}")
                return false
            }
        }
        return true
    }
}<|MERGE_RESOLUTION|>--- conflicted
+++ resolved
@@ -124,15 +124,7 @@
     }
 
 
-<<<<<<< HEAD
     override fun getValueAsPrintableString(previousGenes: List<Gene>, mode: GeneUtils.EscapeMode?, targetFormat: OutputFormat?, extraCheck: Boolean): String {
-=======
-    override fun getValueAsPrintableString(
-        previousGenes: List<Gene>,
-        mode: GeneUtils.EscapeMode?,
-        targetFormat: OutputFormat?
-    ): String {
->>>>>>> cc5b557b
 
         val res = values[index]
         if (res is String) {
