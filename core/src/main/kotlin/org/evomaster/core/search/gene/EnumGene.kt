--- conflicted
+++ resolved
@@ -81,27 +81,6 @@
         index = k
     }
 
-<<<<<<< HEAD
-    override fun standardMutation(randomness: Randomness, apc: AdaptiveParameterControl, allGenes: List<Gene>) {
-
-        val next = (index+1) % values.size
-        index = next
-    }
-
-    override fun archiveMutation(randomness: Randomness, allGenes: List<Gene>, apc: AdaptiveParameterControl, selection: GeneMutationSelectionMethod, impact: GeneImpact?, geneReference: String, archiveMutator: ArchiveMutator, evi: EvaluatedIndividual<*>, targets: Set<Int>) {
-        standardMutation(randomness, apc, allGenes)
-//        if (!archiveMutator.applyArchiveSelection() || values.size == 2 || impact == null || impact !is EnumGeneImpact){
-//            standardMutation(randomness, apc, allGenes)
-//            return
-//        }
-//
-//        val candidates = (0 until values.size).filter { index != it }.map {
-//            Pair(it, impact.values[it])
-//        }
-//
-//        val selects = archiveMutator.selectGenesByArchive(candidates, targets =  targets)
-//        index = randomness.choose(selects)
-=======
     override fun mutate(randomness: Randomness, apc: AdaptiveParameterControl, mwc: MutationWeightControl, allGenes: List<Gene>, selectionStrategy: SubsetGeneSelectionStrategy, enableAdaptiveGeneMutation: Boolean, additionalGeneMutationInfo: AdditionalGeneSelectionInfo?): Boolean {
         if (!enableAdaptiveGeneMutation || values.size == 2){
             val next = (index+1) % values.size
@@ -118,7 +97,6 @@
 
             return true
         }
->>>>>>> d09c1f65
 
         throw IllegalArgumentException("impact is null or not DisruptiveGeneImpact")
     }
