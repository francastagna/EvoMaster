package org.evomaster.core.search.gene

import org.apache.commons.lang3.StringEscapeUtils
import org.evomaster.client.java.instrumentation.shared.StringSpecialization
import org.evomaster.client.java.instrumentation.shared.StringSpecialization.*
import org.evomaster.client.java.instrumentation.shared.StringSpecializationInfo
import org.evomaster.client.java.instrumentation.shared.TaintInputName
import org.evomaster.core.StaticCounter
import org.evomaster.core.logging.LoggingUtil
import org.evomaster.core.output.OutputFormat
import org.evomaster.core.parser.RegexHandler
import org.evomaster.core.parser.RegexUtils
import org.evomaster.core.search.gene.GeneUtils.getDelta
import org.evomaster.core.search.service.AdaptiveParameterControl
import org.evomaster.core.search.service.Randomness
import org.slf4j.Logger
import org.slf4j.LoggerFactory
import org.evomaster.core.search.service.mutator.geneMutation.ArchiveMutator
import org.evomaster.core.search.service.mutator.geneMutation.IntMutationUpdate
import org.evomaster.core.search.gene.GeneUtils.EscapeMode
import org.evomaster.core.search.service.mutator.MutationWeightControl
import org.evomaster.core.search.service.mutator.geneMutation.AdditionalGeneSelectionInfo
import org.evomaster.core.search.service.mutator.geneMutation.SubsetGeneSelectionStrategy


class StringGene(
        name: String,
        var value: String = "foo",
        /** Inclusive */
        val minLength: Int = 0,
        /** Inclusive */
        val maxLength: Int = 16,
        /**
         * Depending on what a string is representing, there might be some chars
         * we do not want to use.
         * For example, in a URL Path variable, we do not want have "/", as otherwise
         * it would create 2 distinct paths
         */
        val invalidChars: List<Char> = listOf(),

        /**
         * collect info of mutation on its chars of [value]
         */
        val charsMutation : MutableList<IntMutationUpdate> = mutableListOf(),
        /**
         * collect info of mutation on its length of [value]
         */
        val lengthMutation : IntMutationUpdate = IntMutationUpdate(minLength, maxLength),
        /**
         * collect info regarding whether [this] gene is related to others
         */
        val dependencyInfo :GeneIndependenceInfo = GeneIndependenceInfo(degreeOfIndependence = ArchiveMutator.WITHIN_NORMAL)

) : Gene(name) {

    companion object {

        private val log: Logger = LoggerFactory.getLogger(StringGene::class.java)

        private const val NEVER_ARCHIVE_MUTATION = -2
        private const val CHAR_MUTATION_INITIALIZED = -1

        private const val PROB_CHANGE_SPEC = 0.1
    }

    /*
        Even if through mutation we can get large string, we should
        avoid sampling very large strings by default
     */
    private val maxForRandomization = 16

    private var validChar: String? = null

    /**
     * Based on taint analysis, in some cases we can determine how some Strings are
     * used in the SUT.
     * For example, if a String is used as a Date, then it make sense to use a specialization
     * in which we mutate to have only Strings that are valid dates
     */
    private val specializations: MutableSet<StringSpecializationInfo> = mutableSetOf()

    var specializationGenes: MutableList<Gene> = mutableListOf()

    var selectedSpecialization = -1

    var selectionUpdatedSinceLastMutation = false

    /**
     * Check if we already tried to use this string for taint analysis
     */
    var tainted = false

    /**
     * when [mutatedIndex] = -2, it means that chars of [this] have not be mutated yet
     * when [mutatedIndex] = -1, it means that charsMutation of [this] is initialized
     */
    var mutatedIndex : Int = NEVER_ARCHIVE_MUTATION


    fun charMutationInitialized(){
        mutatedIndex = CHAR_MUTATION_INITIALIZED
    }

    override fun copy(): Gene {
        val copy = StringGene(name, value, minLength, maxLength, invalidChars, charsMutation.map { it.copy() }.toMutableList(), lengthMutation.copy(), dependencyInfo.copy())
                .also {
                    it.specializationGenes = this.specializationGenes.map { g -> g.copy() }.toMutableList()
                    it.specializations.addAll(this.specializations)
                    it.validChar = this.validChar
                    it.selectedSpecialization = this.selectedSpecialization
                    it.selectionUpdatedSinceLastMutation = this.selectionUpdatedSinceLastMutation
                    it.mutatedIndex = this.mutatedIndex
                    it.tainted = this.tainted
                }
        copy.specializationGenes.forEach { it.parent = copy }
        return copy
    }

    fun getSpecializationGene() : Gene?{
        if(selectedSpecialization >= 0 && selectedSpecialization < specializationGenes.size){
            return specializationGenes[selectedSpecialization]
        }
        return null
    }

    override fun isMutable() : Boolean{
        if(getSpecializationGene() != null){
            return specializationGenes.size > 1 || getSpecializationGene()!!.isMutable()
        }
        return true
    }

    override fun randomize(randomness: Randomness, forceNewValue: Boolean, allGenes: List<Gene>) {
        value = randomness.nextWordString(minLength, Math.min(maxLength, maxForRandomization))
        repair()
        selectedSpecialization = -1
    }

    override fun mutate(randomness: Randomness, apc: AdaptiveParameterControl, mwc: MutationWeightControl, allGenes: List<Gene>, selectionStrategy: SubsetGeneSelectionStrategy, enableAdaptiveGeneMutation: Boolean, additionalGeneMutationInfo: AdditionalGeneSelectionInfo?) : Boolean{

        if (enableAdaptiveGeneMutation){
            additionalGeneMutationInfo?:throw IllegalArgumentException("additionalGeneMutationInfo should not be null when enable adaptive gene mutation")
            return archiveMutation(additionalGeneMutationInfo) //TODO Man need to consider specialization when taint analysis is enabled
        }

        val specializationGene = getSpecializationGene()

        if (specializationGene == null && specializationGenes.isNotEmpty()) {
            //Man: it might not make sense to apply static weight-based mutation on specializationGenes selection, but might apply archive-based one
            selectedSpecialization = randomness.nextInt(0, specializationGenes.size-1)
            selectionUpdatedSinceLastMutation = false
            return true

        } else if (specializationGene != null) {
            if(selectionUpdatedSinceLastMutation && randomness.nextBoolean(0.5)){
                /*
                    selection of most recent added gene, but only with a given
                    probability, albeit high.
                    point is, switching is not always going to be beneficial
                 */
                selectedSpecialization = specializationGenes.lastIndex
            } else if(specializationGenes.size > 1 && randomness.nextBoolean(PROB_CHANGE_SPEC)){
                //choose another specialization, but with low probability
                selectedSpecialization = randomness.nextInt(0, specializationGenes.size-1, selectedSpecialization)
            } else{
                //TODO MAN need to check regarding weight-based and archive-based solutions. for instance, when adaptive mutation
                //just mutate current selection
                specializationGene.standardMutation(randomness, apc, mwc, allGenes, selectionStrategy, enableAdaptiveGeneMutation)
            }
            selectionUpdatedSinceLastMutation = false
            return true
        }

        val minPforTaint = 0.1

        if (
                ! apc.doesFocusSearch() &&
                (
                    (!tainted && randomness.nextBoolean(apc.getBaseTaintAnalysisProbability(minPforTaint)))
                    ||
                /*
                    if this has already be tainted, but that lead to no specialization,
                    we do not want to reset with a new taint value, and so skipping all
                    standard mutation on strings.
                    but we might want to use a taint value at a later stage, in case its
                    specialization depends on code paths executed depending on other inputs
                    in the test case
                 */
                    (tainted && randomness.nextBoolean(minPforTaint) )
                )
        ) {

            value = TaintInputName.getTaintName(StaticCounter.getAndIncrease())
<<<<<<< HEAD
            return true
=======
            tainted = true
            return
        }

        if(tainted && randomness.nextBoolean(0.5) && TaintInputName.isTaintInput(value)){
            randomize(randomness, true, allGenes)
            return
>>>>>>> 37d7f9db
        }

        val p = randomness.nextDouble()
        val s = value

        /*
            What type of mutations we do on Strings is strongly
            correlated on how we define the fitness functions.
            When dealing with equality, as we do left alignment,
            then it makes sense to prefer insertion/deletion at the
            end of the strings, and reward more "change" over delete/add
         */

        val others = allGenes.flatMap { it.flatView() }
                .filterIsInstance<StringGene>()
                .map { it.getValueAsRawString() }
                .filter { it != value }

        value = when {
            //seeding: replace
            p < 0.02 && !others.isEmpty() -> {
                randomness.choose(others)
            }
            //change
            p < 0.8 && s.isNotEmpty() -> {
                val delta = getDelta(randomness, apc, start = 6, end = 3)
                val sign = randomness.choose(listOf(-1, +1))
                log.trace("Changing char in: {}", s)
                val i = randomness.nextInt(s.length)
                val array = s.toCharArray()
                array[i] = s[i] + (sign * delta)
                String(array)
            }
            //delete last
            p < 0.9 && s.isNotEmpty() && s.length > minLength -> {
                s.dropLast(1)
            }
            //append new
            s.length < maxLength -> {
                if (s.isEmpty() || randomness.nextBoolean(0.8)) {
                    s + randomness.nextWordChar()
                } else {
                    log.trace("Appending char")
                    val i = randomness.nextInt(s.length)
                    if (i == 0) {
                        randomness.nextWordChar() + s
                    } else {
                        s.substring(0, i) + randomness.nextWordChar() + s.substring(i, s.length)
                    }
                }
            }
            else -> {
                //do nothing
                s
            }
        }

        repair()
        return true
    }


    fun addSpecializations(key: String, specs: Collection<StringSpecializationInfo>, randomness: Randomness){

        val toAddSpecs = specs
                //don't add the same specialization twice
                .filter { !specializations.contains(it) }
                /*
                        a StringGene might have some characters that are not allowed,
                        like '/' and '.' in a PathParam.
                        If we have a constant that uses any of such chars, then we must
                        skip it.
                        We allow constant larger than Max (as that should not be a problem),
                        but not smaller than Min (eg to avoid empty strings in PathParam)
                 */
                .filter { s -> s.stringSpecialization != StringSpecialization.CONSTANT ||
                            (invalidChars.none { c -> s.value.contains(c) } && s.value.length >= minLength)}

        val toAddGenes = mutableListOf<Gene>()

        //all constant values are merged in the same enum gene
        if(toAddSpecs.any { it.stringSpecialization == CONSTANT}){
            /*
                TODO partial matches
             */
            toAddGenes.add(
                    EnumGene<String>(
                            name,
                            toAddSpecs.filter { it.stringSpecialization == CONSTANT }.map { it.value }))
        }

        if(toAddSpecs.any { it.stringSpecialization == CONSTANT_IGNORE_CASE}){
            toAddGenes.add(RegexHandler.createGeneForJVM(
                    toAddSpecs.filter { it.stringSpecialization == CONSTANT_IGNORE_CASE }
                            .map { "^(${RegexUtils.ignoreCaseRegex(it.value)})$" }
                            .joinToString("|")
            ))
        }


        if(toAddSpecs.any {it.stringSpecialization == DATE_YYYY_MM_DD}){
            toAddGenes.add(DateGene(name))
        }

        if(toAddSpecs.any {it.stringSpecialization == BOOLEAN}){
            toAddGenes.add(BooleanGene(name))
        }

        if(toAddSpecs.any {it.stringSpecialization == INTEGER}){
            toAddGenes.add(IntegerGene(name))
        }

        if(toAddSpecs.any {it.stringSpecialization == LONG}){
            toAddGenes.add(LongGene(name))
        }

        if(toAddSpecs.any {it.stringSpecialization == FLOAT}){
            toAddGenes.add(FloatGene(name))
        }

        if(toAddSpecs.any {it.stringSpecialization == DOUBLE}){
            toAddGenes.add(DoubleGene(name))
        }

        //all regex are combined with disjunction in a single gene
        handleRegex(key, toAddSpecs, toAddGenes)

        /*
            TODO
            here we could check if merging with existing genes.
            - CONSTANT would be relative easy, as just creating a new enum with the union of all constants
            - REGEX would be tricky, because rather than a disjunction, it would likely need to be an AND,
              which could be achieved with "(?=)". But that is something we do not support yet in the
              grammar, and likely it is VERY complicated to do... eg, see:
              https://stackoverflow.com/questions/24102484/can-regex-match-intersection-between-two-regular-expressions
         */

        if(toAddGenes.size > 0){
            selectionUpdatedSinceLastMutation = true
            toAddGenes.forEach {
                it.randomize(randomness, false, listOf())
                it.parent = this
            }
            specializationGenes.addAll(toAddGenes)
            specializations.addAll(toAddSpecs)
        }
    }


    private fun handleRegex(key: String, toAddSpecs: List<StringSpecializationInfo>, toAddGenes: MutableList<Gene>) {

        val fullPredicate = {s : StringSpecializationInfo -> s.stringSpecialization == REGEX && s.type.isFullMatch}
        val partialPredicate = {s : StringSpecializationInfo -> s.stringSpecialization == REGEX && s.type.isPartialMatch}

        if (toAddSpecs.any(fullPredicate)) {
            val regex = toAddSpecs
                    .filter(fullPredicate)
                    .map { it.value }
                    .joinToString("|")

            try {
                toAddGenes.add(RegexHandler.createGeneForJVM(regex))
            } catch (e: Exception){
                LoggingUtil.uniqueWarn(log, "Failed to handle regex: $regex")
            }
        }

/*
    Handling a partial match on a single gene is quite complicated to implement, plus
    it might not be so useful.
    TODO something to investigate in the future if we end up with some of these cases
 */
//        if(toAddSpecs.any(partialPredicate)){
//            val regex = toAddSpecs
//                    .filter(partialPredicate)
//                    .map { RegexUtils.extractPartialRegex(key, this.getValueAsRawString(), it.value) }
//                    .joinToString("|")
//            toAddGenes.add(RegexHandler.createGeneForJVM(regex))
//        }
    }


    /**
     * Make sure no invalid chars is used
     */
    fun repair() {
        if (invalidChars.isEmpty()) {
            //nothing to do
            return
        }

        if (validChar == null) {
            //compute a valid char
            for (c in 'a'..'z') {
                if (!invalidChars.contains(c)) {
                    validChar = c.toString()
                    break
                }
            }
        }
        if (validChar == null) {
            //no basic char is valid??? TODO should handle this situation, although likely never happens
            return
        }

        for (invalid in invalidChars) {
            value = value.replace("$invalid", validChar!!)
        }
    }

    override fun getValueAsPrintableString(previousGenes: List<Gene>, mode: EscapeMode?, targetFormat: OutputFormat?): String {

        val specializationGene = getSpecializationGene()

        if (specializationGene != null) {
            return "\"" + specializationGene.getValueAsRawString() + "\""
        }

        val rawValue = getValueAsRawString()
        if (mode != null && mode == EscapeMode.XML) {
            return StringEscapeUtils.escapeXml(rawValue)
        } else {
            when {
                // TODO this code should be refactored with other getValueAsPrintableString() methods
                (targetFormat == null) -> return "\"${rawValue}\""
                //"\"${rawValue.replace("\"", "\\\"")}\""
                (mode != null) -> return "\"${GeneUtils.applyEscapes(rawValue, mode, targetFormat)}\""
                else -> return "\"${GeneUtils.applyEscapes(rawValue, EscapeMode.TEXT ,targetFormat)}\""
            }

        }
    }

    override fun getValueAsRawString(): String {
        val specializationGene = getSpecializationGene()

        if (specializationGene != null) {
            return specializationGene.getValueAsRawString()
        }
        return value
    }

    override fun copyValueFrom(other: Gene) {
        if (other !is StringGene) {
            throw IllegalArgumentException("Invalid gene type ${other.javaClass}")
        }
        this.value = other.value
        this.selectedSpecialization = other.selectedSpecialization

        this.specializations.clear()
        this.specializations.addAll(other.specializations)

        this.specializationGenes.clear()
        this.specializationGenes.addAll(other.specializationGenes.map { it.copy() })

        this.tainted = other.tainted
    }

    override fun containsSameValueAs(other: Gene): Boolean {
        if (other !is StringGene) {
            throw IllegalArgumentException("Invalid gene type ${other.javaClass}")
        }

        val tg = this.getSpecializationGene()
        val og = other.getSpecializationGene()

        if ((tg == null && og != null) ||
                (tg != null && og == null)) {
            return false
        }

        if (tg != null) {
            return tg.containsSameValueAs(og!!)
        }

        return this.value == other.value
    }

    override fun flatView(excludePredicate: (Gene) -> Boolean): List<Gene>{
        return if (excludePredicate(this)) listOf(this)
        else listOf(this).plus(specializationGenes.flatMap { it.flatView(excludePredicate) })
    }

    private fun archiveMutation(
            additionalGeneMutationInfo: AdditionalGeneSelectionInfo
    ) : Boolean{

        dependencyInfo.mutatedtimes +=1
        additionalGeneMutationInfo.archiveMutator.mutate(this)
        if (mutatedIndex < CHAR_MUTATION_INITIALIZED){
            log.warn("archiveMutation: mutatedIndex {} of this gene should be more than {}", mutatedIndex, NEVER_ARCHIVE_MUTATION)
        }
        if (charsMutation.size != value.length){
            log.warn("regarding string gene, a length {} of a value {} of the gene should be always same with a size {} of its charMutation", value.length, value, charsMutation.size)
        }
        return true
    }

    override fun reachOptimal() : Boolean{
       return lengthMutation.reached && (charsMutation.all { it.reached  }  || charsMutation.isEmpty())
    }

    //TODO MAN: check regarding taint analysis
    override fun archiveMutationUpdate(original: Gene, mutated: Gene, doesCurrentBetter: Boolean, archiveMutator: ArchiveMutator) {
        if (!archiveMutator.enableArchiveGeneMutation()) return

        original as? StringGene ?: throw IllegalStateException("$original should be StringGene")
        mutated as? StringGene ?: throw IllegalStateException("$mutated should be StringGene")

        if (this != mutated){
            dependencyInfo.mutatedtimes +=1
            if (this.mutatedIndex == NEVER_ARCHIVE_MUTATION){
                initCharMutation()
            }
            this.mutatedIndex = mutated.mutatedIndex
        }
        if (mutatedIndex < CHAR_MUTATION_INITIALIZED){
            log.warn("archiveMutationUpdate: mutatedIndex {} of this gene should be more than {}", mutatedIndex, NEVER_ARCHIVE_MUTATION)
        }

        val previous = original.value
        val current = mutated.value

        if (previous.length != current.length){
            if (this != mutated){
                this.lengthMutation.reached = mutated.lengthMutation.reached
            }
            lengthUpdate(previous, current, mutated, doesCurrentBetter, archiveMutator)
        }else{
            charUpdate(previous, current, mutated, doesCurrentBetter, archiveMutator)
        }
    }
    private fun charUpdate(previous:String, current: String, mutated: StringGene, doesCurrentBetter: Boolean, archiveMutator: ArchiveMutator) {
        val charUpdate = charsMutation[mutatedIndex]
        if (this != mutated){
            charUpdate.reached =
                mutated.charsMutation[mutatedIndex] .reached
        }

        val pchar = previous[mutatedIndex].toInt()
        val cchar = current[mutatedIndex].toInt()

        /*
            1) current char is not in min..max, but current is better -> reset
            2) cmutation is optimal, but current is better -> reset
         */
        val reset = doesCurrentBetter && (
                cchar !in charUpdate.preferMin..charUpdate.preferMax ||
                        charUpdate.reached
                )

        if (reset){
            charUpdate.preferMax = Char.MAX_VALUE.toInt()
            charUpdate.preferMin = Char.MIN_VALUE.toInt()
            charUpdate.reached = false
            dependencyInfo.resetTimes +=1
            if(dependencyInfo.resetTimes >=2) dependencyInfo.degreeOfIndependence = 0.8
            return
        }
        charUpdate.updateBoundary(pchar, cchar,doesCurrentBetter)

        val exclude = value[mutatedIndex].toInt()
        val excludes = invalidChars.map { it.toInt() }.plus(cchar).plus(exclude).toSet()

        if (0 == archiveMutator.validateCandidates(charUpdate.preferMin, charUpdate.preferMax, exclude = excludes.toList() )){
            charUpdate.reached = true
        }
    }

    private fun lengthUpdate(previous:String, current: String, mutated: Gene, doesCurrentBetter: Boolean, archiveMutator: ArchiveMutator) {
        //update charsMutation regarding value
        val added = value.length - charsMutation.size
        if (added != 0){
            if (added > 0){
                (0 until added).forEach { _->
                    charsMutation.add(archiveMutator.createCharMutationUpdate())
                }
            }else{
                (0 until -added).forEach { _ ->
                    charsMutation.removeAt(value.length)
                }
            }
        }

        if (value.length != charsMutation.size){
            throw IllegalArgumentException("invalid!")
        }
        /*
            1) current.length is not in min..max, but current is better -> reset
            2) lengthMutation is optimal, but current is better -> reset
         */
        val reset = doesCurrentBetter && (
                current.length !in lengthMutation.preferMin..lengthMutation.preferMax ||
                        lengthMutation.reached
                )

        if (reset){
            lengthMutation.preferMin = minLength
            lengthMutation.preferMax = maxLength
            lengthMutation.reached = false
            dependencyInfo.resetTimes +=1
            if(dependencyInfo.resetTimes >=2) dependencyInfo.degreeOfIndependence = 0.8
            return
        }
        lengthMutation.updateBoundary(previous.length, current.length, doesCurrentBetter)

        if(0 == archiveMutator.validateCandidates(lengthMutation.preferMin, lengthMutation.preferMax, exclude = setOf(previous.length, current.length, value.length).toList())){
            lengthMutation.reached = true
        }
    }

    private fun initCharMutation(){
        charsMutation.clear()
        charsMutation.addAll((0 until value.length).map { IntMutationUpdate(Char.MIN_VALUE.toInt(), Char.MAX_VALUE.toInt()) })
    }

    //TODO discuss with Andrea
    override fun mutationWeight(): Double {
        return if(specializationGenes.isEmpty()) 1.0 else (specializationGenes.map { it.mutationWeight() }.sum() * PROB_CHANGE_SPEC + 1.0)
    }
}<|MERGE_RESOLUTION|>--- conflicted
+++ resolved
@@ -191,17 +191,13 @@
         ) {
 
             value = TaintInputName.getTaintName(StaticCounter.getAndIncrease())
-<<<<<<< HEAD
+            tainted = true
             return true
-=======
-            tainted = true
-            return
         }
 
         if(tainted && randomness.nextBoolean(0.5) && TaintInputName.isTaintInput(value)){
             randomize(randomness, true, allGenes)
-            return
->>>>>>> 37d7f9db
+            return true
         }
 
         val p = randomness.nextDouble()
