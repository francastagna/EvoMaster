package org.evomaster.core.search.gene

import org.apache.commons.lang3.StringEscapeUtils
import org.evomaster.client.java.instrumentation.shared.StringSpecialization
import org.evomaster.client.java.instrumentation.shared.StringSpecialization.*
import org.evomaster.client.java.instrumentation.shared.StringSpecializationInfo
import org.evomaster.client.java.instrumentation.shared.TaintInputName
import org.evomaster.core.logging.LoggingUtil
import org.evomaster.core.output.OutputFormat
<<<<<<< HEAD
import org.evomaster.core.search.EvaluatedIndividual
import org.evomaster.core.search.gene.GeneUtils.getDelta
import org.evomaster.core.search.impact.*
import org.evomaster.core.search.service.AdaptiveParameterControl
import org.evomaster.core.search.service.Randomness
import org.evomaster.core.search.service.mutator.geneMutation.ArchiveMutator
import org.evomaster.core.search.service.mutator.geneMutation.IntMutationUpdate
import org.slf4j.Logger
import org.slf4j.LoggerFactory
=======
import org.evomaster.core.parser.RegexHandler
import org.evomaster.core.parser.RegexUtils
import org.evomaster.core.search.gene.GeneUtils.getDelta
import org.evomaster.core.search.gene.regex.RegexGene
import org.evomaster.core.search.service.AdaptiveParameterControl
import org.evomaster.core.search.service.Randomness
import org.slf4j.Logger
import org.slf4j.LoggerFactory
import java.util.stream.Collectors
>>>>>>> 4aa7ee19


class StringGene(
        name: String,
        var value: String = "foo",
        /** Inclusive */
        val minLength: Int = 0,
        /** Inclusive */
        val maxLength: Int = 16,
        /**
         * Depending on what a string is representing, there might be some chars
         * we do not want to use.
         * For example, in a URL Path variable, we do not want have "/", as otherwise
         * it would create 2 distinct paths
         */
<<<<<<< HEAD
        val invalidChars: List<Char> = listOf(),
        /**
         * Based on taint analysis, in some cases we can determine how some Strings are
         * used in the SUT.
         * For example, if a String is used as a Date, then it make sense to use a specialization
         * in which we mutate to have only Strings that are valid dates
         */
        var specializations: List<StringSpecializationInfo> = listOf(),
=======
        val invalidChars: List<Char> = listOf()
>>>>>>> 4aa7ee19

        val charsMutation : MutableList<IntMutationUpdate> = mutableListOf(),

        val lengthMutation : IntMutationUpdate = IntMutationUpdate(minLength, maxLength)
) : Gene(name) {

    companion object {

        private val log: Logger = LoggerFactory.getLogger(StringGene::class.java)

        /*
            WARNING
            mutable static state.
            only used to create unique names
         */
        private var counter: Int = 0

        private const val NEVER_ARCHIVE_MUTATION = -2
        private const val CHAR_MUTATION_INITIALIZED = -1
        private val log: Logger = LoggerFactory.getLogger(StringGene::class.java)
    }

    /*
        Even if through mutation we can get large string, we should
        avoid sampling very large strings by default
     */
    private val maxForRandomization = 16

    private var validChar: String? = null

    /**
     * Based on taint analysis, in some cases we can determine how some Strings are
     * used in the SUT.
     * For example, if a String is used as a Date, then it make sense to use a specialization
     * in which we mutate to have only Strings that are valid dates
     */
    private val specializations: MutableSet<StringSpecializationInfo> = mutableSetOf()

    var specializationGenes: MutableList<Gene> = mutableListOf()

    var selectedSpecialization = -1

    var selectionUpdatedSinceLastMutation = false


    /**
     * when [mutatedIndex] = -2, it means that chars of [this] have not be mutated yet
     * when [mutatedIndex] = -1, it means that charsMutation of [this] is initialized
     */
    var mutatedIndex : Int = NEVER_ARCHIVE_MUTATION

    /**
     * degree of dependency of this [gene]
     */
    var degreeOfIndependence = ArchiveMutator.WITHIN_NORMAL
    private set

    var mutatedtimes = 0
    private set

    var resetTimes = 0
    private set

    fun charMutationInitialized(){
        mutatedIndex = CHAR_MUTATION_INITIALIZED
    }

    override fun copy(): Gene {
<<<<<<< HEAD
        return StringGene(name, value, minLength, maxLength, invalidChars, specializations, charsMutation.map { it.copy() }.toMutableList(), lengthMutation.copy())
=======
        return StringGene(name, value, minLength, maxLength, invalidChars)
>>>>>>> 4aa7ee19
                .also {
                    it.specializationGenes = this.specializationGenes.map { g -> g.copy() }.toMutableList()
                    it.specializations.addAll(this.specializations)
                    it.validChar = this.validChar
<<<<<<< HEAD
                    it.mutatedIndex = this.mutatedIndex
                    it.degreeOfIndependence = this.degreeOfIndependence
                    it.mutatedtimes = this.mutatedtimes
                    it.resetTimes = this.resetTimes
=======
                    it.selectedSpecialization = this.selectedSpecialization
                    it.selectionUpdatedSinceLastMutation = this.selectionUpdatedSinceLastMutation
>>>>>>> 4aa7ee19
                }
    }

    fun getSpecializationGene() : Gene?{
        if(selectedSpecialization >= 0 && selectedSpecialization < specializationGenes.size){
            return specializationGenes[selectedSpecialization]
        }
        return null
    }

    override fun isMutable() : Boolean{
        if(getSpecializationGene() != null){
            return specializationGenes.size > 1 || getSpecializationGene()!!.isMutable()
        }
        return true
    }

    override fun randomize(randomness: Randomness, forceNewValue: Boolean, allGenes: List<Gene>) {
        value = randomness.nextWordString(minLength, Math.min(maxLength, maxForRandomization))
        repair()
        selectedSpecialization = -1
    }


    override fun standardMutation(randomness: Randomness, apc: AdaptiveParameterControl, allGenes: List<Gene>) {

        val specializationGene = getSpecializationGene()

        if (specializationGene == null && specializationGenes.isNotEmpty()) {
            selectedSpecialization = randomness.nextInt(0, specializationGenes.size-1)
            selectionUpdatedSinceLastMutation = false
            return

        } else if (specializationGene != null) {
            if(selectionUpdatedSinceLastMutation && randomness.nextBoolean(0.5)){
                /*
                    selection of most recent added gene, but only with a given
                    probability, albeit high.
                    point is, switching is not always going to be beneficial
                 */
                selectedSpecialization = specializationGenes.lastIndex
            } else if(specializationGenes.size > 1 && randomness.nextBoolean(0.1)){
                //choose another specialization, but with low probability
                selectedSpecialization = randomness.nextInt(0, specializationGenes.size-1, selectedSpecialization)
            } else{
                //just mutate current selection
                specializationGene.standardMutation(randomness, apc, allGenes)
            }
            selectionUpdatedSinceLastMutation = false
            return
        }

        if (!TaintInputName.isTaintInput(value)
                && randomness.nextBoolean(apc.getBaseTaintAnalysisProbability())) {

            value = TaintInputName.getTaintName(counter++)
            return
        }

        val p = randomness.nextDouble()
        val s = value

        /*
            What type of mutations we do on Strings is strongly
            correlated on how we define the fitness functions.
            When dealing with equality, as we do left alignment,
            then it makes sense to prefer insertion/deletion at the
            end of the strings, and reward more "change" over delete/add
         */

        val others = allGenes.flatMap { it.flatView() }
                .filterIsInstance<StringGene>()
                .map { it.value }
                .filter { it != value }

        value = when {
            //seeding: replace
            p < 0.02 && !others.isEmpty() -> {
                randomness.choose(others)
            }
            //change
            p < 0.8 && s.isNotEmpty() -> {
                val delta = getDelta(randomness, apc, start = 6, end = 3)
                val sign = randomness.choose(listOf(-1, +1))
                val i = randomness.nextInt(s.length)
                val array = s.toCharArray()
                array[i] = s[i] + (sign * delta)
                String(array)
            }
            //delete last
            p < 0.9 && s.isNotEmpty() && s.length > minLength -> {
                s.dropLast(1)
            }
            //append new
            s.length < maxLength -> {
                if (s.isEmpty() || randomness.nextBoolean(0.8)) {
                    s + randomness.nextWordChar()
                } else {
                    val i = randomness.nextInt(s.length)
                    if (i == 0) {
                        randomness.nextWordChar() + s
                    } else {
                        s.substring(0, i) + randomness.nextWordChar() + s.substring(i, s.length)
                    }
                }
            }
            else -> {
                //do nothing
                s
            }
        }

        repair()
    }


    fun addSpecializations(key: String, specs: Collection<StringSpecializationInfo>, randomness: Randomness){

        val toAddSpecs = specs
                //don't add the same specialization twice
                .filter { !specializations.contains(it) }
                /*
                        a StringGene might have some characters that are not allowed,
                        like '/' and '.' in a PathParam.
                        If we have a constant that uses any of such chars, then we must
                        skip it.
                        We allow constant larger than Max (as that should not be a problem),
                        but not smaller than Min (eg to avoid empty strings in PathParam)
                 */
                .filter { s -> s.stringSpecialization != StringSpecialization.CONSTANT ||
                            (invalidChars.none { c -> s.value.contains(c) } && s.value.length >= minLength)}

        val toAddGenes = mutableListOf<Gene>()

        //all constant values are merged in the same enum gene
        if(toAddSpecs.any { it.stringSpecialization == CONSTANT}){
            /*
                TODO partial matches
             */
            toAddGenes.add(
                    EnumGene<String>(
                            name,
                            toAddSpecs.filter { it.stringSpecialization == CONSTANT }.map { it.value }))
        }

        if(toAddSpecs.any { it.stringSpecialization == CONSTANT_IGNORE_CASE}){
            toAddGenes.add(RegexHandler.createGeneForJVM(
                    toAddSpecs.filter { it.stringSpecialization == CONSTANT_IGNORE_CASE }
                            .map { "^(${RegexUtils.ignoreCaseRegex(it.value)})$" }
                            .joinToString("|")
            ))
        }


        if(toAddSpecs.any {it.stringSpecialization == DATE_YYYY_MM_DD}){
            toAddGenes.add(DateGene(name))
        }

        if(toAddSpecs.any {it.stringSpecialization == BOOLEAN}){
            toAddGenes.add(BooleanGene(name))
        }

        if(toAddSpecs.any {it.stringSpecialization == INTEGER}){
            toAddGenes.add(IntegerGene(name))
        }

        if(toAddSpecs.any {it.stringSpecialization == LONG}){
            toAddGenes.add(LongGene(name))
        }

        if(toAddSpecs.any {it.stringSpecialization == FLOAT}){
            toAddGenes.add(FloatGene(name))
        }

        if(toAddSpecs.any {it.stringSpecialization == DOUBLE}){
            toAddGenes.add(DoubleGene(name))
        }

        //all regex are combined with disjunction in a single gene
        handleRegex(key, toAddSpecs, toAddGenes)

        /*
            TODO
            here we could check if merging with existing genes.
            - CONSTANT would be relative easy, as just creating a new enum with the union of all constants
            - REGEX would be tricky, because rather than a disjunction, it would likely need to be an AND,
              which could be achieved with "(?=)". But that is something we do not support yet in the
              grammar, and likely it is VERY complicated to do... eg, see:
              https://stackoverflow.com/questions/24102484/can-regex-match-intersection-between-two-regular-expressions
         */

        if(toAddGenes.size > 0){
            selectionUpdatedSinceLastMutation = true
            toAddGenes.forEach { it.randomize(randomness, false, listOf()) }
            specializationGenes.addAll(toAddGenes)
            specializations.addAll(toAddSpecs)
        }
    }


    private fun handleRegex(key: String, toAddSpecs: List<StringSpecializationInfo>, toAddGenes: MutableList<Gene>) {

        val fullPredicate = {s : StringSpecializationInfo -> s.stringSpecialization == REGEX && s.type.isFullMatch}
        val partialPredicate = {s : StringSpecializationInfo -> s.stringSpecialization == REGEX && s.type.isPartialMatch}

        if (toAddSpecs.any(fullPredicate)) {
            val regex = toAddSpecs
                    .filter(fullPredicate)
                    .map { it.value }
                    .joinToString("|")

            try {
                toAddGenes.add(RegexHandler.createGeneForJVM(regex))
            } catch (e: Exception){
                LoggingUtil.uniqueWarn(log, "Failed to handle regex: $regex")
            }
        }

/*
    Handling a partial match on a single gene is quite complicated to implement, plus
    it might not be so useful.
    TODO something to investigate in the future if we end up with some of these cases
 */
//        if(toAddSpecs.any(partialPredicate)){
//            val regex = toAddSpecs
//                    .filter(partialPredicate)
//                    .map { RegexUtils.extractPartialRegex(key, this.getValueAsRawString(), it.value) }
//                    .joinToString("|")
//            toAddGenes.add(RegexHandler.createGeneForJVM(regex))
//        }
    }


    /**
     * Make sure no invalid chars is used
     */
    fun repair() {
        if (invalidChars.isEmpty()) {
            //nothing to do
            return
        }

        if (validChar == null) {
            //compute a valid char
            for (c in 'a'..'z') {
                if (!invalidChars.contains(c)) {
                    validChar = c.toString()
                    break
                }
            }
        }
        if (validChar == null) {
            //no basic char is valid??? TODO should handle this situation, although likely never happens
            return
        }

        for (invalid in invalidChars) {
            value = value.replace("$invalid", validChar!!)
        }
    }

    override fun getValueAsPrintableString(previousGenes: List<Gene>, mode: String?, targetFormat: OutputFormat?): String {

        val specializationGene = getSpecializationGene()

        if (specializationGene != null) {
            return "\"" + specializationGene.getValueAsRawString() + "\""
        }

        val rawValue = getValueAsRawString()
        if (mode != null && mode.equals("xml")) {
            return StringEscapeUtils.escapeXml(rawValue)
        } else {
            when {
                // TODO this code should be refactored with other getValueAsPrintableString() methods
                (targetFormat == null) -> return "\"${GeneUtils.applyEscapes(rawValue)}\""
                //"\"${rawValue.replace("\"", "\\\"")}\""
                (mode != null) -> return "\"${GeneUtils.applyEscapes(rawValue, mode, targetFormat)}\""
                else -> return "\"${GeneUtils.applyEscapes(rawValue, "text" ,targetFormat)}\""
            }

        }
    }

    /*
    fun getValueAsPrintableString(mode: String?, targetFormat: OutputFormat?): String {
        val rawValue = getValueAsRawString()
        if (mode != null && mode.equals("xml")) {
            return StringEscapeUtils.escapeXml(rawValue)
        } else {
            when {
                (targetFormat == null) -> return "\"$rawValue\""
                else -> return GeneUtils.applyEscapes(rawValue, "json", targetFormat)
                /*
                targetFormat.isKotlin() -> return "\"$rawValue\""
                        .replace("\\", "\\\\")
                        .replace("$", "\\$")
                else -> return "\"$rawValue\""
                        .replace("\\", "\\\\")
                 */
            }
        }
    }


     */

    override fun getValueAsRawString(): String {
        val specializationGene = getSpecializationGene()

        if (specializationGene != null) {
            return specializationGene.getValueAsRawString()
        }
        return value
    }

    override fun copyValueFrom(other: Gene) {
        if (other !is StringGene) {
            throw IllegalArgumentException("Invalid gene type ${other.javaClass}")
        }
        this.value = other.value
        this.selectedSpecialization = other.selectedSpecialization

        this.specializations.clear()
        this.specializations.addAll(other.specializations)

        this.specializationGenes.clear()
        this.specializationGenes.addAll(other.specializationGenes.map { it.copy() })
    }

    override fun containsSameValueAs(other: Gene): Boolean {
        if (other !is StringGene) {
            throw IllegalArgumentException("Invalid gene type ${other.javaClass}")
        }

        val tg = this.getSpecializationGene()
        val og = other.getSpecializationGene()

        if ((tg == null && og != null) ||
                (tg != null && og == null)) {
            return false
        }

        if (tg != null) {
            return tg.containsSameValueAs(og!!)
        }

        return this.value == other.value
    }

<<<<<<< HEAD
    override fun archiveMutation(
            randomness: Randomness,
            allGenes: List<Gene>,
            apc: AdaptiveParameterControl,
            selection: ImpactMutationSelection,
            geneImpact: GeneImpact?,
            geneReference : String,
            archiveMutator: ArchiveMutator,
            evi: EvaluatedIndividual<*>
    ) {
        if (specializationGene == null && specializations.isNotEmpty()) {
            chooseSpecialization()
            assert(specializationGene != null)
        }

        if (specializationGene != null) {
            val impact = geneImpact?: evi.getImpactOfGenes()[ImpactUtils.generateGeneId(evi.individual, this)] ?: throw IllegalStateException("cannot find this gene in the individual")
            specializationGene!!.archiveMutation(randomness, allGenes, apc, selection, impact, geneReference, archiveMutator, evi)
            return
        }

        if (archiveMutator.enableArchiveGeneMutation()){
            mutatedtimes += 1
            archiveMutator.mutate(this)
            if (mutatedIndex < CHAR_MUTATION_INITIALIZED){
                log.warn("archiveMutation: mutatedIndex {} of this gene should be more than {}", mutatedIndex, NEVER_ARCHIVE_MUTATION)
            }
            if (charsMutation.size != value.length){
                log.warn("regarding string gene, a length {} of a value {} of the gene should be always same with a size {} of its charMutation", value.length, value, charsMutation.size)
            }
        }else{
            standardMutation(randomness, apc, allGenes)
        }
    }

    override fun reachOptimal() : Boolean{
       return lengthMutation.reached && (charsMutation.all { it.reached  }  || charsMutation.isEmpty())
    }

    override fun archiveMutationUpdate(original: Gene, mutated: Gene, doesCurrentBetter: Boolean, archiveMutator: ArchiveMutator) {
        original as? StringGene ?: throw IllegalStateException("$original should be StringGene")
        mutated as? StringGene ?: throw IllegalStateException("$mutated should be StringGene")

        if (this != mutated){
            mutatedtimes += 1
            if (this.mutatedIndex == -2){
                initCharMutation()
            }
            this.mutatedIndex = mutated.mutatedIndex
        }
        if (mutatedIndex < CHAR_MUTATION_INITIALIZED){
            log.warn("archiveMutationUpdate: mutatedIndex {} of this gene should be more than {}", mutatedIndex, NEVER_ARCHIVE_MUTATION)
        }

        val previous = original.value
        val current = mutated.value

        if (previous.length != current.length){
            if (this != mutated){
                this.lengthMutation.reached = mutated.lengthMutation.reached
            }
            lengthUpdate(previous, current, mutated, doesCurrentBetter, archiveMutator)
        }else{
            charUpdate(previous, current, mutated, doesCurrentBetter, archiveMutator)
        }
    }
    private fun charUpdate(previous:String, current: String, mutated: StringGene, doesCurrentBetter: Boolean, archiveMutator: ArchiveMutator) {
        val charUpdate = charsMutation[mutatedIndex]
        if (this != mutated){
            charUpdate.reached =
                mutated.charsMutation[mutatedIndex] .reached
        }

        val pchar = previous[mutatedIndex].toInt()
        val cchar = current[mutatedIndex].toInt()

        /*
            1) current char is not in min..max, but current is better -> reset
            2) cmutation is optimal, but current is better -> reset
         */
        val reset = doesCurrentBetter && (
                cchar !in charUpdate.preferMin..charUpdate.preferMax ||
                        charUpdate.reached
                )

        if (reset){
            charUpdate.preferMax = Char.MAX_VALUE.toInt()
            charUpdate.preferMin = Char.MIN_VALUE.toInt()
            charUpdate.reached = false
            resetTimes+=1
            if(resetTimes >=2) degreeOfIndependence = 0.8
            return
        }
        charUpdate.updateBoundary(pchar, cchar,doesCurrentBetter)

        val exclude = value[mutatedIndex].toInt()
        val excludes = invalidChars.map { it.toInt() }.plus(cchar).plus(exclude).toSet()

        if (0 == archiveMutator.validateCandidates(charUpdate.preferMin, charUpdate.preferMax, exclude = excludes.toList() )){
            charUpdate.reached = true
        }
    }

    private fun lengthUpdate(previous:String, current: String, mutated: Gene, doesCurrentBetter: Boolean, archiveMutator: ArchiveMutator) {
        //update charsMutation regarding value
        val added = value.length - charsMutation.size
        if (added != 0){
            if (added > 0){
                (0 until added).forEach { _->
                    charsMutation.add(archiveMutator.createCharMutationUpdate())
                }
            }else{
                (0 until -added).forEach { _ ->
                    charsMutation.removeAt(value.length)
                }
            }
        }

        if (value.length != charsMutation.size){
            throw IllegalArgumentException("invalid!")
        }
        /*
            1) current.length is not in min..max, but current is better -> reset
            2) lengthMutation is optimal, but current is better -> reset
         */
        val reset = doesCurrentBetter && (
                current.length !in lengthMutation.preferMin..lengthMutation.preferMax ||
                        lengthMutation.reached
                )

        if (reset){
            lengthMutation.preferMin = minLength
            lengthMutation.preferMax = maxLength
            lengthMutation.reached = false
            resetTimes +=1
            if(resetTimes >=2) degreeOfIndependence = 0.8
            return
        }
        lengthMutation.updateBoundary(previous.length, current.length, doesCurrentBetter)

        if(0 == archiveMutator.validateCandidates(lengthMutation.preferMin, lengthMutation.preferMax, exclude = setOf(previous.length, current.length, value.length).toList())){
            lengthMutation.reached = true
        }
    }

    private fun initCharMutation(){
        charsMutation.clear()
        charsMutation.addAll((0 until value.length).map { IntMutationUpdate(Char.MIN_VALUE.toInt(), Char.MAX_VALUE.toInt()) })
=======
    override fun flatView(excludePredicate: (Gene) -> Boolean): List<Gene>{
        return if (excludePredicate(this)) listOf(this)
        else listOf(this).plus(specializationGenes.flatMap { it.flatView(excludePredicate) })
>>>>>>> 4aa7ee19
    }
}<|MERGE_RESOLUTION|>--- conflicted
+++ resolved
@@ -7,27 +7,21 @@
 import org.evomaster.client.java.instrumentation.shared.TaintInputName
 import org.evomaster.core.logging.LoggingUtil
 import org.evomaster.core.output.OutputFormat
-<<<<<<< HEAD
+import org.evomaster.core.parser.RegexHandler
+import org.evomaster.core.parser.RegexUtils
 import org.evomaster.core.search.EvaluatedIndividual
 import org.evomaster.core.search.gene.GeneUtils.getDelta
+import org.evomaster.core.search.gene.regex.RegexGene
 import org.evomaster.core.search.impact.*
-import org.evomaster.core.search.service.AdaptiveParameterControl
-import org.evomaster.core.search.service.Randomness
-import org.evomaster.core.search.service.mutator.geneMutation.ArchiveMutator
-import org.evomaster.core.search.service.mutator.geneMutation.IntMutationUpdate
-import org.slf4j.Logger
-import org.slf4j.LoggerFactory
-=======
-import org.evomaster.core.parser.RegexHandler
-import org.evomaster.core.parser.RegexUtils
-import org.evomaster.core.search.gene.GeneUtils.getDelta
-import org.evomaster.core.search.gene.regex.RegexGene
 import org.evomaster.core.search.service.AdaptiveParameterControl
 import org.evomaster.core.search.service.Randomness
 import org.slf4j.Logger
 import org.slf4j.LoggerFactory
 import java.util.stream.Collectors
->>>>>>> 4aa7ee19
+import org.evomaster.core.search.service.mutator.geneMutation.ArchiveMutator
+import org.evomaster.core.search.service.mutator.geneMutation.IntMutationUpdate
+import org.slf4j.Logger
+import org.slf4j.LoggerFactory
 
 
 class StringGene(
@@ -43,7 +37,7 @@
          * For example, in a URL Path variable, we do not want have "/", as otherwise
          * it would create 2 distinct paths
          */
-<<<<<<< HEAD
+        val invalidChars: List<Char> = listOf()
         val invalidChars: List<Char> = listOf(),
         /**
          * Based on taint analysis, in some cases we can determine how some Strings are
@@ -52,9 +46,6 @@
          * in which we mutate to have only Strings that are valid dates
          */
         var specializations: List<StringSpecializationInfo> = listOf(),
-=======
-        val invalidChars: List<Char> = listOf()
->>>>>>> 4aa7ee19
 
         val charsMutation : MutableList<IntMutationUpdate> = mutableListOf(),
 
@@ -123,24 +114,18 @@
     }
 
     override fun copy(): Gene {
-<<<<<<< HEAD
+        return StringGene(name, value, minLength, maxLength, invalidChars)
         return StringGene(name, value, minLength, maxLength, invalidChars, specializations, charsMutation.map { it.copy() }.toMutableList(), lengthMutation.copy())
-=======
-        return StringGene(name, value, minLength, maxLength, invalidChars)
->>>>>>> 4aa7ee19
                 .also {
                     it.specializationGenes = this.specializationGenes.map { g -> g.copy() }.toMutableList()
                     it.specializations.addAll(this.specializations)
                     it.validChar = this.validChar
-<<<<<<< HEAD
+                    it.selectedSpecialization = this.selectedSpecialization
+                    it.selectionUpdatedSinceLastMutation = this.selectionUpdatedSinceLastMutation
                     it.mutatedIndex = this.mutatedIndex
                     it.degreeOfIndependence = this.degreeOfIndependence
                     it.mutatedtimes = this.mutatedtimes
                     it.resetTimes = this.resetTimes
-=======
-                    it.selectedSpecialization = this.selectedSpecialization
-                    it.selectionUpdatedSinceLastMutation = this.selectionUpdatedSinceLastMutation
->>>>>>> 4aa7ee19
                 }
     }
 
@@ -491,7 +476,10 @@
         return this.value == other.value
     }
 
-<<<<<<< HEAD
+    override fun flatView(excludePredicate: (Gene) -> Boolean): List<Gene>{
+        return if (excludePredicate(this)) listOf(this)
+        else listOf(this).plus(specializationGenes.flatMap { it.flatView(excludePredicate) })
+    }
     override fun archiveMutation(
             randomness: Randomness,
             allGenes: List<Gene>,
@@ -640,10 +628,5 @@
     private fun initCharMutation(){
         charsMutation.clear()
         charsMutation.addAll((0 until value.length).map { IntMutationUpdate(Char.MIN_VALUE.toInt(), Char.MAX_VALUE.toInt()) })
-=======
-    override fun flatView(excludePredicate: (Gene) -> Boolean): List<Gene>{
-        return if (excludePredicate(this)) listOf(this)
-        else listOf(this).plus(specializationGenes.flatMap { it.flatView(excludePredicate) })
->>>>>>> 4aa7ee19
     }
 }