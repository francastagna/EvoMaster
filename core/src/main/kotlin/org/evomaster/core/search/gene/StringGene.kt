--- conflicted
+++ resolved
@@ -1,6 +1,7 @@
 package org.evomaster.core.search.gene
 
 import org.apache.commons.lang3.StringEscapeUtils
+import org.evomaster.client.java.instrumentation.shared.StringSpecialization
 import org.evomaster.client.java.instrumentation.shared.StringSpecialization.*
 import org.evomaster.client.java.instrumentation.shared.StringSpecializationInfo
 import org.evomaster.client.java.instrumentation.shared.TaintInputName
@@ -9,28 +10,20 @@
 import org.evomaster.core.output.OutputFormat
 import org.evomaster.core.parser.RegexHandler
 import org.evomaster.core.parser.RegexUtils
-<<<<<<< HEAD
-import org.evomaster.core.search.gene.GeneUtils.getDelta
-=======
 import org.evomaster.core.search.EvaluatedIndividual
 import org.evomaster.core.search.gene.GeneUtils.EscapeMode
 import org.evomaster.core.search.gene.GeneUtils.getDelta
-import org.evomaster.core.search.impact.GeneImpact
-import org.evomaster.core.search.impact.GeneMutationSelectionMethod
->>>>>>> f1dd8041
+import org.evomaster.core.search.impact.*
 import org.evomaster.core.search.service.AdaptiveParameterControl
 import org.evomaster.core.search.service.Randomness
+import org.slf4j.Logger
+import org.slf4j.LoggerFactory
 import org.evomaster.core.search.service.mutator.geneMutation.ArchiveMutator
 import org.evomaster.core.search.service.mutator.geneMutation.IntMutationUpdate
-<<<<<<< HEAD
 import org.evomaster.core.search.gene.GeneUtils.EscapeMode
 import org.evomaster.core.search.service.mutator.MutationWeightControl
 import org.evomaster.core.search.service.mutator.geneMutation.AdditionalGeneSelectionInfo
 import org.evomaster.core.search.service.mutator.geneMutation.SubsetGeneSelectionStrategy
-=======
-import org.slf4j.Logger
-import org.slf4j.LoggerFactory
->>>>>>> f1dd8041
 
 
 class StringGene(
@@ -70,16 +63,14 @@
         private const val NEVER_ARCHIVE_MUTATION = -2
         private const val CHAR_MUTATION_INITIALIZED = -1
 
-<<<<<<< HEAD
         private const val PROB_CHANGE_SPEC = 0.1
-=======
+
         /**
          * These are regex with no value, as they match everything.
          * Note: we could have something more sophisticated, to check for any possible meaningless one.
          * But this simple list should do for most cases.
          */
         private val meaninglesRegex = setOf(".*","(.*)","^(.*)","(.*)$","^(.*)$","^((.*))","((.*))$","^((.*))$")
->>>>>>> f1dd8041
     }
 
     /*
@@ -124,7 +115,6 @@
      * and we would need to find their intersection.
      */
     var bindingIds = mutableSetOf<String>()
-
 
     fun charMutationInitialized() {
         mutatedIndex = CHAR_MUTATION_INITIALIZED
@@ -176,19 +166,11 @@
 
         val specializationGene = getSpecializationGene()
 
-<<<<<<< HEAD
-        if (specializationGene == null && specializationGenes.isNotEmpty()) {
-            //Man: it might not make sense to apply static weight-based mutation on specializationGenes selection, but might apply archive-based one
-            selectedSpecialization = randomness.nextInt(0, specializationGenes.size-1)
-            selectionUpdatedSinceLastMutation = false
-            return true
-=======
         if (specializationGene == null && specializationGenes.isNotEmpty() && randomness.nextBoolean(0.5)) {
             selectedSpecialization = randomness.nextInt(0, specializationGenes.size - 1)
             selectionUpdatedSinceLastMutation = false
             handleBinding(allGenes)
             return
->>>>>>> f1dd8041
 
         } else if (specializationGene != null) {
             if (selectionUpdatedSinceLastMutation && randomness.nextBoolean(0.5)) {
@@ -198,13 +180,6 @@
                     point is, switching is not always going to be beneficial
                  */
                 selectedSpecialization = specializationGenes.lastIndex
-<<<<<<< HEAD
-            } else if(specializationGenes.size > 1 && randomness.nextBoolean(PROB_CHANGE_SPEC)){
-                //choose another specialization, but with low probability
-                selectedSpecialization = randomness.nextInt(0, specializationGenes.size-1, selectedSpecialization)
-            } else{
-                //TODO MAN need to check regarding weight-based and archive-based solutions. for instance, when adaptive mutation
-=======
             } else if (specializationGenes.size > 1 && randomness.nextBoolean(0.1)) {
                 //choose another specialization, but with low probability
                 selectedSpecialization = randomness.nextInt(0, specializationGenes.size - 1, selectedSpecialization)
@@ -212,17 +187,12 @@
                 //not all specializations are useful
                 selectedSpecialization = -1
             } else {
->>>>>>> f1dd8041
                 //just mutate current selection
-                specializationGene.standardMutation(randomness, apc, mwc, allGenes, selectionStrategy, enableAdaptiveGeneMutation)
+                specializationGene.standardMutation(randomness, apc, allGenes)
             }
             selectionUpdatedSinceLastMutation = false
-<<<<<<< HEAD
+            handleBinding(allGenes)
             return true
-=======
-            handleBinding(allGenes)
-            return
->>>>>>> f1dd8041
         }
 
         val minPforTaint = 0.1
@@ -312,11 +282,8 @@
         }
 
         repair()
-<<<<<<< HEAD
+        handleBinding(allGenes)
         return true
-=======
-        handleBinding(allGenes)
->>>>>>> f1dd8041
     }
 
     /**
@@ -593,7 +560,6 @@
         return if (excludePredicate(this)) listOf(this)
         else listOf(this).plus(specializationGenes.flatMap { it.flatView(excludePredicate) })
     }
-<<<<<<< HEAD
 
     private fun archiveMutation(
             additionalGeneMutationInfo: AdditionalGeneSelectionInfo
@@ -606,73 +572,15 @@
         }
         if (charsMutation.size != value.length){
             log.warn("regarding string gene, a length {} of a value {} of the gene should be always same with a size {} of its charMutation", value.length, value, charsMutation.size)
-=======
-
-    override fun archiveMutation(
-            randomness: Randomness,
-            allGenes: List<Gene>,
-            apc: AdaptiveParameterControl,
-            selection: GeneMutationSelectionMethod,
-            geneImpact: GeneImpact?,
-            geneReference: String,
-            archiveMutator: ArchiveMutator,
-            evi: EvaluatedIndividual<*>,
-            targets: Set<Int>
-    ) {
-        val specializationGene = getSpecializationGene()
-
-        if (specializationGene == null && specializationGenes.isNotEmpty()) {
-            selectedSpecialization = randomness.nextInt(0, specializationGenes.size - 1)
-            selectionUpdatedSinceLastMutation = false
-            return
-
-        } else if (specializationGene != null) {
-            if (selectionUpdatedSinceLastMutation && randomness.nextBoolean(0.5)) {
-                /*
-                    selection of most recent added gene, but only with a given
-                    probability, albeit high.
-                    point is, switching is not always going to be beneficial
-                 */
-                selectedSpecialization = specializationGenes.lastIndex
-            } else if (specializationGenes.size > 1 && randomness.nextBoolean(0.1)) {
-                //choose another specialization, but with low probability
-                selectedSpecialization = randomness.nextInt(0, specializationGenes.size - 1, selectedSpecialization)
-            } else {
-                //just mutate current selection
-                specializationGene.standardMutation(randomness, apc, allGenes)
-            }
-            selectionUpdatedSinceLastMutation = false
-            return
-        }
-
-        if (!TaintInputName.isTaintInput(value)
-                && randomness.nextBoolean(apc.getBaseTaintAnalysisProbability())) {
-
-            value = TaintInputName.getTaintName(StaticCounter.getAndIncrease())
-            return
-        }
-
-        if (archiveMutator.enableArchiveGeneMutation()) {
-            dependencyInfo.mutatedtimes += 1
-            archiveMutator.mutate(this)
-            if (mutatedIndex < CHAR_MUTATION_INITIALIZED) {
-                log.warn("archiveMutation: mutatedIndex {} of this gene should be more than {}", mutatedIndex, NEVER_ARCHIVE_MUTATION)
-            }
-            if (charsMutation.size != value.length) {
-                log.warn("regarding string gene, a length {} of a value {} of the gene should be always same with a size {} of its charMutation", value.length, value, charsMutation.size)
-            }
-        } else {
-            standardMutation(randomness, apc, allGenes)
->>>>>>> f1dd8041
         }
         return true
     }
+
 
     override fun reachOptimal(): Boolean {
         return lengthMutation.reached && (charsMutation.all { it.reached } || charsMutation.isEmpty())
     }
 
-    //TODO MAN: check regarding taint analysis
     override fun archiveMutationUpdate(original: Gene, mutated: Gene, doesCurrentBetter: Boolean, archiveMutator: ArchiveMutator) {
         if (!archiveMutator.enableArchiveGeneMutation()) return
 
