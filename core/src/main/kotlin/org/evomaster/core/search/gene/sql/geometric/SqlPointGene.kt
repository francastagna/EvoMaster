package org.evomaster.core.search.gene.sql.geometric

import org.evomaster.client.java.controller.api.dto.database.schema.DatabaseType
import org.evomaster.core.search.gene.*
import org.evomaster.core.logging.LoggingUtil
import org.evomaster.core.output.OutputFormat
import org.evomaster.core.search.service.AdaptiveParameterControl
import org.evomaster.core.search.service.Randomness
import org.evomaster.core.search.service.mutator.genemutation.AdditionalGeneMutationInfo
import org.evomaster.core.search.service.mutator.genemutation.SubsetGeneSelectionStrategy
import org.slf4j.Logger
import org.slf4j.LoggerFactory

class SqlPointGene(
    name: String,
    val x: FloatGene = FloatGene(name = "x"),
<<<<<<< HEAD
    val y: FloatGene = FloatGene(name = "y")
) : CompositeFixedGene(name, mutableListOf(x, y)) {
=======
    val y: FloatGene = FloatGene(name = "y"),
    val databaseType: DatabaseType = DatabaseType.POSTGRES
) : Gene(name, mutableListOf(x, y)) {
>>>>>>> 95163fb0

    companion object {
        val log: Logger = LoggerFactory.getLogger(SqlPointGene::class.java)
    }


    override fun copyContent(): Gene = SqlPointGene(
        name,
<<<<<<< HEAD
        x.copy() as FloatGene,
        y.copy() as FloatGene
=======
        x.copyContent(),
        y.copyContent(),
        databaseType = databaseType
>>>>>>> 95163fb0
    )

    override fun randomize(randomness: Randomness, tryToForceNewValue: Boolean, allGenes: List<Gene>) {
        x.randomize(randomness, tryToForceNewValue, allGenes)
        y.randomize(randomness, tryToForceNewValue, allGenes)
    }

    override fun candidatesInternalGenes(
        randomness: Randomness,
        apc: AdaptiveParameterControl,
        allGenes: List<Gene>,
        selectionStrategy: SubsetGeneSelectionStrategy,
        enableAdaptiveGeneMutation: Boolean,
        additionalGeneMutationInfo: AdditionalGeneMutationInfo?
    ): List<Gene> {
        return listOf(x, y)
    }

    override fun getValueAsPrintableString(
        previousGenes: List<Gene>,
        mode: GeneUtils.EscapeMode?,
        targetFormat: OutputFormat?,
        extraCheck: Boolean
    ): String {
        return when (databaseType)  {
            DatabaseType.MYSQL -> "POINT(${x.getValueAsPrintableString()},${y.getValueAsPrintableString()})"
            DatabaseType.POSTGRES -> "\" (${x.getValueAsRawString()} , ${y.getValueAsRawString()}) \""
            else -> throw IllegalArgumentException("SqlPointGene.getValueAsPrintableString is not supported for databasetype: ${databaseType}")}
    }

    override fun getValueAsRawString(): String {
        return "(${x.getValueAsRawString()} , ${y.getValueAsRawString()})"
    }

    override fun copyValueFrom(other: Gene) {
        if (other !is SqlPointGene) {
            throw IllegalArgumentException("Invalid gene type ${other.javaClass}")
        }
        this.x.copyValueFrom(other.x)
        this.y.copyValueFrom(other.y)
    }

    override fun containsSameValueAs(other: Gene): Boolean {
        if (other !is SqlPointGene) {
            throw IllegalArgumentException("Invalid gene type ${other.javaClass}")
        }
        return this.x.containsSameValueAs(other.x)
                && this.y.containsSameValueAs(other.y)
    }



    override fun innerGene(): List<Gene> = listOf(x, y)

    override fun bindValueBasedOn(gene: Gene): Boolean {
        return when {
            gene is SqlPointGene -> {
                x.bindValueBasedOn(gene.x) &&
                        y.bindValueBasedOn(gene.y)
            }
            else -> {
                LoggingUtil.uniqueWarn(log, "cannot bind PointGene with ${gene::class.java.simpleName}")
                false
            }
        }
    }


}<|MERGE_RESOLUTION|>--- conflicted
+++ resolved
@@ -14,35 +14,26 @@
 class SqlPointGene(
     name: String,
     val x: FloatGene = FloatGene(name = "x"),
-<<<<<<< HEAD
-    val y: FloatGene = FloatGene(name = "y")
-) : CompositeFixedGene(name, mutableListOf(x, y)) {
-=======
     val y: FloatGene = FloatGene(name = "y"),
     val databaseType: DatabaseType = DatabaseType.POSTGRES
 ) : Gene(name, mutableListOf(x, y)) {
->>>>>>> 95163fb0
 
     companion object {
         val log: Logger = LoggerFactory.getLogger(SqlPointGene::class.java)
     }
 
+    override fun getChildren(): MutableList<Gene> = mutableListOf(x, y)
 
     override fun copyContent(): Gene = SqlPointGene(
         name,
-<<<<<<< HEAD
-        x.copy() as FloatGene,
-        y.copy() as FloatGene
-=======
         x.copyContent(),
         y.copyContent(),
         databaseType = databaseType
->>>>>>> 95163fb0
     )
 
-    override fun randomize(randomness: Randomness, tryToForceNewValue: Boolean, allGenes: List<Gene>) {
-        x.randomize(randomness, tryToForceNewValue, allGenes)
-        y.randomize(randomness, tryToForceNewValue, allGenes)
+    override fun randomize(randomness: Randomness, forceNewValue: Boolean, allGenes: List<Gene>) {
+        x.randomize(randomness, forceNewValue, allGenes)
+        y.randomize(randomness, forceNewValue, allGenes)
     }
 
     override fun candidatesInternalGenes(
@@ -88,7 +79,10 @@
                 && this.y.containsSameValueAs(other.y)
     }
 
-
+    override fun flatView(excludePredicate: (Gene) -> Boolean): List<Gene> {
+        return if (excludePredicate(this)) listOf(this) else
+            listOf(this).plus(x.flatView(excludePredicate)).plus(y.flatView(excludePredicate))
+    }
 
     override fun innerGene(): List<Gene> = listOf(x, y)
 
