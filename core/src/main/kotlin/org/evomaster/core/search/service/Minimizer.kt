package org.evomaster.core.search.service

import com.google.inject.Inject
import org.evomaster.core.EMConfig
import org.evomaster.core.logging.LoggingUtil
import org.evomaster.core.problem.enterprise.EnterpriseIndividual
import org.evomaster.core.problem.gui.GuiIndividual
import org.evomaster.core.problem.httpws.HttpWsAction
import org.evomaster.core.problem.httpws.HttpWsCallResult
import org.evomaster.core.problem.rest.RestCallAction
import org.evomaster.core.problem.rest.RestCallResult
import org.evomaster.core.problem.rest.RestIndividual
import org.evomaster.core.search.EvaluatedIndividual
import org.evomaster.core.search.GroupsOfChildren
import org.evomaster.core.search.Individual
import org.evomaster.core.search.service.mutator.StructureMutator
import org.evomaster.core.sql.SqlAction
import org.slf4j.Logger
import org.slf4j.LoggerFactory

/**
 * Reduce/simplify the final test outputs.
 *
 * WARN: currently minimization loses all history info from EvaluatedIndividual, eg impact of genes
 */
class Minimizer<T: Individual> {

    companion object{
        private val log : Logger = LoggerFactory.getLogger(Minimizer::class.java)
    }

    @Inject
    private lateinit var archive: Archive<T>

    @Inject
    private lateinit var fitness : FitnessFunction<T>

    @Inject
    private lateinit var config: EMConfig

    @Inject
    private lateinit var idMapper: IdMapper

    private var startTimer : Long = -1


    fun doStartTheTimer(){
        startTimer = System.currentTimeMillis()
    }

    fun passedTimeInSecond() : Int {
        if(startTimer < 0){
            throw IllegalStateException("Timer was not started")
        }
        return ((System.currentTimeMillis() - startTimer) / 1000).toInt()
    }

    private fun checkHasTimedout() : Boolean{
        if(startTimer < 0){
            throw IllegalStateException("Timer was not started")
        }
        if(config.minimizeTimeout < 0){
            return false
        }
        if(config.minimizeTimeout == 0){
            return true
        }
        val current = System.currentTimeMillis()
        val passed = (current - startTimer) / (1000 * 60.0)
        return passed > config.minimizeTimeout
    }

    fun pruneNonNeededDatabaseActions(){
        //TODO
    }

    /**
     * eg, removed un-needed optional parameters
     */
    fun simplifyActions(){
        //TODO
    }

    /**
     * Based on the tests in the archive, update the archive by having, for each target T,
     * the minimum number of actions needed to cover it.
     *
     * Using the same/similar kind of algorithm as explained in:
     *
     * "EvoSuite: On The Challenges of Test Case Generation in the Real World"
     */
    fun minimizeMainActionsPerCoveredTargetInArchive() {

        if(checkHasTimedout()){
           LoggingUtil.getInfoLogger().warn("Minimization phase has timed-out. You can use --minimizeTimeout to increase it.")
           return
        }

        LoggingUtil.getInfoLogger().info("Starting to apply minimization phase")

        recomputeArchiveWithFullCoverageInfo()

        val current = archive.getCopyOfUniqueCoveringIndividuals()
            .filter {
                it.size() > 1
            } //can't minimize below 1

        if(current.isEmpty()){
            LoggingUtil.getInfoLogger().info("No test to minimize")
            return
        }

        LoggingUtil.getInfoLogger().info("Analyzing ${current.size} tests with size greater than 1")

        val n = current.size
        var k = 0;

        if(config.showProgress){
            println()
            printProgress(k,n)
        }

        current.forEach{

            if(checkHasTimedout()){
                LoggingUtil.getInfoLogger().warn("Minimization phase has timed-out. You can use --minimizeTimeout to increase it.")
                return
            }

            k++

            if(it !is GuiIndividual) { //doesn't make sense for GUI sequences, as strongly dependent
                val singles = splitIntoSingleCalls(it)
                singles.forEach { s ->
                    fitness.computeWholeAchievedCoverageForPostProcessing(s)?.run { archive.addIfNeeded(this) }
                }
            }

            /*
                Above works well if each action is independent.
                To handle cases in which there is need of more than 1 action together, we need to remove each
                action one at a time, and see if there is any improvement. For example, having size N,
                remove from 0 to N, one at a time. If any of those is successful (ie addIfNeeded returns true), then
                re-apply recursively to all the successful copies with length N-1.

                TODO implement such algorithm
             */

            printProgress(k,n)
        }
    }



    private fun splitIntoSingleCalls(ind: T) : List<T>{

        val n = ind.size()

        if(n <= 1){
            throw IllegalArgumentException("Need at least 2 actions to apply split")
        }

        val copy =  ind.copy()

        return (0 until n)
            .map {index ->  (copy.copy() as T)
                                .apply {
                                    removeAllMainActionsButIndex(this,index)
                                }
            }
    }

    private fun removeAllMainActionsButIndex(ind: T, index: Int){

        val n = ind.size()

        val sqlActions = if (ind is EnterpriseIndividual) ind.seeSQLActionBeforeIndex(index).map { it.copy() as SqlAction} else null

        for(i in n-1 downTo index+1){
            ind.removeMainExecutableAction(i)
        }
        for(i in 0 until index){
            ind.removeMainExecutableAction(0)
        }

        if (!sqlActions.isNullOrEmpty()){
            ind.addChildrenToGroup(sqlActions, GroupsOfChildren.INITIALIZATION_SQL)
        }

        if (!ind.verifyBindingGenes()){
            ind.cleanBrokenBindingReference()
            ind.computeTransitiveBindingGenes()
        }

        if(ind is RestIndividual){
            ind.removeLocationId()
        }
    }

    private fun printProgress(k: Int, n: Int){
        if(! config.showProgress){
            return
        }

        //TODO check if need a time-delta for updates, as in SearchStatusUpdater

        SearchStatusUpdater.upLineAndErase()
        println("* Minimization progress: $k/$n")
    }

    private fun recomputeArchiveWithFullCoverageInfo(){
<<<<<<< HEAD
        val currentEvaluated = archive.getCopyOfUniqueCoveringEvaluatedIndividuals()
            .onEach { if(it.individual is EnterpriseIndividual) it.individual.ensureFlattenedStructure()  }

        LoggingUtil.getInfoLogger().info("Recomputing full coverage for ${currentEvaluated.size} tests")
=======
>>>>>>> 859b30ad

        val beforeCovered = archive.coveredTargets()

        val currentEvaluated = archive.getCopyOfUniqueCoveringEvaluatedIndividuals()

        LoggingUtil.getInfoLogger().info("Recomputing full coverage for ${currentEvaluated.size} tests")


        /*
            Previously evaluated individual only had partial info, due to performance issues.
            Need to make sure to fetch all coverage info.
         */
        val population = currentEvaluated.mapNotNull {
<<<<<<< HEAD
            val ei = fitness.computeWholeAchievedCoverageForPostProcessing(it.individual)
            if(ei == null){
                log.warn("Failed to re-evaluate individual during minimization")
            } else {
=======

            val possibleIssues = if(it.individual is EnterpriseIndividual)
                //must flatten to simplify minimization... but it can introduce issues
                it.individual.ensureFlattenedStructure()
            else
                false


            val ei = fitness.computeWholeAchievedCoverageForPostProcessing(it.individual)
            if(ei == null){
                log.warn("Failed to re-evaluate individual during minimization")
            } else if(!possibleIssues){
                //don't check mismatch if possible issues, as then mismatches would be expected
>>>>>>> 859b30ad
                checkResultMismatches(it, ei)
            }
            ei
        }

        archive.clearPopulations()

        population.forEach{archive.addIfNeeded(it)}

        val afterCovered = archive.coveredTargets()
        val diff = beforeCovered.size-afterCovered.size

        if(diff > config.minimizeThresholdForLoss *  beforeCovered.size){
            //could happen if background threads, for example, as well as constructors of singletons
            LoggingUtil.getInfoLogger().warn("Recomputing coverage did lose many targets," +
                    " more than the threshold ${config.minimizeThresholdForLoss*100}%:" +
                    " from ${beforeCovered.size} to ${afterCovered.size}" +
                    ", i.e., lost $diff")

            if(config.minimizeShowLostTargets){
                LoggingUtil.getInfoLogger().warn("Missing targets:");
                for(target in beforeCovered){
                    if(! afterCovered.contains(target)){
                        LoggingUtil.getInfoLogger().warn(idMapper.getDescriptiveId(target));
                    }
                }
            }

            assert(false)//shouldn't really happen in the E2E...
        }
    }

    private fun checkResultMismatches(x: EvaluatedIndividual<T>, y: EvaluatedIndividual<T>){

        val original = x.evaluatedMainActions()
        val other = y.evaluatedMainActions()

        if(original.size != other.size){
<<<<<<< HEAD
            log.warn("Mismatch between number of actions in re-evaluated individual")
=======
            log.warn("Mismatch between number of actions in re-evaluated individual." +
                    " Original=${original.size}, Re-evaluated=${other.size}")
>>>>>>> 859b30ad
            assert(false)
            return
        }

        original.forEachIndexed { index, it ->
            val action = it.action
            if(action is HttpWsAction){
                val a = it.result.getResultValue(HttpWsCallResult.STATUS_CODE)
                val b = other[index].result.getResultValue(HttpWsCallResult.STATUS_CODE)

                if(a != b){
                    log.warn("Different status code returned $a != $b for endpoint: ${action.getName()}")
                    assert(false)
                }
            }
        }
    }
}<|MERGE_RESOLUTION|>--- conflicted
+++ resolved
@@ -209,13 +209,6 @@
     }
 
     private fun recomputeArchiveWithFullCoverageInfo(){
-<<<<<<< HEAD
-        val currentEvaluated = archive.getCopyOfUniqueCoveringEvaluatedIndividuals()
-            .onEach { if(it.individual is EnterpriseIndividual) it.individual.ensureFlattenedStructure()  }
-
-        LoggingUtil.getInfoLogger().info("Recomputing full coverage for ${currentEvaluated.size} tests")
-=======
->>>>>>> 859b30ad
 
         val beforeCovered = archive.coveredTargets()
 
@@ -229,12 +222,6 @@
             Need to make sure to fetch all coverage info.
          */
         val population = currentEvaluated.mapNotNull {
-<<<<<<< HEAD
-            val ei = fitness.computeWholeAchievedCoverageForPostProcessing(it.individual)
-            if(ei == null){
-                log.warn("Failed to re-evaluate individual during minimization")
-            } else {
-=======
 
             val possibleIssues = if(it.individual is EnterpriseIndividual)
                 //must flatten to simplify minimization... but it can introduce issues
@@ -248,7 +235,6 @@
                 log.warn("Failed to re-evaluate individual during minimization")
             } else if(!possibleIssues){
                 //don't check mismatch if possible issues, as then mismatches would be expected
->>>>>>> 859b30ad
                 checkResultMismatches(it, ei)
             }
             ei
@@ -287,12 +273,8 @@
         val other = y.evaluatedMainActions()
 
         if(original.size != other.size){
-<<<<<<< HEAD
-            log.warn("Mismatch between number of actions in re-evaluated individual")
-=======
             log.warn("Mismatch between number of actions in re-evaluated individual." +
                     " Original=${original.size}, Re-evaluated=${other.size}")
->>>>>>> 859b30ad
             assert(false)
             return
         }
