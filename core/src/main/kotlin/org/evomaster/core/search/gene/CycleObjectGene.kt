--- conflicted
+++ resolved
@@ -31,14 +31,7 @@
 
     override fun mutate(randomness: Randomness, apc: AdaptiveParameterControl, mwc: MutationWeightControl, allGenes: List<Gene>, selectionStrategy: SubsetGeneSelectionStrategy, enableAdaptiveGeneMutation: Boolean, additionalGeneMutationInfo: AdditionalGeneSelectionInfo?): Boolean {
         randomize(randomness, true, allGenes)
-<<<<<<< HEAD
-    }
-
-    override fun archiveMutation(randomness: Randomness, allGenes: List<Gene>, apc: AdaptiveParameterControl, selection: GeneMutationSelectionMethod, impact: GeneImpact?, geneReference: String, archiveMutator: ArchiveMutator, evi: EvaluatedIndividual<*>, targets: Set<Int>) {
-        standardMutation(randomness, apc, allGenes)
-=======
         return true
->>>>>>> d09c1f65
     }
 
     override fun archiveMutationUpdate(original: Gene, mutated: Gene, doesCurrentBetter: Boolean, archiveMutator: ArchiveMutator) {
