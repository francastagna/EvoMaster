--- conflicted
+++ resolved
@@ -21,12 +21,7 @@
      */
     private val intpow2 = (0..30).map { Math.pow(2.0, it.toDouble()).toInt() }
 
-<<<<<<< HEAD
     open fun innerMutate(individual: T): T {
-        val copy = individual.copy() as T
-=======
-    private fun innerMutate(individual: T): T {
->>>>>>> c4aed16b
 
         if (individual.canMutateStructure() &&
                 randomness.nextBoolean(config.structureMutationProbability) && config.maxTestSize > 1) {
