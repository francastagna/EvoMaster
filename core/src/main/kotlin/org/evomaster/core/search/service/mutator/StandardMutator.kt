package org.evomaster.core.search.service.mutator

import org.evomaster.core.EMConfig
import org.evomaster.core.EMConfig.GeneMutationStrategy.ONE_OVER_N
import org.evomaster.core.EMConfig.GeneMutationStrategy.ONE_OVER_N_BIASED_SQL
import org.evomaster.core.Lazy
import org.evomaster.core.database.DbAction
import org.evomaster.core.database.DbActionUtils
import org.evomaster.core.search.EvaluatedIndividual
import org.evomaster.core.search.Individual
import org.evomaster.core.search.Individual.GeneFilter.ALL
import org.evomaster.core.search.Individual.GeneFilter.NO_SQL
import org.evomaster.core.search.gene.*
import org.evomaster.core.search.gene.regex.*
import org.evomaster.core.search.gene.sql.SqlForeignKeyGene
import org.evomaster.core.search.gene.sql.SqlNullable
import java.math.BigDecimal
import java.math.RoundingMode

/**
 * make the standard mutator open for extending the mutator,
 *
 * e.g., in order to handle resource rest individual
 */
open class StandardMutator<T> : Mutator<T>() where T : Individual {


    override fun doesStructureMutation(individual : T): Boolean {
        return individual.canMutateStructure() &&
                config.maxTestSize > 1 && // if the maxTestSize is 1, there is no point to do structure mutation
                randomness.nextBoolean(config.structureMutationProbability)
    }

    override fun genesToMutation(individual : T, evi: EvaluatedIndividual<T>) : List<Gene> {
        val filterMutate = if (config.generateSqlDataWithSearch) ALL else NO_SQL
        return individual.seeGenes(filterMutate).filter { it.isMutable() }
    }

    /**
     * Select genes to mutate based on Archive, there are several options:
     *      1. remove bad genes
     *      2. select good genes,
     *      3. recent good genes, similar with feed-back sampling
     */
    override fun selectGenesToMutate(individual: T, evi: EvaluatedIndividual<T>) : List<Gene>{
        val genesToMutate = genesToMutation(individual, evi)
        if(genesToMutate.isEmpty()) return mutableListOf()

        if(randomness.nextBoolean(config.probOfArchiveMutation))
            return selectGenesByArchive(genesToMutate, individual, evi)
        return selectGenesByDefault(genesToMutate, individual)
    }

    private fun selectGenesByDefault(genesToMutate : List<Gene>,  individual: T) : List<Gene>{
        val filterN = when (config.geneMutationStrategy) {
            ONE_OVER_N -> ALL
            ONE_OVER_N_BIASED_SQL -> NO_SQL
        }
        val n = Math.max(1, individual.seeGenes(filterN).filter { it.isMutable() }.count())
        return selectGenesByOneDivNum(genesToMutate, n)
    }

    private fun selectGenesByOneDivNum(genesToMutate : List<Gene>, n : Int): List<Gene>{
        val genesToSelect = mutableListOf<Gene>()

        val p = 1.0 / n

        var mutated = false

        /*
            no point in returning a copy that is not mutated,
            as we do not use xover
         */
        while (!mutated) { //

            for (gene in genesToMutate) {

                if (!randomness.nextBoolean(p)) {
                    continue
                }

                genesToSelect.add(gene)

                mutated = true
            }
        }
        return genesToSelect
    }

    private fun innerMutate(individual: EvaluatedIndividual<T>, mutatedGene: MutableList<Gene>) : T{

        val individualToMutate = individual.individual

        if(doesStructureMutation(individualToMutate)){
            val copy = (if(config.enableTrackIndividual || config.enableTrackEvaluatedIndividual) individualToMutate.next(structureMutator) else individualToMutate.copy()) as T
            structureMutator.mutateStructure(copy)
            return copy
        }

        val copy = (if(config.enableTrackIndividual || config.enableTrackEvaluatedIndividual) individualToMutate.next(this) else individualToMutate.copy()) as T

        val allGenes = copy.seeGenes().flatMap { it.flatView() }

        val selectGeneToMutate = selectGenesToMutate(copy, individual)

        if(selectGeneToMutate.isEmpty())
            return copy

        for (gene in selectGeneToMutate){
            mutatedGene.add(gene)
<<<<<<< HEAD

            if(randomness.nextBoolean(config.probOfArchiveMutation))
                mutateGene(gene, allGenes, individual)
            else
                mutateGene(gene, allGenes)
=======
            gene.standardMutation(randomness, apc, allGenes)
>>>>>>> de1d14e0
        }

        postActionAfterMutation(individualToMutate)

        return copy
    }

    override fun mutate(individual: EvaluatedIndividual<T>, mutatedGenes: MutableList<Gene>): T {

        // First mutate the individual
        val mutatedIndividual = innerMutate(individual, mutatedGenes)

        postActionAfterMutation(mutatedIndividual)

        return mutatedIndividual
    }

    override fun postActionAfterMutation(mutatedIndividual: T) {

        Lazy.assert {
            DbActionUtils.verifyForeignKeys(
                    mutatedIndividual.seeInitializingActions().filterIsInstance<DbAction>())
        }

        // repair the initialization actions (if needed)
        mutatedIndividual.repairInitializationActions(randomness)

        //Check that the repair was successful
        Lazy.assert { mutatedIndividual.verifyInitializationActions() }
    }

    /**
     * Apply archive-based mutation to select genes to mutate
     */
    private fun selectGenesByArchive(genesToMutate : List<Gene>, individual: T, evi: EvaluatedIndividual<T>) : List<Gene>{

        val candidatesMap = genesToMutate.map { it to individual.getGeneId(it) }.toMap()//individual.seeGenesIdMap().filter { genesToMutate.contains(it.key) }

        val genes = when(config.geneSelectionMethod){
            EMConfig.ArchiveGeneSelectionMethod.AWAY_BAD -> selectGenesAwayBad(genesToMutate,candidatesMap,evi)
            EMConfig.ArchiveGeneSelectionMethod.APPROACH_GOOD -> selectGenesApproachGood(genesToMutate,candidatesMap,evi)
            EMConfig.ArchiveGeneSelectionMethod.FEED_BACK -> selectGenesFeedback(genesToMutate, candidatesMap, evi)
            EMConfig.ArchiveGeneSelectionMethod.NONE -> {
                emptyList()
            }
        }

        if (genes.isEmpty())
            return selectGenesByOneDivNum(genesToMutate, genesToMutate.size)

        return genes

    }

    private fun selectGenesAwayBad(genesToMutate: List<Gene>, candidatesMap : Map<Gene, String>, evi: EvaluatedIndividual<T>): List<Gene>{
        //remove genes from candidate that has "bad" history with 90%, i.e., timesOfNoImpacts is not 0
        val genes =  genesToMutate.filter { g->
            evi.impactsOfGenes[candidatesMap.getValue(g)]?.timesOfNoImpacts?.let {
                it == 0 || (it > 0 && randomness.nextBoolean(0.1))
            }?:false
        }
        if(genes.isNotEmpty())
            return selectGenesByOneDivNum(genes, genes.size)
        else
            return emptyList()
    }

    private fun selectGenesApproachGood(genesToMutate: List<Gene>, candidatesMap : Map<Gene, String>, evi: EvaluatedIndividual<T>): List<Gene>{

        val sortedByCounter = genesToMutate.toList().sortedBy { g->
            evi.impactsOfGenes[candidatesMap.getValue(g)]?.timesOfImpact
        }

        val size = (genesToMutate.size * config.perOfCandidateGenesToMutate).let {
            if(it > 1.0) it.toInt() else 1
        }

        val genes = genesToMutate.filter { sortedByCounter.subList(0, size).contains(it) }

        return selectGenesByOneDivNum(genes, genes.size)
    }

    private fun selectGenesFeedback(genesToMutate: List<Gene>, candidatesMap : Map<Gene, String>, evi: EvaluatedIndividual<T>): List<Gene>{
        val notVisited =  genesToMutate.filter { g->
            evi.impactsOfGenes[candidatesMap.getValue(g)]?.let {
                it.timesToManipulate == 0
            }?:false
        }
        if(notVisited.isNotEmpty())
            return selectGenesByOneDivNum(notVisited, notVisited.size)

        val zero = genesToMutate.filter { g->
            evi.impactsOfGenes[candidatesMap.getValue(g)]?.let {
                it.counter == 0 && it.timesToManipulate > 0
            }?:false
        }

        /*
            TODO: shall we control the size in case of a large size of zero?
         */
        if(zero.isNotEmpty()){
            return zero
        }

        val sortedByCounter = genesToMutate.toList().sortedByDescending { g->
            evi.impactsOfGenes[candidatesMap.getValue(g)]?.counter
        }

        val size = (genesToMutate.size * config.perOfCandidateGenesToMutate).let {
            if(it > 1.0) it.toInt() else 1
        }

        val genes = genesToMutate.filter { sortedByCounter.subList(0, size).contains(it) }

        return selectGenesByOneDivNum(genes, genes.size)
    }

    /**
     * Apply archive-based mutation to mutate genes
     */
    private fun mutateGene(gene: Gene, all: List<Gene>, evi: EvaluatedIndividual<T>) {

        when (gene) {
            is SqlForeignKeyGene -> TODO()
            is DisruptiveGene<*> -> TODO()
            is OptionalGene -> TODO()
            is IntegerGene -> TODO()
            is DoubleGene -> TODO()
            is StringGene -> TODO()
            else -> {
                TODO()
            }
        }
    }
    //archived mutation
    private fun handleDoubleGene(latest: DoubleGene, gene: DoubleGene) {
        val diff = gene.value - latest.value
        gene.value = gene.value + diff
    }

    private fun handleIntegerGene(latest: IntegerGene, gene: IntegerGene) {
        Lazy.assert { gene.min < gene.max && gene.isMutable() }

        //check maximum range. no point in having a delta greater than such range
        val range: Long = gene.max.toLong() - gene.min.toLong()

        //choose an i for 2^i modification
        val delta = getDelta(range)

        val sign = when {
            (gene.value > latest.value) -> +1
            else -> -1
        }

        val res: Long = (gene.value.toLong()) + (sign * delta)

        gene.value = when {
            res > gene.max -> gene.max
            res < gene.min -> gene.min
            else -> res.toInt()
        }
    }
}<|MERGE_RESOLUTION|>--- conflicted
+++ resolved
@@ -1,6 +1,5 @@
 package org.evomaster.core.search.service.mutator
 
-import org.evomaster.core.EMConfig
 import org.evomaster.core.EMConfig.GeneMutationStrategy.ONE_OVER_N
 import org.evomaster.core.EMConfig.GeneMutationStrategy.ONE_OVER_N_BIASED_SQL
 import org.evomaster.core.Lazy
@@ -108,15 +107,12 @@
 
         for (gene in selectGeneToMutate){
             mutatedGene.add(gene)
-<<<<<<< HEAD
-
+            gene.standardMutation(randomness, apc, allGenes)
+            //TODO check
             if(randomness.nextBoolean(config.probOfArchiveMutation))
                 mutateGene(gene, allGenes, individual)
             else
                 mutateGene(gene, allGenes)
-=======
-            gene.standardMutation(randomness, apc, allGenes)
->>>>>>> de1d14e0
         }
 
         postActionAfterMutation(individualToMutate)
@@ -146,6 +142,241 @@
 
         //Check that the repair was successful
         Lazy.assert { mutatedIndividual.verifyInitializationActions() }
+
+    }
+
+    private fun mutateGene(gene: Gene, all: List<Gene>) {
+
+        when (gene) {
+            is SqlNullable -> handleSqlNullable(gene, all)
+            is RegexGene -> handleRegexGene(gene)
+            is SqlForeignKeyGene -> handleSqlForeignKeyGene(gene, all)
+            is DisruptiveGene<*> -> mutateGene(gene.gene, all)
+            is OptionalGene -> handleOptionalGene(gene, all)
+            is IntegerGene -> handleIntegerGene(gene)
+            is DoubleGene -> handleDoubleGene(gene)
+            is StringGene -> handleStringGene(gene, all)
+            else -> {
+                gene.randomize(randomness, true, all)
+            }
+        }
+    }
+
+    private fun handleSqlNullable(gene: SqlNullable, all: List<Gene>){
+        if(! gene.isPresent){
+            gene.isPresent = true
+        } else if(randomness.nextBoolean(0.1)){
+            gene.isPresent = false
+        } else {
+            mutateGene(gene.gene, all)
+        }
+    }
+
+    private fun handleRegexGene(gene: RegexGene){
+        handleDisjunctionListRxGene(gene.disjunctions)
+    }
+
+    private fun handleDisjunctionListRxGene(gene: DisjunctionListRxGene){
+        if(gene.disjunctions.size > 1 && randomness.nextBoolean(0.1)){
+            //activate the next disjunction
+            gene.activeDisjunction = (gene.activeDisjunction + 1) % gene.disjunctions.size
+        } else {
+            handleDisjunctionRxGene(gene.disjunctions[gene.activeDisjunction])
+        }
+    }
+
+    private fun handleDisjunctionRxGene(gene: DisjunctionRxGene){
+
+        if(!gene.matchStart && randomness.nextBoolean(0.05)){
+            gene.extraPrefix = ! gene.extraPrefix
+        } else if(!gene.matchEnd && randomness.nextBoolean(0.05)){
+            gene.extraPostfix = ! gene.extraPostfix
+        } else {
+            val terms = gene.terms.filter { it.isMutable() }
+            if(terms.isEmpty()){
+                return
+            }
+            val term = randomness.choose(terms)
+            handleRxTermGene(term)
+        }
+    }
+
+    private fun handleRxTermGene(gene: RxTerm){
+
+        when(gene){
+            is DisjunctionRxGene -> handleDisjunctionRxGene(gene)
+            is DisjunctionListRxGene -> handleDisjunctionListRxGene(gene)
+            is QuantifierRxGene -> handleQuantifierRxGene(gene)
+            is CharacterClassEscapeRxGene -> handleCharacterClassEscapeRxGene(gene)
+            is AnyCharacterRxGene, is CharacterRangeRxGene-> gene.randomize(randomness, true)
+            else -> throw IllegalStateException("Not supported yet mutation of term ${gene.javaClass}")
+        }
+    }
+
+
+    private fun handleQuantifierRxGene(gene : QuantifierRxGene){
+
+        val length = gene.atoms.size
+
+        if( length > gene.min  && randomness.nextBoolean(0.1)){
+            gene.atoms.removeAt(randomness.nextInt(length))
+        } else if(length < gene.limitedMax && randomness.nextBoolean(0.1)){
+            gene.addNewAtom(randomness, false, listOf())
+        } else {
+            val atoms = gene.atoms.filter { it.isMutable() }
+            if(atoms.isEmpty()){
+                return
+            }
+            val atom = randomness.choose(atoms)
+            handleRxTermGene(atom)
+        }
+    }
+
+    private fun handleCharacterClassEscapeRxGene(gene: CharacterClassEscapeRxGene){
+
+
+        gene.value = when(gene.type){
+            "d" -> ((gene.value.toInt() + randomness.choose(listOf(1,-1) + 10)) % 10).toString()
+            //TODO all cases
+            else -> throw IllegalStateException("Type '\\${gene.type}' not supported yet")
+        }
+    }
+
+    private fun handleSqlForeignKeyGene(gene: SqlForeignKeyGene, all: List<Gene>) {
+        gene.randomize(randomness, true, all)
+    }
+
+    private fun handleStringGene(gene: StringGene, all: List<Gene>) {
+
+        val p = randomness.nextDouble()
+        val s = gene.value
+
+        /*
+            What type of mutations we do on Strings is strongly
+            correlated on how we define the fitness functions.
+            When dealing with equality, as we do left alignment,
+            then it makes sense to prefer insertion/deletion at the
+            end of the strings, and reward more "change" over delete/add
+         */
+
+        val others = all.flatMap { g -> g.flatView() }
+                .filterIsInstance<StringGene>()
+                .map { g -> g.value }
+                .filter { it != gene.value }
+
+        gene.value = when {
+            //seeding: replace
+            p < 0.02 && !others.isEmpty() -> {
+                randomness.choose(others)
+            }
+            //change
+            p < 0.8 && s.isNotEmpty() -> {
+                val delta = getDelta(start = 6, end = 3)
+                val sign = randomness.choose(listOf(-1, +1))
+                val i = randomness.nextInt(s.length)
+                val array = s.toCharArray()
+                array[i] = s[i] + (sign * delta)
+                String(array)
+            }
+            //delete last
+            p < 0.9 && s.isNotEmpty() && s.length > gene.minLength -> {
+                s.dropLast(1)
+            }
+            //append new
+            s.length < gene.maxLength -> {
+                if (s.isEmpty() || randomness.nextBoolean(0.8)) {
+                    s + randomness.nextWordChar()
+                } else {
+                    val i = randomness.nextInt(s.length)
+                    if (i == 0) {
+                        randomness.nextWordChar() + s
+                    } else {
+                        s.substring(0, i) + randomness.nextWordChar() + s.substring(i, s.length)
+                    }
+                }
+            }
+            else -> {
+                //do nothing
+                s
+            }
+        }
+
+        gene.repair()
+    }
+
+
+    private fun handleOptionalGene(gene: OptionalGene, all: List<Gene>) {
+        if (!gene.isActive) {
+            gene.isActive = true
+        } else {
+
+            if (randomness.nextBoolean(0.01)) {
+                gene.isActive = false
+            } else {
+                mutateGene(gene.gene, all)
+            }
+        }
+    }
+
+    private fun handleDoubleGene(gene: DoubleGene) {
+        //TODO min/max for Double
+
+        gene.value = when (randomness.choose(listOf(0, 1, 2))) {
+            //for small changes
+            0 -> gene.value + randomness.nextGaussian()
+            //for large jumps
+            1 -> gene.value + (getDelta() * randomness.nextGaussian())
+            //to reduce precision, ie chop off digits after the "."
+            2 -> BigDecimal(gene.value).setScale(randomness.nextInt(15), RoundingMode.HALF_EVEN).toDouble()
+            else -> throw IllegalStateException("Regression bug")
+        }
+    }
+
+
+    private fun getDelta(
+            range: Long = Long.MAX_VALUE,
+            start: Int = intpow2.size,
+            end: Int = 10
+    ): Int {
+        val maxIndex = apc.getExploratoryValue(start, end)
+
+        var n = 0
+        for (i in 0 until maxIndex) {
+            n = i + 1
+            if (intpow2[i] > range) {
+                break
+            }
+        }
+
+        //choose an i for 2^i modification
+        val delta = randomness.chooseUpTo(intpow2, n)
+
+        return delta
+    }
+
+
+    private fun handleIntegerGene(gene: IntegerGene) {
+        Lazy.assert { gene.min < gene.max && gene.isMutable() }
+
+        //check maximum range. no point in having a delta greater than such range
+        val range: Long = gene.max.toLong() - gene.min.toLong()
+
+        //choose an i for 2^i modification
+        val delta = getDelta(range)
+
+        val sign = when (gene.value) {
+            gene.max -> -1
+            gene.min -> +1
+            else -> randomness.choose(listOf(-1, +1))
+        }
+
+        val res: Long = (gene.value.toLong()) + (sign * delta)
+
+        gene.value = when {
+            res > gene.max -> gene.max
+            res < gene.min -> gene.min
+            else -> res.toInt()
+        }
     }
 
     /**
