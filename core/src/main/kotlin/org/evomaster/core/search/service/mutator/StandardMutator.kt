package org.evomaster.core.search.service.mutator

import com.google.inject.Inject
import org.evomaster.core.EMConfig.GeneMutationStrategy.ONE_OVER_N
import org.evomaster.core.EMConfig.GeneMutationStrategy.ONE_OVER_N_BIASED_SQL
import org.evomaster.core.Lazy
import org.evomaster.core.database.DbAction
import org.evomaster.core.database.DbActionUtils
import org.evomaster.core.problem.rest.RestCallAction
import org.evomaster.core.problem.rest.param.BodyParam
import org.evomaster.core.problem.rest.param.UpdateForBodyParam
import org.evomaster.core.search.EvaluatedIndividual
import org.evomaster.core.search.Individual
import org.evomaster.core.search.Individual.GeneFilter.ALL
import org.evomaster.core.search.Individual.GeneFilter.NO_SQL
import org.evomaster.core.search.gene.*
<<<<<<< HEAD
import org.evomaster.core.search.impact.impactInfoCollection.GeneMutationSelectionMethod
import org.evomaster.core.search.impact.impactInfoCollection.ImpactUtils
=======
import org.evomaster.core.search.impact.ImpactUtils
import org.evomaster.core.search.service.SearchTimeController
>>>>>>> 2825e2fe
import org.evomaster.core.search.service.mutator.geneMutation.AdditionalGeneSelectionInfo
import org.evomaster.core.search.service.mutator.geneMutation.SubsetGeneSelectionStrategy
import java.lang.Exception
import kotlin.math.max

/**
 * make the standard mutator open for extending the mutator,
 *
 * e.g., in order to handle resource rest individual
 */
open class StandardMutator<T> : Mutator<T>() where T : Individual {

    override fun doesStructureMutation(individual : T): Boolean {
        /**
         * disable structure mutation (add/remove) during focus search
         */
        if (config.disableStructureMutationDuringFocusSearch && apc.doesFocusSearch()){return false}

        return individual.canMutateStructure() &&
                config.maxTestSize > 1 && // if the maxTestSize is 1, there is no point to do structure mutation
                randomness.nextBoolean(config.structureMutationProbability)
    }

    override fun genesToMutation(individual: T, evi: EvaluatedIndividual<T>, targets: Set<Int>) : List<Gene> {
        val filterMutate = if (config.generateSqlDataWithSearch) ALL else NO_SQL
        val mutable = individual.seeGenes(filterMutate).filter { it.isMutable() }
        if (!archiveMutator.enableArchiveGeneMutation())
            return mutable
        mutable.filter { !it.reachOptimal(targets) || !archiveMutator.withinNormal()}.let {
            if (it.isNotEmpty()) return it
        }
        return mutable
    }

    override fun selectGenesToMutate(individual: T, evi: EvaluatedIndividual<T>, targets: Set<Int>, mutatedGenes: MutatedGeneSpecification?) : List<Gene>{
        val genesToMutate = genesToMutation(individual, evi, targets)
        if(genesToMutate.isEmpty()) return mutableListOf()

        val filterN = when (config.geneMutationStrategy) {
            ONE_OVER_N -> ALL
            ONE_OVER_N_BIASED_SQL -> NO_SQL
        }
        val mutated = mutableListOf<Gene>()

        if(!config.weightBasedMutationRate){
            val p = 1.0/ max(1, individual.seeGenes(filterN).filter { genesToMutate.contains(it) }.size)
            while (mutated.isEmpty()){
                genesToMutate.forEach { g->
                    if (randomness.nextBoolean(p))
                        mutated.add(g)
                }
            }
        }else{
            val enableAPC = config.weightBasedMutationRate && archiveMutator.enableArchiveSelection()
            while (mutated.isEmpty()){
                if (config.specializeSQLGeneSelection){
                    val noSQLGenes = individual.seeGenes(NO_SQL).filter { genesToMutate.contains(it) }
                    val sqlGenes = genesToMutate.filterNot { noSQLGenes.contains(it) }
                    mutated.addAll(mwc.selectSubGene(noSQLGenes, enableAPC, targets, null, individual, evi, forceNotEmpty = false, numOfGroup = 2))
                    mutated.addAll(mwc.selectSubGene(sqlGenes, enableAPC, targets, null, individual, evi, forceNotEmpty = false, numOfGroup = 2))
                }else{
                    mutated.addAll(mwc.selectSubGene(genesToMutate, enableAPC, targets, null, individual, evi, forceNotEmpty = false))
                }
            }
        }
        return mutated
    }

    private fun mutationPreProcessing(individual: T){

        for(a in individual.seeActions()){
            if(a !is RestCallAction){
                continue
            }
            val update = a.parameters.find { it is UpdateForBodyParam } as? UpdateForBodyParam
            if(update != null){
                a.parameters.removeIf{ it is BodyParam}
                a.parameters.removeIf{ it is UpdateForBodyParam}
                a.parameters.add(update.body)
            }
        }
    }

    private fun innerMutate(individual: EvaluatedIndividual<T>, targets: Set<Int>, mutatedGene: MutatedGeneSpecification?) : T{

        val copy = individual.individual.copy() as T


        if(doesStructureMutation(individual.individual)){
            structureMutator.mutateStructure(copy, mutatedGene)
            return copy
        }

        mutationPreProcessing(copy)

        val allGenes = copy.seeGenes().flatMap { it.flatView() }

        val selectGeneToMutate = selectGenesToMutate(copy, individual, targets, mutatedGene)

        if(selectGeneToMutate.isEmpty())
            return copy

        for (gene in selectGeneToMutate){
            val isDb = copy.seeInitializingActions().any { it.seeGenes().contains(gene) }

            val value = try {
                if(gene.isPrintable()) gene.getValueAsPrintableString() else "null"
            } catch (e: Exception){
                "exception"
            }
            val position = if (isDb){
                copy.seeInitializingActions().indexOfFirst { it.seeGenes().contains(gene) }
            } else{
                copy.seeActions().indexOfFirst { it.seeGenes().contains(gene) }
            }
            mutatedGene?.addMutatedGene(isDb, valueBeforeMutation = value, gene = gene, position = position)

            val selectionStrategy = if (!config.weightBasedMutationRate) SubsetGeneSelectionStrategy.DEFAULT
                        else if (archiveMutator.applyArchiveSelection()) SubsetGeneSelectionStrategy.ADAPTIVE_WEIGHT
                        else SubsetGeneSelectionStrategy.DETERMINISTIC_WEIGHT

            val additionInfo = if(selectionStrategy == SubsetGeneSelectionStrategy.ADAPTIVE_WEIGHT){
                val id = ImpactUtils.generateGeneId(copy, gene)
                //root gene impact
<<<<<<< HEAD
                val impact = individual.getImpact(copy, gene)
                AdditionalGeneSelectionInfo(config.adaptiveGeneSelectionMethod, impact, id, archiveMutator, individual,targets)
            }else if(archiveMutator.enableArchiveGeneMutation()){
                AdditionalGeneSelectionInfo(GeneMutationSelectionMethod.NONE, null, null, archiveMutator, individual,targets)
            }else null

            gene.standardMutation(randomness, apc, mwc, allGenes, selectionStrategy, archiveMutator.enableArchiveGeneMutation(), additionalGeneMutationInfo = additionInfo)
=======
                val impact = individual.getImpactOfGenes(id)
                gene.standardMutation(randomness, apc, mwc, allGenes, selectionStrategy, enableAdaptiveMutation, AdditionalGeneSelectionInfo(config.adaptiveGeneSelectionMethod, impact, id, archiveMutator, individual,targets ))
            } else {
                gene.standardMutation(randomness, apc, mwc, allGenes, selectionStrategy)
            }
>>>>>>> 2825e2fe
        }
        return copy
    }

    override fun mutate(individual: EvaluatedIndividual<T>, targets: Set<Int>, mutatedGenes: MutatedGeneSpecification?): T {

        //  mutate the individual
        val mutatedIndividual = innerMutate(individual, targets, mutatedGenes)

        postActionAfterMutation(mutatedIndividual)

        if (config.trackingEnabled()) tag(mutatedIndividual, time.evaluatedIndividuals)
        return mutatedIndividual
    }

    override fun postActionAfterMutation(mutatedIndividual: T) {

        Lazy.assert {
            DbActionUtils.verifyForeignKeys(
                    mutatedIndividual.seeInitializingActions().filterIsInstance<DbAction>())
        }

        Lazy.assert {
            mutatedIndividual.seeActions()
                    .flatMap { it.seeGenes() }
                    .all {
                        GeneUtils.verifyRootInvariant(it) &&
                                !GeneUtils.hasNonHandledCycles(it)
                    }
        }

        // repair the initialization actions (if needed)
        mutatedIndividual.repairInitializationActions(randomness)

        //Check that the repair was successful
        Lazy.assert { mutatedIndividual.verifyInitializationActions() }

    }

}<|MERGE_RESOLUTION|>--- conflicted
+++ resolved
@@ -1,6 +1,5 @@
 package org.evomaster.core.search.service.mutator
 
-import com.google.inject.Inject
 import org.evomaster.core.EMConfig.GeneMutationStrategy.ONE_OVER_N
 import org.evomaster.core.EMConfig.GeneMutationStrategy.ONE_OVER_N_BIASED_SQL
 import org.evomaster.core.Lazy
@@ -14,16 +13,10 @@
 import org.evomaster.core.search.Individual.GeneFilter.ALL
 import org.evomaster.core.search.Individual.GeneFilter.NO_SQL
 import org.evomaster.core.search.gene.*
-<<<<<<< HEAD
 import org.evomaster.core.search.impact.impactInfoCollection.GeneMutationSelectionMethod
 import org.evomaster.core.search.impact.impactInfoCollection.ImpactUtils
-=======
-import org.evomaster.core.search.impact.ImpactUtils
-import org.evomaster.core.search.service.SearchTimeController
->>>>>>> 2825e2fe
 import org.evomaster.core.search.service.mutator.geneMutation.AdditionalGeneSelectionInfo
 import org.evomaster.core.search.service.mutator.geneMutation.SubsetGeneSelectionStrategy
-import java.lang.Exception
 import kotlin.math.max
 
 /**
@@ -47,7 +40,7 @@
     override fun genesToMutation(individual: T, evi: EvaluatedIndividual<T>, targets: Set<Int>) : List<Gene> {
         val filterMutate = if (config.generateSqlDataWithSearch) ALL else NO_SQL
         val mutable = individual.seeGenes(filterMutate).filter { it.isMutable() }
-        if (!archiveMutator.enableArchiveGeneMutation())
+        if (!config.enableArchiveGeneMutation())
             return mutable
         mutable.filter { !it.reachOptimal(targets) || !archiveMutator.withinNormal()}.let {
             if (it.isNotEmpty()) return it
@@ -74,7 +67,7 @@
                 }
             }
         }else{
-            val enableAPC = config.weightBasedMutationRate && archiveMutator.enableArchiveSelection()
+            val enableAPC = config.weightBasedMutationRate && config.enableArchiveGeneSelection()
             while (mutated.isEmpty()){
                 if (config.specializeSQLGeneSelection){
                     val noSQLGenes = individual.seeGenes(NO_SQL).filter { genesToMutate.contains(it) }
@@ -145,21 +138,13 @@
             val additionInfo = if(selectionStrategy == SubsetGeneSelectionStrategy.ADAPTIVE_WEIGHT){
                 val id = ImpactUtils.generateGeneId(copy, gene)
                 //root gene impact
-<<<<<<< HEAD
                 val impact = individual.getImpact(copy, gene)
                 AdditionalGeneSelectionInfo(config.adaptiveGeneSelectionMethod, impact, id, archiveMutator, individual,targets)
-            }else if(archiveMutator.enableArchiveGeneMutation()){
+            }else if(config.enableArchiveGeneMutation()){
                 AdditionalGeneSelectionInfo(GeneMutationSelectionMethod.NONE, null, null, archiveMutator, individual,targets)
             }else null
 
-            gene.standardMutation(randomness, apc, mwc, allGenes, selectionStrategy, archiveMutator.enableArchiveGeneMutation(), additionalGeneMutationInfo = additionInfo)
-=======
-                val impact = individual.getImpactOfGenes(id)
-                gene.standardMutation(randomness, apc, mwc, allGenes, selectionStrategy, enableAdaptiveMutation, AdditionalGeneSelectionInfo(config.adaptiveGeneSelectionMethod, impact, id, archiveMutator, individual,targets ))
-            } else {
-                gene.standardMutation(randomness, apc, mwc, allGenes, selectionStrategy)
-            }
->>>>>>> 2825e2fe
+            gene.standardMutation(randomness, apc, mwc, allGenes, selectionStrategy, config.enableArchiveGeneMutation(), additionalGeneMutationInfo = additionInfo)
         }
         return copy
     }
