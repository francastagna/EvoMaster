--- conflicted
+++ resolved
@@ -84,7 +84,15 @@
             return if (dimensionSizes.size == 1) {
                 // leaf ArrayGene case
                 val s = dimensionSizes[0]
-<<<<<<< HEAD
+                return ArrayGene("[$s]", template.copy(), maxSize = s, minSize = s, openingTag = "{", closingTag = "}", separatorTag = ",")
+            }
+
+            val currentDimensionSize = dimensionSizes.first()
+            val nextDimensionSizes = dimensionSizes.drop(1)
+            val array = buildNewElements(nextDimensionSizes, template)
+
+            return ArrayGene("[$currentDimensionSize]${array.name}", array,
+                    maxSize = currentDimensionSize, minSize = currentDimensionSize, openingTag = "{", closingTag = "}", separatorTag = ",")
                 ArrayGene("[$s]", template.copy(), maxSize = s, minSize = s)
             } else {
                 // nested/inner ArrayGene case
@@ -94,17 +102,6 @@
                 ArrayGene("[$currentDimensionSize]${templateArrayGene.name}", templateArrayGene,
                         maxSize = currentDimensionSize, minSize = currentDimensionSize)
             }
-=======
-                return ArrayGene("[$s]", template.copy(), maxSize = s, minSize = s, openingTag = "{", closingTag = "}", separatorTag = ",")
-            }
-
-            val currentDimensionSize = dimensionSizes.first()
-            val nextDimensionSizes = dimensionSizes.drop(1)
-            val array = buildNewElements(nextDimensionSizes, template)
-
-            return ArrayGene("[$currentDimensionSize]${array.name}", array,
-                    maxSize = currentDimensionSize, minSize = currentDimensionSize, openingTag = "{", closingTag = "}", separatorTag = ",")
->>>>>>> 88ab5fe3
         }
     }
 
@@ -310,14 +307,10 @@
             targetFormat: OutputFormat?,
             extraCheck: Boolean
     ): String {
-<<<<<<< HEAD
         if (!initialized) {
             throw IllegalStateException("Cannot call to getValueAsPrintableString() using an unitialized multidimensional array")
         }
-        return "\"${getValueAsPrintableString(this.children[0] as ArrayGene<*>, 0, previousGenes, mode, targetFormat, extraCheck)}\""
-=======
         return "\"${this.children[0].getValueAsPrintableString(previousGenes, mode, targetFormat, extraCheck)}\""
->>>>>>> 88ab5fe3
     }
 
     override fun copyValueFrom(other: Gene) {
