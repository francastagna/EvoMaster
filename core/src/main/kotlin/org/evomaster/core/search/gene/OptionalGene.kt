--- conflicted
+++ resolved
@@ -58,12 +58,7 @@
     override fun getVariableName() = gene.getVariableName()
 
 
-<<<<<<< HEAD
-    override fun flatViewWithTypeFilter(predicate: (Gene) -> Boolean): List<Gene>{
-        return if(predicate(this)) listOf(this) else listOf(this).plus(gene.flatViewWithTypeFilter(predicate))
-=======
     override fun flatView(excludePredicate: (Gene) -> Boolean): List<Gene>{
         return if(excludePredicate(this)) listOf(this) else listOf(this).plus(gene.flatView(excludePredicate))
->>>>>>> 3181d80d
     }
 }