--- conflicted
+++ resolved
@@ -69,28 +69,6 @@
         return listOf(hour, minute, second)
     }
 
-<<<<<<< HEAD
-    override fun archiveMutation(randomness: Randomness, allGenes: List<Gene>, apc: AdaptiveParameterControl, selection: GeneMutationSelectionMethod, impact: GeneImpact?, geneReference: String, archiveMutator: ArchiveMutator, evi: EvaluatedIndividual<*>, targets: Set<Int>) {
-        if (!archiveMutator.enableArchiveMutation() || archiveMutator.disableArchiveSelectionForGene()){
-            standardMutation(randomness, apc, allGenes)
-            return
-        }
-
-        var genes : List<Pair<Gene, GeneImpact>>? = null
-
-        val selects = if (impact != null && impact is TimeGeneImpact && archiveMutator.applyArchiveSelection()){
-            genes = listOf(
-                    Pair(hour, impact.hourGeneImpact),
-                    Pair(minute , impact.minuteGeneImpact),
-                    Pair(second, impact.secondGeneImpact)
-            )
-            archiveMutator.selectGenesByArchive(genes, targets= targets)
-        }else listOf(hour, minute, second)
-
-        val selected = randomness.choose(if (selects.isNotEmpty()) selects else listOf(hour, minute, second))
-        val selectedImpact = genes?.first { it.first == selected }?.second
-        selected.archiveMutation(randomness, allGenes, apc, selection, selectedImpact, geneReference, archiveMutator, evi, targets)
-=======
     override fun adaptiveSelectSubset(internalGenes: List<Gene>, mwc: MutationWeightControl, additionalGeneMutationInfo: AdditionalGeneSelectionInfo): Map<Gene, AdditionalGeneSelectionInfo?> {
         if (additionalGeneMutationInfo.impact != null && additionalGeneMutationInfo.impact is TimeGeneImpact){
             val maps = mapOf<Gene,  GeneImpact>(
@@ -101,7 +79,6 @@
             return mwc.selectSubGene(internalGenes, adaptiveWeight = true, targets = additionalGeneMutationInfo.targets, impacts = internalGenes.map { i-> maps.getValue(i) }, individual = null, evi = additionalGeneMutationInfo.evi).map { it to additionalGeneMutationInfo.copyFoInnerGene(maps.getValue(it)) }.toMap()
         }
         throw IllegalArgumentException("impact is null or not TimeGeneImpact")
->>>>>>> d09c1f65
     }
 
     override fun archiveMutationUpdate(original: Gene, mutated: Gene, doesCurrentBetter: Boolean, archiveMutator: ArchiveMutator) {
