--- conflicted
+++ resolved
@@ -72,18 +72,10 @@
     }
 
 
-<<<<<<< HEAD
-    override fun flatViewWithTypeFilter(predicate: (Gene) -> Boolean): List<Gene>{
-        return if(predicate(this)) listOf(this)
-        else listOf(this).plus(hour.flatViewWithTypeFilter(predicate))
-                .plus(minute.flatViewWithTypeFilter(predicate))
-                .plus(second.flatViewWithTypeFilter(predicate))
-=======
     override fun flatView(excludePredicate: (Gene) -> Boolean): List<Gene>{
         return if(excludePredicate(this)) listOf(this)
         else listOf(this).plus(hour.flatView(excludePredicate))
                 .plus(minute.flatView(excludePredicate))
                 .plus(second.flatView(excludePredicate))
->>>>>>> 3181d80d
     }
 }