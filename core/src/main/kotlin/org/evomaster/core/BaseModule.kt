--- conflicted
+++ resolved
@@ -32,12 +32,9 @@
         bind(SearchGlobalState::class.java)
                 .asEagerSingleton()
 
-<<<<<<< HEAD
-=======
         bind(StringSpecializationArchive::class.java)
                 .asEagerSingleton()
 
->>>>>>> c0a83284
         bind(SearchTimeController::class.java)
                 .asEagerSingleton()
 
