package org.evomaster.core.taint

import org.evomaster.client.java.controller.api.dto.AdditionalInfoDto
import org.evomaster.client.java.instrumentation.shared.StringSpecialization
import org.evomaster.client.java.instrumentation.shared.StringSpecializationInfo
import org.evomaster.client.java.instrumentation.shared.TaintInputName
import org.evomaster.client.java.instrumentation.shared.TaintType
import org.evomaster.core.EMConfig
import org.evomaster.core.Lazy
import org.evomaster.core.logging.LoggingUtil
import org.evomaster.core.problem.rest.RestActionBuilderV3
import org.evomaster.core.problem.rest.RestCallAction
import org.evomaster.core.search.Individual
<<<<<<< HEAD
import org.evomaster.core.search.action.ActionFilter
import org.evomaster.core.search.gene.collection.*
=======
import org.evomaster.core.search.action.Action
import org.evomaster.core.search.gene.collection.ArrayGene
import org.evomaster.core.search.gene.collection.TaintedArrayGene
import org.evomaster.core.search.gene.collection.TaintedMapGene
>>>>>>> 0fcd4d7a
import org.evomaster.core.search.gene.interfaces.TaintableGene
import org.evomaster.core.search.gene.regex.RegexGene
import org.evomaster.core.search.gene.string.StringGene
import org.evomaster.core.search.gene.utils.GeneUtils
import org.evomaster.core.search.service.Randomness
import org.evomaster.core.sql.SqlAction
import org.slf4j.Logger
import org.slf4j.LoggerFactory


object TaintAnalysis {

    private val log: Logger = LoggerFactory.getLogger(TaintAnalysis::class.java)


    fun getRegexTaintedValues(action: Action): List<String> {
        return action.seeTopGenes()
                .flatMap { it.flatView() }
                .filterIsInstance<StringGene>()
                .filter { it.getSpecializationGene() != null && it.getSpecializationGene() is RegexGene }
                .map { it.getSpecializationGene()!!.getValueAsRawString() }
    }


    /**
     * TODO Ideally, this should not be needed, as should be handled in evolveIndividual
     */
    fun dormantGenes(individual: Individual) : List<StringGene> = individual.seeTopGenes()
        .asSequence()
        //.flatMap { it.flatView() }  // FIXME this is problematic, as Mutator expect top genes only
        .filterIsInstance<StringGene>()
        .filter { it.selectionUpdatedSinceLastMutation }
        .filter { it.staticCheckIfImpactPhenotype() }
        .toList()

    /**
     * If individual as any latent genotype related to taint analysis, do activate them.
     * Note that individuals are not evolved immediately, as execution of fitness function should not
     * change the phenotype
     */
    fun evolveIndividual(individual: Individual, evolveMaps: Boolean, evolveArrays: Boolean) {

        /*
            TODO ideally, StringGene specializations should be handled here as well,
            but that would need quite a bit of refactoring... :(
            especially in mutation code of StringGene.
            a technical debt for another day...
         */

        val allGenes = individual.seeFullTreeGenes()

        if(evolveArrays) {
            allGenes.filterIsInstance<TaintedArrayGene>()
                .filter { !it.isActive && it.isResolved() }
                .forEach { it.activate() }
        }

        if(evolveMaps) {
            allGenes.filterIsInstance<TaintedMapGene>()
                .forEach { it.evolve() }
        }
    }


    /**
     *   Analyze if any tainted value was used in the SUT in some special way.
     *   If that happened, then such info would end up in the AdditionalInfoDto.
     *   Then, we would extend the genotype (but not the phenotype!!!) of this test.
     */
    fun doTaintAnalysis(individual: Individual,
                        additionalInfoList: List<AdditionalInfoDto>,
                        randomness: Randomness,
                        config: EMConfig) {

<<<<<<< HEAD
        // schedule tasks need to be considered as well
        if ((individual.seeActions(ActionFilter.ONLY_SCHEDULE_TASK).size + individual.seeMainExecutableActions().size) < additionalInfoList.size) {
            throw IllegalArgumentException("Less main actions or schedule tasks than info entries")
=======
        val enableConstraintHandling = config.enableSchemaConstraintHandling

        if (individual.seeMainExecutableActions().size < additionalInfoList.size) {
            throw IllegalArgumentException("Less main actions than info entries")
>>>>>>> 0fcd4d7a
        }

        if (log.isTraceEnabled) {
            log.trace("do taint analysis for individual which contains dbactions: {} and rest actions: {}",
                    individual.seeInitializingActions().joinToString(",") {
                        if (it is SqlAction) it.getResolvedName() else it.getName()
                    },
                    individual.seeAllActions().joinToString(",") {
                        if (it is RestCallAction) it.resolvedPath() else it.getName()
                    }
            )
            log.trace("do taint analysis for {} additionalInfoList: {}",
                    additionalInfoList.size, additionalInfoList.flatMap { a -> a.stringSpecializations.keys }.joinToString(","))
        }

        /*
    The old approach of checking the taint only for current main action was quite limiting:
    1) it would ignore taint in SQL actions
    2) a previous HTTP call could put a tainted value in the DB, read by a following action.

    So, regardless of the main action in which the taint was detected, we check its gene in ALL
    actions in the individual, including _previous_ ones. An optimization would be to ignore the _following_
    actions.
    Ideally, it should not be a problem, as tainted values are supposed to be unique. This is not currently
    enforce, so with low chances it could happen that 2 different genes have same tainted value.
    "Likely" rare, and "likely" with little to no side-effects if it happens (we ll see if it ll be indeed
    the case).

    Note, even if we force the invariant that 2 genes cannot share the same taint in an individual, we cannot guarantee
    of the taint values detected in the SUT. The string there might be manipulated (although it is _extremely_ unlike
    that a manipulated taint would still pass the taint regex check...).

    TODO: if we want to fix this, also need to keep in mind how taint is handled in SQL.
    Currently, embedded and external behaves differently. See HeuristicsCalculator
         */

        //taint changes genotype, but must not change phenotype
        val phenotype = org.evomaster.core.Lazy.compute{
            getPhenotype(individual)
        }

        val allTaintableGenes: List<TaintableGene> =
                individual.seeAllActions()
                        .flatMap { a ->
                            a.seeTopGenes().flatMap { it.flatView() }
                                    .filterIsInstance<TaintableGene>()
                        }

        val inputVariables = individual.seeAllActions()
                .flatMap { getRegexTaintedValues(it) }
                .toSet()

        for (element in additionalInfoList) {

            if (element.stringSpecializations == null || element.stringSpecializations.isEmpty()) {
                continue
            }

            val specsMap = element.stringSpecializations.entries
                    .map {
                        it.key to it.value
                            .map { s ->
                                StringSpecializationInfo(
                                    StringSpecialization.valueOf(s.stringSpecialization),
                                    s.value,
                                    TaintType.valueOf(s.type)
                                )
                            }
                            .filter { info -> config.taintAnalysisForMapsAndArrays
                                    || ( info.stringSpecialization != StringSpecialization.JSON_MAP
                                        && info.stringSpecialization != StringSpecialization.JSON_ARRAY) }
                    }
                    .filter { it.second.isNotEmpty() }
                    .toMap()

            handleSingleGenes(specsMap, allTaintableGenes, randomness, inputVariables, enableConstraintHandling)

            handleMultiGenes(specsMap, allTaintableGenes, randomness, inputVariables, enableConstraintHandling)

            handleTaintedArrays(specsMap, allTaintableGenes, randomness, inputVariables, enableConstraintHandling)

            handleTaintedMaps(specsMap, allTaintableGenes)
        }

        //phenotype must not have changed
        Lazy.assert {
            val before = phenotype!!
            val after = getPhenotype(individual)
            val same = after.size == before.size
                    && after.keys.all{before.containsKey(it) && after[it] == before[it]}
            same
        }
    }

    private fun getPhenotype(individual: Individual) = individual.seeAllActions()
        .flatMap { it.seeTopGenes() }
        .filter { it.staticCheckIfImpactPhenotype() && it.isPrintable() }
        .associateBy({ it.name }, {
            /*
                FIXME should never throw exception... but it does for FKs... :(
                anyway, as those need to be fully refactored, no point fixing now.
                need to refactor that first
             */
            try{it.getValueAsRawString()}catch (e: Exception){"EXCEPTION"}
        }
        )

    private fun handleTaintedMaps(
        specsMap: Map<String, List<StringSpecializationInfo>>,
        allTaintableGenes: List<TaintableGene>
    ) {

        val taintedMaps = allTaintableGenes.filterIsInstance<TaintedMapGene>()
        if(taintedMaps.isEmpty()) {
            return // nothing to do
        }
        val stringGenes = allTaintableGenes.filterIsInstance<StringGene>()


        for (entry in specsMap.entries) {

            val taintedInput = entry.key
            val specs = entry.value

            if (specs.isEmpty()) {
                throw IllegalArgumentException("No specialization info for value $taintedInput")
            }

            /*
                FIXME following is modifying phenotype!!!
                should rather just modify genotype, and update phenotype with a call from
                StandardMutator.mutationPreProcessing()
             */

            val identifiedMaps = taintedMaps.filter { it.getPossiblyTaintedValue().equals(taintedInput, true) }
            if (identifiedMaps.isNotEmpty()) {
                // could be more than 1, eg, when action copied might not change the taintId

                /*
                discover new fields in the map.
                the tainted value X points to the Map (ie {"taint_id": "X"} ), so can be accessed through identifiedMaps.
                the value here is the new key K that is accessed, ie M.get("key")
                */
                specs.filter { it.stringSpecialization == StringSpecialization.JSON_MAP_FIELD }
                    .forEach { field ->
                        identifiedMaps.forEach { g ->
                            if(!g.hasKeyByName(field.value)){
                                g.registerKey(field.value)
                            }
                        }
                    }

            } else {
                val identifiedFields = stringGenes
                    .filter { it.getPossiblyTaintedValue() == taintedInput }
                    .filter { it.name != TaintInputName.TAINTED_MAP_EM_LABEL_IDENTIFIER }
                if(identifiedFields.isEmpty()){
                    log.warn("Cannot find StringGene with taint: $taintedInput")
                    return
                }
                /*
                    here is different... the taintedInput X would point to the StringGene inside the TaintedMapGene,
                    but we want to modify this latter and not the former
                 */
                specs.filter { it.stringSpecialization == StringSpecialization.CAST_TO_TYPE }
                    .forEach { cast ->
                        identifiedFields.forEach { field ->
                            val tmap = field.getFirstParent(TaintedMapGene::class.java)
                            //hmmm... in theory a null could happen if SUT cast a String to something else
                            tmap?.registerNewType(field.name, cast.value)
                        }
                    }
            }
        }
    }


    private fun handleTaintedArrays(
            specsMap: Map<String, List<StringSpecializationInfo>>,
            allTaintableGenes: List<TaintableGene>,
            randomness: Randomness,
            inputVariables: Set<String>,
            enableConstraintHandling: Boolean) {

        val taintedArrays = allTaintableGenes.filterIsInstance<TaintedArrayGene>()

        if (taintedArrays.isEmpty()) {
            return
        }

        for (entry in specsMap.entries) {

            val taintedInput = entry.key
            val specs = entry.value

            if (specs.isEmpty()) {
                throw IllegalArgumentException("No specialization info for value $taintedInput")
            }

            val genes = taintedArrays.filter { it.getPossiblyTaintedValue().equals(taintedInput, true) }
            if (genes.isEmpty()) {
                continue
            }

            if (specs.size > 1) {
                log.warn("More than one possible specialization for tainted array '$taintedInput': $specs")
            }

            val s = specs.find { it.stringSpecialization == StringSpecialization.JSON_OBJECT }
                    ?: randomness.choose(specs)

            val template = if (s.stringSpecialization == StringSpecialization.JSON_OBJECT) {
                val schema = s.value
                val t = schema.subSequence(0, schema.indexOf(":")).trim().toString()
                val ref = t.subSequence(1, t.length - 1).toString()
                RestActionBuilderV3.createGeneForDTO(ref, schema, RestActionBuilderV3.Options(enableConstraintHandling=enableConstraintHandling) )
            } else if(s.stringSpecialization == StringSpecialization.CAST_TO_TYPE ) {
                GeneUtils.getBasicGeneBasedOnBytecodeType(s.value, "element")
                    ?: StringGene("element")
            } else {
                log.warn("Cannot handle string specialization in taint analysis of arrays: ${s.stringSpecialization}")
                StringGene("element")
            }

            genes.forEach {
                it.resolveTaint(ArrayGene(it.name, template.copy()).apply { doInitialize(randomness) })
            }
        }
    }

    private fun handleMultiGenes(
            specsMap: Map<String, List<StringSpecializationInfo>>,
            allTaintableGenes: List<TaintableGene>,
            randomness: Randomness,
            inputVariables: Set<String>,
            enableConstraintHandling: Boolean) {

        val specs = specsMap.entries
                .flatMap { it.value }
                .filter { it.type == TaintType.PARTIAL_MATCH }
                .toSet()

        for (s in specs) {

            val genes = allTaintableGenes.filter {
                specsMap.entries
                        .filter { e -> e.key.contains(it.getPossiblyTaintedValue(), true) }
                        .any { e -> e.value.any { d -> d == s } }
            }.filterIsInstance<StringGene>()

            if (genes.size <= 1) {
                continue
            }

            /*
                TODO handling this properly is very complex. Something to do in the future,
                but for now we just keep a very basic, ad-hoc solution
             */

            if (!s.stringSpecialization.isRegex || genes.size != 2) {
                continue
            }

            /*
                TODO we just handle for now this special case, but we would need a general approach
             */
            val divider = "\\Q-\\E"
            val pos = s.value.indexOf(divider)

            if (pos < 0) {
                continue
            }

            val left = "(" + s.value.subSequence(0, pos).toString() + ")$"
            val right = "^(" + s.value.subSequence(pos + divider.length, s.value.length).toString() + ")"

            val taintInput = specsMap.entries.first { it.value.any { it == s } }.key

            val choices = if (taintInput.indexOf(genes[0].getValueAsRawString()) == 0) {
                listOf(left, right)
            } else {
                listOf(right, left)
            }

            try {
                genes[0].addSpecializations(
                        genes[0].getValueAsRawString(),
                        listOf(StringSpecializationInfo(StringSpecialization.REGEX_WHOLE, choices[0])),
                        randomness, enableConstraintHandling = enableConstraintHandling)
                genes[1].addSpecializations(
                        genes[1].getValueAsRawString(),
                        listOf(StringSpecializationInfo(StringSpecialization.REGEX_WHOLE, choices[1])),
                        randomness, enableConstraintHandling = enableConstraintHandling)
            } catch (e: Exception) {
                LoggingUtil.uniqueWarn(log, "Cannot handle partial match on regex: ${s.value}")
            }
        }
    }

    private fun handleSingleGenes(
            specsMap: Map<String, List<StringSpecializationInfo>>,
            allTaintableGenes: List<TaintableGene>,
            randomness: Randomness,
            inputVariables: Set<String>,
            enableConstraintHandling: Boolean) {
        for (entry in specsMap.entries) {

            val taintedInput = entry.key

            if (entry.value.isEmpty()) {
                throw IllegalArgumentException("No specialization info for value $taintedInput")
            }

            //TODO what was the difference between these 2?
            val fullMatch = specsMap[taintedInput]!!.filter { it.type == TaintType.FULL_MATCH }
            val partialMatch = specsMap[taintedInput]!!.filter { it.type == TaintType.PARTIAL_MATCH }

            if (fullMatch.isNotEmpty()) {

                val genes = allTaintableGenes
                        .filter {
                            (TaintInputName.isTaintInput(it.getPossiblyTaintedValue())
                                    || inputVariables.contains(it.getPossiblyTaintedValue()))
                                    && it.getPossiblyTaintedValue().equals(taintedInput, true)
                        }
                        .filterIsInstance<StringGene>()

                addSpecializationToGene(genes, taintedInput, fullMatch, randomness, enableConstraintHandling)
            }

            //partial match on single genes
            if (partialMatch.isNotEmpty()) {

                val genes = allTaintableGenes
                        .filter {
                            (TaintInputName.isTaintInput(it.getPossiblyTaintedValue())
                                    || inputVariables.contains(it.getPossiblyTaintedValue()))
                                    && taintedInput.contains(it.getPossiblyTaintedValue(), true)
                        }
                        .filterIsInstance<StringGene>()

                addSpecializationToGene(genes, taintedInput, partialMatch, randomness, enableConstraintHandling)
            }
        }
    }

    private fun addSpecializationToGene(
            genes: List<StringGene>,
            taintedInput: String,
            specializations: List<StringSpecializationInfo>,
            randomness: Randomness,
            enableConstraintHandling: Boolean
    ) {
        if (genes.isEmpty()) {
            /*
                        This can happen if the taint input is manipulated, but still with
                        same prefix and postfix. However, it would be extremely rare, and for sure
                        not in any of E2E, unless we explicitly write one for it
                    */
            //log.warn("No taint input found '{}'", taintedInput)
            /*
                FIXME put back once debug issue on Linux.
                The issue is that H2 is caching requests... our fix for that work on local machines (including
                Linux) but fails somehow on CI

                UPDATE: solution doesn't really work, as SQL commands are analyzed later, after put in a buffer.
                See: ExecutionTracer.shouldSkipTaint()
             */
            //assert(false) // crash in tests, but not production
        } else {
            if (genes.size > 1
                    && TaintInputName.isTaintInput(taintedInput)
                    && genes.none { x -> genes.any { y -> x.isDirectBoundWith(y) || x.is2DepthDirectBoundWith(y) || x.isAnyParentBoundWith(y) } }
            ) {
                //shouldn't really be a problem... but let keep track for it, for now at least.
                // note, cannot really guarantee that a taint from regex is unique, as regex could generate
                // any kind of string...
                // also if genes are bound, then of course going to be more than 2...
                log.warn("More than 2 genes have the taint '{}'", taintedInput)
                //FIXME possible bug in binding handling.
//                assert(false)
            }
            genes
                .filter { it.name != TaintInputName.TAINTED_MAP_EM_LABEL_IDENTIFIER /* should never be modified */ }
                .forEach { it.addSpecializations(taintedInput, specializations, randomness, enableConstraintHandling = enableConstraintHandling) }
        }
    }
}<|MERGE_RESOLUTION|>--- conflicted
+++ resolved
@@ -11,15 +11,12 @@
 import org.evomaster.core.problem.rest.RestActionBuilderV3
 import org.evomaster.core.problem.rest.RestCallAction
 import org.evomaster.core.search.Individual
-<<<<<<< HEAD
-import org.evomaster.core.search.action.ActionFilter
-import org.evomaster.core.search.gene.collection.*
-=======
 import org.evomaster.core.search.action.Action
 import org.evomaster.core.search.gene.collection.ArrayGene
 import org.evomaster.core.search.gene.collection.TaintedArrayGene
 import org.evomaster.core.search.gene.collection.TaintedMapGene
->>>>>>> 0fcd4d7a
+import org.evomaster.core.search.action.ActionFilter
+import org.evomaster.core.search.gene.collection.*
 import org.evomaster.core.search.gene.interfaces.TaintableGene
 import org.evomaster.core.search.gene.regex.RegexGene
 import org.evomaster.core.search.gene.string.StringGene
@@ -94,16 +91,11 @@
                         randomness: Randomness,
                         config: EMConfig) {
 
-<<<<<<< HEAD
+        val enableConstraintHandling = config.enableSchemaConstraintHandling
+
         // schedule tasks need to be considered as well
         if ((individual.seeActions(ActionFilter.ONLY_SCHEDULE_TASK).size + individual.seeMainExecutableActions().size) < additionalInfoList.size) {
             throw IllegalArgumentException("Less main actions or schedule tasks than info entries")
-=======
-        val enableConstraintHandling = config.enableSchemaConstraintHandling
-
-        if (individual.seeMainExecutableActions().size < additionalInfoList.size) {
-            throw IllegalArgumentException("Less main actions than info entries")
->>>>>>> 0fcd4d7a
         }
 
         if (log.isTraceEnabled) {
