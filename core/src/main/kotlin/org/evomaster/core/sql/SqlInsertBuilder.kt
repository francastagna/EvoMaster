--- conflicted
+++ resolved
@@ -17,11 +17,8 @@
 
 
 class SqlInsertBuilder(
-<<<<<<< HEAD
-    public val schemaDto: DbSchemaDto,
-=======
-    schemaDto: DbInfoDto,
->>>>>>> 614408fa
+    public val schemaDto: DbInfoDto,
+
     private val dbExecutor: DatabaseExecutor? = null
 ) {
 
